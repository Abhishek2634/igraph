--- conflicted
+++ resolved
@@ -132,19 +132,9 @@
 IGRAPH_EXPORT igraph_error_t igraph_vector_floor(const igraph_vector_t *from, igraph_vector_int_t *to);
 IGRAPH_EXPORT igraph_error_t igraph_vector_round(const igraph_vector_t *from, igraph_vector_int_t *to);
 
-<<<<<<< HEAD
-IGRAPH_EXPORT igraph_bool_t igraph_vector_all_almost_e(const igraph_vector_t *lhs,
+IGRAPH_EXPORT IGRAPH_FUNCATTR_PURE igraph_bool_t igraph_vector_all_almost_e(const igraph_vector_t *lhs,
                                                        const igraph_vector_t *rhs,
                                                        igraph_real_t eps);
-=======
-IGRAPH_DEPRECATED IGRAPH_EXPORT igraph_bool_t igraph_vector_e_tol(const igraph_vector_t *lhs,
-                                                                  const igraph_vector_t *rhs,
-                                                                  igraph_real_t tol);
-
-IGRAPH_EXPORT IGRAPH_FUNCATTR_PURE igraph_bool_t igraph_vector_all_almost_e(const igraph_vector_t *lhs,
-                                                                            const igraph_vector_t *rhs,
-                                                                            igraph_real_t eps);
->>>>>>> 96288d4e
 
 IGRAPH_EXPORT igraph_error_t igraph_vector_zapsmall(igraph_vector_t *v, igraph_real_t tol);
 IGRAPH_EXPORT igraph_error_t igraph_vector_complex_zapsmall(igraph_vector_complex_t *v, igraph_real_t tol) ;
