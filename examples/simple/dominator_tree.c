/* -*- mode: C -*-  */
/*
   IGraph library.
   Copyright (C) 2010-2012  Gabor Csardi <csardi.gabor@gmail.com>
   334 Harvard street, Cambridge, MA 02139 USA

   This program is free software; you can redistribute it and/or modify
   it under the terms of the GNU General Public License as published by
   the Free Software Foundation; either version 2 of the License, or
   (at your option) any later version.

   This program is distributed in the hope that it will be useful,
   but WITHOUT ANY WARRANTY; without even the implied warranty of
   MERCHANTABILITY or FITNESS FOR A PARTICULAR PURPOSE.  See the
   GNU General Public License for more details.

   You should have received a copy of the GNU General Public License
   along with this program; if not, write to the Free Software
   Foundation, Inc., 51 Franklin Street, Fifth Floor, Boston, MA
   02110-1301 USA

*/

#include <igraph.h>
#include <stdio.h>

int main(void) {
<<<<<<< HEAD

=======
>>>>>>> b26d0107
    igraph_t g, domtree;
    igraph_vector_int_t dom;
    igraph_vector_int_t leftout;

    igraph_vector_int_init(&dom, 0);
    igraph_vector_int_init(&leftout, 0);

    igraph_small(&g, 10, IGRAPH_DIRECTED,
                 0, 9,
                 1, 0, 1, 2,
                 2, 3, 2, 7,
                 3, 1,
                 4, 1, 4, 3,
                 5, 2, 5, 3, 5, 4, 5, 8,
                 6, 5, 6, 9,
                 8, 7,
                 -1);

    igraph_dominator_tree(&g, /*root=*/ 9, &dom, &domtree,
                          &leftout, /*mode=*/ IGRAPH_IN);
    igraph_vector_int_print(&dom);
    igraph_vector_int_print(&leftout);
    igraph_write_graph_edgelist(&domtree, stdout);

    igraph_vector_int_destroy(&dom);
    igraph_vector_int_destroy(&leftout);
    igraph_destroy(&domtree);
    igraph_destroy(&g);

    return 0;
}<|MERGE_RESOLUTION|>--- conflicted
+++ resolved
@@ -25,10 +25,6 @@
 #include <stdio.h>
 
 int main(void) {
-<<<<<<< HEAD
-
-=======
->>>>>>> b26d0107
     igraph_t g, domtree;
     igraph_vector_int_t dom;
     igraph_vector_int_t leftout;
