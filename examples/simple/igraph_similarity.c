--- conflicted
+++ resolved
@@ -47,64 +47,6 @@
             igraph_vector_int_push_back(&pairs, j);
         }
     }
-<<<<<<< HEAD
-    igraph_similarity_dice_pairs(g, &res, &pairs, mode, loops);
-    for (i = 0, k = 0; i < n; i++) {
-        for (j = n - 1; j >= 0; j--, k++) {
-            if (fabs(VECTOR(res)[k] - MATRIX(*m, i, j)) > 1e-6) {
-                fprintf(stderr, "Dice similarity calculation for vertex pair %" IGRAPH_PRId "-%" IGRAPH_PRId " "
-                        "does not match the value in the full matrix (%.6f vs %.6f)\n",
-                        i, j, VECTOR(res)[k], MATRIX(*m, i, j));
-                return 1;
-            }
-        }
-    }
-    igraph_vector_int_destroy(&pairs);
-
-    /* Third, query the similarities for all edges */
-    igraph_similarity_dice_es(g, &res, igraph_ess_all(IGRAPH_EDGEORDER_FROM), mode, loops);
-    igraph_eit_create(g, igraph_ess_all(IGRAPH_EDGEORDER_FROM), &eit);
-    k = 0;
-    while (!IGRAPH_EIT_END(eit)) {
-        igraph_integer_t eid = IGRAPH_EIT_GET(eit);
-        i = IGRAPH_FROM(g, eid);
-        j = IGRAPH_TO(g, eid);
-        if (fabs(VECTOR(res)[k] - MATRIX(*m, i, j)) > 1e-6) {
-            fprintf(stderr, "Dice similarity calculation for edge %" IGRAPH_PRId "-%" IGRAPH_PRId " (ID=%" IGRAPH_PRId ") "
-                    "does not match the value in the full matrix (%.6f vs %.6f)\n",
-                    i, j, eid, VECTOR(res)[k], MATRIX(*m, i, j));
-            return 1;
-        }
-        IGRAPH_EIT_NEXT(eit);
-        k++;
-    }
-
-    igraph_eit_destroy(&eit);
-
-    igraph_vector_destroy(&res);
-
-    return 0;
-}
-
-int main(void) {
-
-    igraph_t g;
-    igraph_matrix_t m;
-    int ret;
-
-    igraph_small(&g, 0, IGRAPH_DIRECTED,
-                 0, 1, 2, 1, 2, 0, 3, 0,
-                 -1);
-
-    igraph_matrix_init(&m, 0, 0);
-
-    ret = check_jaccard_all(&g, &m, IGRAPH_ALL, 1);
-    print_matrix(&m, stdout);
-    if (ret) {
-        return 1;
-    }
-=======
->>>>>>> b26d0107
 
     printf("Jaccard similarity:\n");
     igraph_similarity_jaccard(&g, &m, igraph_vss_range(1, 3), IGRAPH_ALL, 0);
