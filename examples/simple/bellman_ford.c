--- conflicted
+++ resolved
@@ -23,34 +23,6 @@
 
 #include <igraph.h>
 
-<<<<<<< HEAD
-int print_matrix(const igraph_matrix_t *m) {
-    igraph_integer_t nrow = igraph_matrix_nrow(m);
-    igraph_integer_t ncol = igraph_matrix_ncol(m);
-    igraph_integer_t i, j;
-    igraph_real_t val;
-
-    for (i = 0; i < nrow; i++) {
-        printf("%" IGRAPH_PRId ":", i);
-        for (j = 0; j < ncol; j++) {
-            val = MATRIX(*m, i, j);
-            if (igraph_is_inf(val)) {
-                if (val < 0) {
-                    printf("-inf");
-                } else {
-                    printf(" inf");
-                }
-            } else {
-                printf(" %3.0f", val);
-            }
-        }
-        printf("\n");
-    }
-    return 0;
-}
-
-=======
->>>>>>> b26d0107
 int main(void) {
 
     igraph_t g;
