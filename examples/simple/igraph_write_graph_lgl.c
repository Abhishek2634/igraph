--- conflicted
+++ resolved
@@ -2,19 +2,12 @@
 
 int main() {
 
-<<<<<<< HEAD
-    igraph_t g;
-    igraph_strvector_t names, weights;
-    char i;
-    char str[2] = " ";
-=======
     igraph_t graph;
     igraph_strvector_t names;
     igraph_vector_t weights;
     igraph_integer_t i;
     igraph_integer_t vcount, ecount;
 
->>>>>>> cbe5b421
     igraph_set_attribute_table(&igraph_cattribute_table);
 
     igraph_small(&graph, 7, IGRAPH_UNDIRECTED,
