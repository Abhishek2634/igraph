/* -*- mode: C -*-  */
/*
   IGraph library.
   Copyright (C) 2006-2012  Gabor Csardi <csardi.gabor@gmail.com>
   334 Harvard street, Cambridge, MA 02139 USA

   This program is free software; you can redistribute it and/or modify
   it under the terms of the GNU General Public License as published by
   the Free Software Foundation; either version 2 of the License, or
   (at your option) any later version.

   This program is distributed in the hope that it will be useful,
   but WITHOUT ANY WARRANTY; without even the implied warranty of
   MERCHANTABILITY or FITNESS FOR A PARTICULAR PURPOSE.  See the
   GNU General Public License for more details.

   You should have received a copy of the GNU General Public License
   along with this program; if not, write to the Free Software
   Foundation, Inc.,  51 Franklin Street, Fifth Floor, Boston, MA
   02110-1301 USA

*/

#include <igraph.h>

<<<<<<< HEAD
int check_flow(int errorinc,
               const igraph_t *graph, igraph_real_t flow_value,
               const igraph_vector_t *flow, const igraph_vector_int_t *cut,
               const igraph_vector_int_t *partition,
               const igraph_vector_int_t *partition2,
               igraph_integer_t source, igraph_integer_t target,
               const igraph_vector_t *capacity,
               igraph_bool_t print) {

    igraph_integer_t i, n = igraph_vcount(graph), m = igraph_ecount(graph);
    igraph_integer_t nc = igraph_vector_int_size(cut);
    igraph_vector_int_t inedges, outedges;
    igraph_bool_t directed = igraph_is_directed(graph);
    igraph_real_t cutsize;
    igraph_t graph_copy;
    igraph_matrix_t sp;
    igraph_vector_int_t cut_int;

    igraph_vector_int_init(&cut_int, 0);

    if (print) {
        printf("flow value: %g\n", (double) flow_value);
        printf("flow: ");
        igraph_vector_print(flow);
        printf("first partition:  ");
        igraph_vector_int_print(partition);
        printf("second partition: ");
        igraph_vector_int_print(partition2);
        printf("edges in the cut: ");
        for (i = 0; i < nc; i++) {
            igraph_integer_t edge = VECTOR(*cut)[i];
            igraph_integer_t from = IGRAPH_FROM(graph, edge);
            igraph_integer_t to  = IGRAPH_TO  (graph, edge);
            if (!directed && from > to) {
                igraph_integer_t tmp = from;
                from = to;
                to = tmp;
            }
            printf("%" IGRAPH_PRId "-%" IGRAPH_PRId " (%g), ", from, to, VECTOR(*capacity)[edge]);
        }
        printf("\n");
    }
    fflush(stdout);

    /* Always less than the capacity */
    for (i = 0; i < m; i++) {
        if (VECTOR(*flow)[i] > VECTOR(*capacity)[i]) {
            return errorinc + 3;
        }
    }

    /* What comes in goes out, but only in directed graphs,
       there is no in and out in undirected ones...
     */
    if (igraph_is_directed(graph)) {
        igraph_vector_int_init(&inedges, 0);
        igraph_vector_int_init(&outedges, 0);

        for (i = 0; i < n; i++) {
            igraph_integer_t n1, n2, j;
            igraph_real_t in_flow = 0.0, out_flow = 0.0;
            igraph_incident(graph, &inedges,  i, IGRAPH_IN);
            igraph_incident(graph, &outedges, i, IGRAPH_OUT);
            n1 = igraph_vector_int_size(&inedges);
            n2 = igraph_vector_int_size(&outedges);
            for (j = 0; j < n1; j++) {
                igraph_integer_t e = VECTOR(inedges)[j];
                in_flow += VECTOR(*flow)[e];
            }
            for (j = 0; j < n2; j++) {
                igraph_integer_t e = VECTOR(outedges)[j];
                out_flow += VECTOR(*flow)[e];
            }
            if (i == source) {
                if (in_flow > 0) {
                    return errorinc + 4;
                }
                if (out_flow != flow_value) {
                    return errorinc + 5;
                }
            } else if (i == target) {
                if (out_flow > 0) {
                    return errorinc + 6;
                }
                if (in_flow != flow_value) {
                    return errorinc + 7;
                }

            } else {
                if (in_flow != out_flow) {
                    return errorinc + 8;
                }
            }
        }

        igraph_vector_int_destroy(&inedges);
        igraph_vector_int_destroy(&outedges);
    }

    /* Check the minimum cut size*/
    for (i = 0, cutsize = 0.0; i < nc; i++) {
        igraph_integer_t edge = VECTOR(*cut)[i];
        cutsize += VECTOR(*capacity)[edge];
    }
    if (fabs(cutsize - flow_value) > 1e-14) {
        return errorinc + 9;
    }

    /* Check that the cut indeed cuts */
    igraph_copy(&graph_copy, graph);

    n = igraph_vector_int_size(cut);
    igraph_vector_int_resize(&cut_int, n);
    for (i = 0; i < n; i++) {
        VECTOR(cut_int)[i] = VECTOR(*cut)[i];
    }
    igraph_delete_edges(&graph_copy, igraph_ess_vector(&cut_int));
    igraph_matrix_init(&sp, 1, 1);
    igraph_distances(&graph_copy, &sp, /*from=*/ igraph_vss_1(source),
                     /*to=*/ igraph_vss_1(target), IGRAPH_OUT);
    if (MATRIX(sp, 0, 0) != IGRAPH_INFINITY) {
        return errorinc + 10;
    }
    igraph_matrix_destroy(&sp);
    igraph_destroy(&graph_copy);

    igraph_vector_int_destroy(&cut_int);

    return 0;
}

=======
>>>>>>> b26d0107
int main(void) {

    igraph_t g;
    igraph_real_t flow_value;
    igraph_vector_int_t cut;
    igraph_vector_t capacity;
    igraph_vector_int_t partition, partition2;
    igraph_vector_t flow;
    igraph_integer_t i;
    igraph_maxflow_stats_t stats;

    igraph_small(&g, 6, IGRAPH_DIRECTED,
                 0, 1, 1, 2, 2, 3, 0, 5, 5, 4, 4, 3, 3, 0, -1);
    igraph_vector_init_int_end(&capacity, -1, 3, 1, 2, 10, 1, 3, 2, -1);
    igraph_vector_int_init(&cut, 0);
    igraph_vector_int_init(&partition, 0);
    igraph_vector_int_init(&partition2, 0);
    igraph_vector_init(&flow, 0);

    igraph_maxflow(&g, &flow_value, &flow, &cut, &partition, &partition2,
                   /*source=*/ 0, /*target=*/ 2, &capacity, &stats);

    igraph_integer_t nc = igraph_vector_int_size(&cut);
    printf("flow value: %g\n", (double) flow_value);
    printf("flow: ");
    igraph_vector_print(&flow);
    printf("first partition:  ");
    igraph_vector_int_print(&partition);
    printf("second partition: ");
    igraph_vector_int_print(&partition2);
    printf("edges in the cut: ");
    for (i = 0; i < nc; i++) {
        igraph_integer_t edge = VECTOR(cut)[i];
        igraph_integer_t from = IGRAPH_FROM(&g, edge);
        igraph_integer_t to  = IGRAPH_TO(&g, edge);
        printf("%" IGRAPH_PRId "-%" IGRAPH_PRId " (%g), ", from, to, VECTOR(capacity)[edge]);
    }
    printf("\n");

    igraph_vector_int_destroy(&cut);
    igraph_vector_int_destroy(&partition2);
    igraph_vector_int_destroy(&partition);
    igraph_vector_destroy(&capacity);
    igraph_vector_destroy(&flow);
    igraph_destroy(&g);

    return 0;
}<|MERGE_RESOLUTION|>--- conflicted
+++ resolved
@@ -23,140 +23,6 @@
 
 #include <igraph.h>
 
-<<<<<<< HEAD
-int check_flow(int errorinc,
-               const igraph_t *graph, igraph_real_t flow_value,
-               const igraph_vector_t *flow, const igraph_vector_int_t *cut,
-               const igraph_vector_int_t *partition,
-               const igraph_vector_int_t *partition2,
-               igraph_integer_t source, igraph_integer_t target,
-               const igraph_vector_t *capacity,
-               igraph_bool_t print) {
-
-    igraph_integer_t i, n = igraph_vcount(graph), m = igraph_ecount(graph);
-    igraph_integer_t nc = igraph_vector_int_size(cut);
-    igraph_vector_int_t inedges, outedges;
-    igraph_bool_t directed = igraph_is_directed(graph);
-    igraph_real_t cutsize;
-    igraph_t graph_copy;
-    igraph_matrix_t sp;
-    igraph_vector_int_t cut_int;
-
-    igraph_vector_int_init(&cut_int, 0);
-
-    if (print) {
-        printf("flow value: %g\n", (double) flow_value);
-        printf("flow: ");
-        igraph_vector_print(flow);
-        printf("first partition:  ");
-        igraph_vector_int_print(partition);
-        printf("second partition: ");
-        igraph_vector_int_print(partition2);
-        printf("edges in the cut: ");
-        for (i = 0; i < nc; i++) {
-            igraph_integer_t edge = VECTOR(*cut)[i];
-            igraph_integer_t from = IGRAPH_FROM(graph, edge);
-            igraph_integer_t to  = IGRAPH_TO  (graph, edge);
-            if (!directed && from > to) {
-                igraph_integer_t tmp = from;
-                from = to;
-                to = tmp;
-            }
-            printf("%" IGRAPH_PRId "-%" IGRAPH_PRId " (%g), ", from, to, VECTOR(*capacity)[edge]);
-        }
-        printf("\n");
-    }
-    fflush(stdout);
-
-    /* Always less than the capacity */
-    for (i = 0; i < m; i++) {
-        if (VECTOR(*flow)[i] > VECTOR(*capacity)[i]) {
-            return errorinc + 3;
-        }
-    }
-
-    /* What comes in goes out, but only in directed graphs,
-       there is no in and out in undirected ones...
-     */
-    if (igraph_is_directed(graph)) {
-        igraph_vector_int_init(&inedges, 0);
-        igraph_vector_int_init(&outedges, 0);
-
-        for (i = 0; i < n; i++) {
-            igraph_integer_t n1, n2, j;
-            igraph_real_t in_flow = 0.0, out_flow = 0.0;
-            igraph_incident(graph, &inedges,  i, IGRAPH_IN);
-            igraph_incident(graph, &outedges, i, IGRAPH_OUT);
-            n1 = igraph_vector_int_size(&inedges);
-            n2 = igraph_vector_int_size(&outedges);
-            for (j = 0; j < n1; j++) {
-                igraph_integer_t e = VECTOR(inedges)[j];
-                in_flow += VECTOR(*flow)[e];
-            }
-            for (j = 0; j < n2; j++) {
-                igraph_integer_t e = VECTOR(outedges)[j];
-                out_flow += VECTOR(*flow)[e];
-            }
-            if (i == source) {
-                if (in_flow > 0) {
-                    return errorinc + 4;
-                }
-                if (out_flow != flow_value) {
-                    return errorinc + 5;
-                }
-            } else if (i == target) {
-                if (out_flow > 0) {
-                    return errorinc + 6;
-                }
-                if (in_flow != flow_value) {
-                    return errorinc + 7;
-                }
-
-            } else {
-                if (in_flow != out_flow) {
-                    return errorinc + 8;
-                }
-            }
-        }
-
-        igraph_vector_int_destroy(&inedges);
-        igraph_vector_int_destroy(&outedges);
-    }
-
-    /* Check the minimum cut size*/
-    for (i = 0, cutsize = 0.0; i < nc; i++) {
-        igraph_integer_t edge = VECTOR(*cut)[i];
-        cutsize += VECTOR(*capacity)[edge];
-    }
-    if (fabs(cutsize - flow_value) > 1e-14) {
-        return errorinc + 9;
-    }
-
-    /* Check that the cut indeed cuts */
-    igraph_copy(&graph_copy, graph);
-
-    n = igraph_vector_int_size(cut);
-    igraph_vector_int_resize(&cut_int, n);
-    for (i = 0; i < n; i++) {
-        VECTOR(cut_int)[i] = VECTOR(*cut)[i];
-    }
-    igraph_delete_edges(&graph_copy, igraph_ess_vector(&cut_int));
-    igraph_matrix_init(&sp, 1, 1);
-    igraph_distances(&graph_copy, &sp, /*from=*/ igraph_vss_1(source),
-                     /*to=*/ igraph_vss_1(target), IGRAPH_OUT);
-    if (MATRIX(sp, 0, 0) != IGRAPH_INFINITY) {
-        return errorinc + 10;
-    }
-    igraph_matrix_destroy(&sp);
-    igraph_destroy(&graph_copy);
-
-    igraph_vector_int_destroy(&cut_int);
-
-    return 0;
-}
-
-=======
->>>>>>> b26d0107
 int main(void) {
 
     igraph_t g;
