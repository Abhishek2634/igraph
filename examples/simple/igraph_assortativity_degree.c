#include <igraph.h>
#include <stdio.h>

<<<<<<< HEAD
int main(void)
{
=======
int main(void){
>>>>>>> b26d0107
    igraph_t g;
    igraph_integer_t vcount = 1000;
    igraph_real_t pf = 0.2;

    /* Seed random number generator to ensure reproducibility. */
    igraph_rng_seed(igraph_rng_default(), 42);

    printf("Forest fire model network with %" IGRAPH_PRId " vertices and %g forward burning probability.\n\n",
           vcount, pf);

    for (int i = 0; i < 5; i++)
    {
        igraph_real_t assortativity;

        /* Generate graph from the forest fire model. */
        igraph_forest_fire_game(&g, vcount, pf, 1.0, 1, IGRAPH_UNDIRECTED);

        /* Compute assortativity. */
        igraph_assortativity_degree(&g, &assortativity, /* ignore edge directions */ IGRAPH_UNDIRECTED);
        printf("Assortativity before rewiring = %g\n", assortativity);

        /* Randomize the graph while preserving the degrees. */
        igraph_rewire(&g, 20 * igraph_ecount(&g), IGRAPH_REWIRING_SIMPLE);

        /* Re-compute assortativity. Did it change? */
        igraph_assortativity_degree(&g, &assortativity, /* ignore edge directions */ IGRAPH_UNDIRECTED);
        printf("Assortativity after rewiring = %g\n\n", assortativity);

        igraph_destroy(&g);
    }
}<|MERGE_RESOLUTION|>--- conflicted
+++ resolved
@@ -1,12 +1,7 @@
 #include <igraph.h>
 #include <stdio.h>
 
-<<<<<<< HEAD
-int main(void)
-{
-=======
 int main(void){
->>>>>>> b26d0107
     igraph_t g;
     igraph_integer_t vcount = 1000;
     igraph_real_t pf = 0.2;
