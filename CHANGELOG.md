# igraph C library changelog

## [Unreleased]

### Added

 - `igraph_vector_binsearch_slice()` performs binary search on a sorted slice of a vector.

### Changed

 - `igraph_community_multilevel()`: added resolution parameter.
 - `igraph_modularity()` and `igraph_modularity_matrix()`: added resolution parameter, parameter ordering has changed.
 - `igraph_modularity()` will now issue a warning instead of an error when passing a directed graph.

### Fixed

<<<<<<< HEAD
 - `igraph_betweenness_estimate()`: fixed incorrect results with finite cutoff (PR #1392).
 - `igraph_eigen_matrix_symmetric()`: fixed incorrect matrix multiplication (PR #1379).

### Other

=======
 - `igraph_count_multiple()` was giving incorrect results for self-loops in directed graph (PR #1399).
 - `igraph_betweenness_estimate()`: fixed incorrect results with finite cutoff (PR #1392).
 - `igraph_eigen_matrix_symmetric()`: fixed incorrect matrix multiplication (PR #1379).
 - Corrected several issues that could arise during an error condition (PRs #1405, #1406).

### Other

 - `igraph_degree_sequence_game()`: improved performance with `IGRAPH_DEGSEQ_SIMPLE_NO_MULTIPLE_UNIFORM` method.
>>>>>>> a011db86
 - Documentation improvements.
 - Improved error and warning messages.
 - Improved compatibility with recent versions of Microsoft Visual C.

## [0.8.2] - 2020-04-28

### Changed

 - Improved argument checking: `igraph_all_st_mincuts()` and `igraph_sir()`
 - Improved interruptibility: `igraph_sir()`

### Fixed

 - `igraph_community_leiden()`: fixed crash when interrupting
 - The tests are now more robust. Some incorrect test failures were fixed when
   running on i386 architecture, or when using different versions of external
   dependencies.

### Other

 - Improved error messages from `igraph_sir()`.
 - Improved compatibility with more recent versions of Microsoft Visual C.

## [0.8.1] - 2020-03-13

### Changed

 - Improved interruptability: `igraph_degree_sequence_game()`
 - Improved argument checking: `igraph_forest_fire_game()`
 - Updated the plfit library to version 0.8.1

### Fixed

 - `igraph_community_edge_betweenness()`: fix for graphs with no edges (PR #1312)
 - `igraph_bridges()` now handles multigraphs correctly (PR #1335)
 - `igraph_avg_nearest_neighbor_degree()`: fix for memory leak in weighted case (PR #1339)
 - `igraph_community_leiden()`: fix crash bug (PR #1357)

### Other

 - Included `ACKOWLEDGEMENTS.md`
 - Documentation improvements

## [0.8.0] - 2020-01-29

### Added

 * Trees

   - `igraph_to_prufer()` and `igraph_from_prufer()` convert labelled trees to/from Prüfer sequences
   - `igraph_tree_game()` samples uniformly from the set of labelled trees
   - `igraph_is_tree()` checks if a graph is a tree
   - `igraph_random_spanning_tree()` picks a spanning tree of a graph uniformly at random
   - `igraph_random_edge_walk()` returns the indices of edges traversed by a random walk; useful for multigraphs

 * Community detection

   - `igraph_community_fluid_communities()` detects communities based on interacting fluids
   - `igraph_community_leiden()` detects communities with the Leiden method

 * Cliques

   - `igraph_maximal_cliques_hist()` counts maximal cliques of each size
   - `igraph_maximal_cliques_callback()` calls a function for each maximal clique
   - `igraph_clique_size_hist()` counts cliques of each size
   - `igraph_cliques_callback()` calls a function for each clique
   - `igraph_weighted_cliques()` finds weighted cliques in graphs with integer vertex weights
   - `igraph_weighted_clique_number()` computes the weighted clique number
   - `igraph_largest_weighted_cliques()` finds the largest weighted cliques

 * Graph generators

   - `igraph_hsbm_game()` for a hierarchical stochastic block model
   - `igraph_hsbm_list_game()` for a more general hierarchical stochastic block model
   - `igraph_correlated_game()` generates pairs of correlated random graphs by perturbing existing adjacency matrix
   - `igraph_correlated_pair_game()` generates pairs of correlated random graphs
   - `igraph_tree_game()` samples uniformly from the set of labelled trees
   - `igraph_dot_product_game()` generates a random dot product graph
   - `igraph_realize_degree_sequence()` creates a single graph with a given degree sequence (Havel-Hakimi algorithm)

 * Graph embeddings

   - `igraph_adjacency_spectral_embedding()` and `igraph_laplacian_spectral_embedding()` provide graph embedddings
   - `igraph_dim_select()` provides dimensionality selection for singular values using profile likelihood

 * Isomorphism

   - `igraph_automorphism_group()` computes the generators of the automorphism group of a simple graph
   - `igraph_simplify_and_colorize()` encodes edge and self-loop multiplicities into edge and vertex colors; use in conjunction with VF2 to test isomorphism of non-simple graphs

 * Other

   - `igraph_bridges()` finds edges whose removal would disconnect a graph
   - `igraph_vertex_coloring_greedy()` computes a vertex coloring using a greedy algorithm
   - `igraph_rewire_directed_edges()` randomly rewires only the starting points or only the endpoints of directed edges
   - Various `igraph_local_scan_*` functions provide local counts and statistics of neighborhoods
   - `igraph_sample_sphere_surface()` samples points uniformly from the surface of a sphere
   - `igraph_sample_sphere_volume()` samples points uniformly from the volume of a sphere
   - `igraph_sample_dirichlet()` samples points from a Dirichlet distribution
   - `igraph_malloc()`, to be paired with the existing `igraph_free()`

### Changed

 - `igraph_degree_sequence_game()`: new method added for uniform sampling: `IGRAPH_DEGSEQ_SIMPLE_NO_MULTIPLE_UNIFORM`
 - `igraph_modularity_matrix()`: removed `membership` argument (PR #1194)
 - `igraph_avg_nearest_neighbor_degree()`: added `mode` and `neighbor_degree_mode` arguments (PR #1214).
 - `igraph_get_all_simple_paths()`: added `cutoff` argument (PR #1232).
 - `igraph_unfold_tree()`: no longer preserves edge ordering of original graph
 - `igraph_decompose()`: support strongly connected components
 - `igraph_isomorphic_bliss()`, `igraph_canonical_permutation()`, `igraph_automorphisms()`: added additional arguments to support vertex colored graphs (PR #873)
 - `igraph_extended_chordal_ring`: added argument to support direction (PR #1096), and fixed issue #1093.

### Other

 - The [Bliss isomorphism library](http://www.tcs.hut.fi/Software/bliss/) was updated to version 0.73. This version adds support for vertex colored and directed graphs.
 - igraph now uses the high-performance [Cliquer library](https://users.aalto.fi/~pat/cliquer.html) to find (non-maximal) cliques
 - Provide proper support for Windows, using `__declspec(dllexport)` and `__declspec(dllimport)` for `DLL`s and static usage by using `#define IGRAPH_STATIC 1`.
 - Provided integer versions of `dqueue` and `stack` data types.<|MERGE_RESOLUTION|>--- conflicted
+++ resolved
@@ -14,22 +14,14 @@
 
 ### Fixed
 
-<<<<<<< HEAD
  - `igraph_betweenness_estimate()`: fixed incorrect results with finite cutoff (PR #1392).
- - `igraph_eigen_matrix_symmetric()`: fixed incorrect matrix multiplication (PR #1379).
-
-### Other
-
-=======
  - `igraph_count_multiple()` was giving incorrect results for self-loops in directed graph (PR #1399).
- - `igraph_betweenness_estimate()`: fixed incorrect results with finite cutoff (PR #1392).
  - `igraph_eigen_matrix_symmetric()`: fixed incorrect matrix multiplication (PR #1379).
  - Corrected several issues that could arise during an error condition (PRs #1405, #1406).
 
 ### Other
 
  - `igraph_degree_sequence_game()`: improved performance with `IGRAPH_DEGSEQ_SIMPLE_NO_MULTIPLE_UNIFORM` method.
->>>>>>> a011db86
  - Documentation improvements.
  - Improved error and warning messages.
  - Improved compatibility with recent versions of Microsoft Visual C.
