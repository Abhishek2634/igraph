--- conflicted
+++ resolved
@@ -2,7 +2,6 @@
 
 ## [Unreleased]
 
-<<<<<<< HEAD
 ### Breaking changes
 
  - In order to facilitate the usage of graphs with more than 2 billion vertices
@@ -492,7 +491,7 @@
 ### Changed
 
  - `igraph_version()` no longer returns an error code.
-=======
+
 ### Fixed
 
  - Removed some uses of `abort()` from vendored libraries, which could unexpectedly
@@ -501,11 +500,10 @@
    when they were not reachable from any labeled ones, i.e. the returned membership
    vector is guaranteed not to contain negative values (#1853).
  - The Kamada-Kawai layout is now iterruptible.
-   
+
 ### Other
 
  - Documentation improvements.
->>>>>>> f505bc19
 
 ## [0.9.5] - 2021-11-11
 
