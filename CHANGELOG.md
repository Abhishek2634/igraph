# igraph C library changelog

## [Unreleased]

<<<<<<< HEAD
### Breaking changes

 - igraph now requires CMake 3.18 or later.

 - In order to facilitate the usage of graphs with more than 2 billion vertices
   and edges, we have made the size of the `igraph_integer_t` data type to be
   32 bits on 32-bit platforms and 64 bits on 64-bit platforms by default. You
   also have the option to compile a 32-bit igraph variant on a 64-bit platform
   by changing the `IGRAPH_INTEGER_SIZE` build variable in CMake to 32.

 - Since `igraph_integer_t` aims to be the largest integer size that is feasible
   on a particular platform, there is no need for generic data types based on
   `long int` any more. The `long` variants of generic data types (e.g.,
   `igraph_vector_long_t`) are therefore removed; you should use the corresponding
   `int` variant instead, whose elements are of type `igraph_integer_t`.

 - Several igraph functions that used to take a `long int` or return a
   `long int` now takes or returns an `igraph_integer_t` instead to make the
   APIs more consistent. Similarly, igraph functions that used `igraph_vector_t`
   for arguments that take or return _integral_ vectors (e.g., vertex or
   edge indices) now take `igraph_vector_int_t` instead. Graph-related functions
   where the API was changed due to this reason are listed below, one by one.

 - Similarly, igraph functions that used to accept the `long` variant of a
   generic igraph data type (e.g., `igraph_vector_long_t`) now take the `int`
   variant of the same data type.

 - `igraph_add_edges()` now uses an `igraph_vector_int_t` for its `edges`
   parameter.

 - `igraph_all_minimal_st_separators()` now returns the separators in
   an `igraph_vector_int_list_t` containing `igraph_vector_int_t` vectors.

 - `igraph_all_st_cuts()` and `igraph_all_st_mincuts()` now return the cuts in
   an `igraph_vector_int_list_t` containing `igraph_vector_int_t` vectors.

 - `igraph_arpack_unpack_complex()` now uses `igraph_integer_t` for its `nev`
   argument instead of `long int`.

 - `igraph_articulation_points()` now uses an `igraph_vector_int_t` to return
   the list of articulation points, not an `igraph_vector_t`.

 - `igraph_assortativity_nominal()` now accepts vertex types in an `igraph_vector_int_t`
   instead of an `igraph_vector_t`.

 - `igraph_asymmetric_preferennce_game()` now uses an `igraph_vector_int_t` to
   return the types of the nodes in the generated graph.

 - `igraph_automorphism_group()` now returns the generators in a pointer vector
   containing `igraph_vector_int_t` structs, not `igraph_vector_t`.

 - `igraph_barabasi_game()`, `igraph_barabasi_aging_game()`,
   `igraph_recent_degree_game()` and `igraph_recent_degree_aging_game()` now use
   an `igraph_vector_int_t` for the out-degree sequence of the nodes being
   generated instead of an `igraph_vector_t`.

 - `igraph_bfs()` now takes an `igraph_vector_int_t` for its `roots`,
   `restricted`, `order`, `father`, `pred`, `succ` and `dist` arguments instead
   of an `igraph_vector_t`.

 - `igraph_bfs_simple()` now takes `igraph_vector_int_t` for its `vids`,
   `layers` and `parents` arguments instead of an `igraph_vector_t`.

 - `igraph_biconnected_components()` now uses an `igraph_vector_int_t` to return
   the list of articulation points, not an `igraph_vector_t`. Also, the members
   of the pointer vectors containing the edges and vertices of the components
   are now of type `igraph_vector_int_t`, not `igraph_vector_t`.

 - `igraph_bipartite_projection()` now uses `igraph_vector_int_t` to return
   `multiplicity1` and `multiplicity2`, not `igraph_vector_t`.

 - `igraph_bridges()` now uses an `igraph_vector_int_t` to return the list of
   bridges, not an `igraph_vector_t`.

 - `igraph_callaway_traits_game()` returns the node types in an `igraph_vector_int_t`
   instead of an `igraph_vector_t`.

 - `igraph_cattribute_list()` now uses `igraph_vector_int_t`
   to return `gtypes`, `vtypes` and `etypes`.

 - `igraph_canonical_permutation()` now uses an `igraph_vector_int_t` for its
   labeling parameter.

 - `igraph_cited_type_game()` now uses an `igraph_vector_int_t` for its
   types parameter.

 - `igraph_citing_cited_type_game()` now uses an `igraph_vector_int_t` for its
   types parameter.

 - `igraph_clique_handler_t` now uses an `igraph_vector_int_t` for its
   `clique` parameter, and must return an `igraph_error_t`. Use `IGRAPH_STOP`
   as the return code to terminate the search prematurely. The vector that the
   handler receives is owned by the clique search routine. If you want to hold
   on to the vector for a longer period of time, you need to make a copy of it
   in the handler. Cliques passed to the callback are marked as `const` as a
   reminder to this change.

 - The `res` parameter of `igraph_cliques()` is now an `igraph_vector_int_list_t`.

 - Callbacks used by `igraph_cliques_callback()` need to be updated to account
   for the fact that the callback does not own the clique passed to it any more;
   the callback needs to make a copy if it wants to hold on to the clique for a
   longer period of time. If the callback does not need to store the clique, it
   does not need to do anything any more, and it must not destroy or free the
   clique.

 - `igraph_closeness()` and `igraph_closeness_cutoff()` now use an
   `igraph_vector_int_t` to return `reachable_count`, not an `igraph_vector_t`.

 - `igraph_cohesive_blocks()` now uses an `igraph_vector_int_t` to return the
   mapping from block indices to parent block indices, and the `cohesion`; also, it uses a pointer
   vector of `igraph_vector_int_t`s to return the blocks themselves instead of
   a pointer vector of `igraph_vector_t`.

 - `igraph_community_walktrap()`, `igraph_community_edge_betweenness()`,
   `igraph_community_eb_get_merges()`, `igraph_community_fastgreedy()`,
   `igraph_community_to_membership()`, `igraph_le_community_to_membership()`,
   `igraph_community_leading_eigenvector()` now use an `igraph_vector_int_t`
   for their `merges` parameter.

 - `igraph_community_walktrap()` now uses `igraph_integer_t` for its `steps` argument.

 - `igraph_community_infomap()` now uses `igraph_integer_t` for its `nb_trials` argument.

 - `igraph_community_edge_betweenness()` now uses an `igraph_vector_int_t` to
   return the edge IDs in the order of their removal as well as the list of edge
   IDs whose removal broke a single component into two.

 - `igraph_community_fluid_communities()` does not provide the modularity in a
   separate output argument any more; use `igraph_modularity()` to retrieve the
   modularity if you need it.

 - `igraph_community_label_propagation()` now uses an `igraph_vector_int_t` for its
   `initial` parameter. It also takes a `mode` argument that specifies how
   labels should be propagated along edges (forward, backward or ignoring edge
   directions).

 - `igraph_community_label_propagation()` does not provide the modularity in a
   separate output argument any more; use `igraph_modularity()` to retrieve the
   modularity if you need it.

 - `igraph_coreness()` now uses an `igraph_vector_int_t` to return the coreness
   values.

 - `igraph_convex_hull()` now uses an `igraph_vector_int_t` to return the
   indices of the input vertices that were chosen to be in the convex hull.

 - `igraph_correlated_game()` and `igraph_correlated_pair_game()` now take an
   `igraph_vector_int_t` as the permutation vector, not an `igraph_vector_t`.

 - `igraph_create()` now uses an `igraph_vector_int_t` for its
   `edges` parameter.

 - `igraph_create_bipartite()` now uses an `igraph_vector_int_t` for its
   `edges` parameter.

 - `igraph_compose()` now returns the edge maps in an `igraph_vector_int_t`
   instead of an `igraph_vector_t`.

 - `igraph_count_multiple()` now returns the multiplicities in an
   `igraph_vector_int_t` instead of an `igraph_vector_t`.

 - `igraph_decompose()` now uses an `igraph_integer_t` for its `maxcompno` and
   `minelements` arguments instead of a `long int`.

 - `igraph_degree()` now uses an `igraph_vector_int_t` to return the degrees.
   If you need the degrees in a vector containing floating-point numbers
   instead (e.g., because you want to pass them on to some other function that
   takes an `igraph_vector_t`), use `igraph_strength()` instead with a null
   weight vector.

 - `igraph_degree_sequence_game()` now takes degree sequences represented as
   `igraph_vector_int_t` instead of `igraph_vector_t`.

 - `igraph_degseq_t`, used by `igraph_degree_sequence_game()`, uses new names
   for its constants. The old names are deprecated, but retained for compatibility.
   See `igraph_constants.h` to see which new name corresponds to which old one.

 - `igraph_delete_vertices_idx()` now uses `igraph_vector_int_t` vectors to
   return the mapping and the inverse mapping of old vertex IDs to new ones.

 - `igraph_deterministic_optimal_imitation()` now expects the list of strategies
   in an `igraph_vector_int_t` instead of an `igraph_int_t`.

 - `igraph_dfs()` now takes an `igraph_vector_int_t` for its `order`, `order_out`,
   `father` and `dist` arguments instead of an `igraph_vector_t`. Furthermore,
   these vectors will contain -2 for vertices that have not been visited; in
   earlier versions, they used to contain NaN instead. Note that -1 is still
   used in the `father` vector to indicate the root of a DFS tree.

 - `igraph_diameter()` and `igraph_diameter_dijkstra()` now use `igraph_vector_int_t`
   vectors to return the list of vertex and edge IDs in the diameter.

 - `igraph_dnorm()` was removed. This is not really a breaking change as the
   function was never documented, but it was exposed from one of the headers.

 - `igraph_dominator_tree()` now takes an `igraph_vector_int_t` for its
   `dom` and `leftout` arguments instead of an `igraph_vector_t`.

 - `igraph_edges()` now takes an `igraph_vector_int_t` for its
   `edges` argument instead of an `igraph_vector_t`.

 - `igraph_es_multipairs()` was removed; you can use the newly added
   `igraph_es_all_between()` instead.

 - `igraph_establishment_game()` now takes an `igraph_vector_int_t` for its
   `node_type_vec` argument instead of an `igraph_vector_t`.

 - `igraph_eulerian_path()` and `igraph_eulerian_cycle()` now use
   `igraph_vector_int_t` to return the list of edge and vertex IDs participating
   in an Eulerian path or cycle instead of an `igraph_vector_t`.

 - `igraph_feedback_arc_set()` now uses an `igraph_vector_int_t` to return the
   IDs of the edges in the feedback arc set instead of an `igraph_vector_t`.

 - `igraph_get_adjacency_sparse()` now returns the sparse adjacency matrix in
   an `igraph_sparsemat_t` structure, and it assumes that the input matrix is
   _initialized_ for sake of consistency with other igraph functions.

 - `igraph_get_edgelist()` now uses an `igraph_vector_int_t` for its
   `res` parameter.

 - `igraph_get_eids()` now uses `igraph_vector_int_t` to return lists of edge IDs
   and to receive lists of vertex IDs.

 - The `path` argument of `igraph_get_eids()` was removed. You can replicate the
   old behaviour by constructing the list of vertex IDs explicitly from the
   path by duplicating each vertex in the path except the first and last ones.
   A helper function called `igraph_expand_path_to_pairs()` is provided to ease
   the transition.

 - `igraph_get_eids_multi()` was removed as its design was fundamentally broken;
   there was no way to retrieve the IDs of all edges between a specific pair of
   vertices without knowing in advance how many such edges there are in the graph.

 - `igraph_get_incidence()` now returns the vertex IDs corresponding to the
   rows and columns of the incidence matrix as `igraph_vector_int_t`.

 - `igraph_get_shortest_path()`, `igraph_get_shortest_path_bellman_ford()` and
   `igraph_get_shortest_path_dijkstra()` now use `igraph_vector_int_t` vectors
   to return the list of vertex and edge IDs in the shortest path.

 - `igraph_get_shortest_paths()`, `igraph_get_shortest_paths_dijkstra()` and
   `igraph_get_shortest_paths_bellman_ford()` now use an `igraph_vector_int_t`
   to return the predecessors and inbound edges instead of an
   `igraph_vector_long_t`.

 - The pointer vectors in the argument lists of `igraph_get_all_shortest_paths()`,
   `igraph_get_all_shortest_paths_dijkstra()`, `igraph_get_shortest_paths()`,
   `igraph_get_shortesT_paths_bellman_ford()` and
   `igraph_get_shortest_paths_dijkstra()` now contain `igraph_vector_int_t` vectors
   instead of `igraph_vector_t`.

 - The `maps` parameters in `igraph_get_isomorphisms_vf2()` and
   `igraph_get_subisomorphisms_vf2()` are now of type `igraph_vector_int_list_t`.

 - `igraph_get_stochastic_sparse()` now returns the sparse adjacency matrix in
   an `igraph_sparsemat_t` structure, and it assumes that the input matrix is
   _initialized_ for sake of consistency with other igraph functions.

 - `igraph_girth()` now uses an `igraph_vector_int_t` for its
   `circle` parameter.

 - The `igraph_vector_ptr_t` cliques parameter in `igraph_graphlets()`
   now contains `igraph_vector_int_t`, not `igraph_vector_t`.

 - The `igraph_vector_ptr_t` cliques parameter in `igraph_graphlets_candidate_basis()`
   now contains `igraph_vector_int_t`, not `igraph_vector_t`.

 - The `igraph_vector_ptr_t` cliques parameter in `igraph_graphlets_project()`
   now contains `igraph_vector_int_t`, not `igraph_vector_t`.

 - `igraph_hrg_init()` and `igraph_hrg_resize()` now takes an `igraph_integer_t`
   as their size arguments instead of an `int`.

 - `igraph_hrg_consensus()` now returns the parent vector in an `igraph_vector_int_t`
   instead of an `igraph_vector_t`.

 - `igraph_hrg_predict()` now uses an `igraph_vector_int_t` for its
   `edges` parameter.

 - `igraph_hrg_sample()` now always samples a single graph only. Use
   `igraph_hrg_sample_many()` if you need more than one sample, and call
   `igraph_hrg_fit()` beforehand if you do not have a HRG model but only a
   single input graph.

 - `igraph_hrg_size()` now returns an `igraph_integer_t` instead of an `int`.

 - `igraph_incident()` now uses an `igraph_vector_int_t` for its
   `eids` parameter.

 - The `res` parameter in `igraph_independent_vertex_sets()` is now an
   `igraph_vector_int_list_t`.

 - `igraph_induced_subgraph_map()` now uses `igraph_vector_int_t` vectors to
   return the mapping and the inverse mapping of old vertex IDs to new ones.

 - `igraph_intersection()` now uses an `igraph_vector_int_t` for its
   `edge_map1` and `edge_map2` parameters.

 - The `edgemaps` parameter of `igraph_intersection_many()` is now a vector of
   `igraph_vector_int_t` pointers.

 - `igraph_is_chordal()` now uses an `igraph_vector_int_t` for its
   `alpha`, `alpham1` and `fill_in` parameters.

 - `igraph_is_graphical()` and `igraph_is_bigraphical()` now take degree
   sequences represented as `igraph_vector_int_t` instead of `igraph_vector_t`.

 - `igraph_is_matching()`, `igraph_is_maximal_matching()`,
   `igraph_maximum_bipartite_matching` and `igraph_maximum_matching()` now
   use an `igraph_vector_int_t` to return the matching instead of an
   `igraph_vector_long_t`.

 - The `vids` parameter for `igraph_isoclass_subgraph()` is now an
   `igraph_vector_int_t` instead of `igraph_vector_t`.

 - `igraph_isomorphic_vf2()`, `igraph_get_isomorphisms_vf2_callback()` (which
   used to be called `igraph_isomorphic_function_vf2()`) and
   `igraph_isohandler_t` now all use `igraph_vector_int_t` for their `map12` and
   `map21` parameters.

 - The `igraph_vector_ptr_t` cliques parameter in `igraph_largest_cliques()`
   now contains `igraph_vector_int_t`, not `igraph_vector_t`.

 - The `igraph_vector_ptr_t` res parameter in `igraph_largest_independent_vertex_sets()`
   now contains `igraph_vector_int_t`, not `igraph_vector_t`.

 - The `igraph_vector_ptr_t` res parameter in `igraph_largest_weighted_cliques()`
   now contains `igraph_vector_int_t`, not `igraph_vector_t`.

 - The dimension vector parameter for `igraph_square_lattice()` (used to be
   `igraph_lattice()`) is now an `igraph_vector_int_t` instead of `igraph_vector_t`.

 - The maxiter parameter of `igraph_layout_bipartite()` is now an `igraph_integer_t`
   instead of `long int`.

 - The fixed parameter of `igraph_layout_drl()` and `igraph_layout_drl_3d()`
   was removed as it has never been implemented properly.

 - The width parameter of `igraph_layout_grid()` is now an `igraph_integer_t`
   instead of `long int`.

 - The width and height parameters of `igraph_layout_grid_3d()` are now
   `igraph_integer_t` instead of `long int`.

 - The dimension parameter of `igraph_layout_mds()` is now an `igraph_integer_t`
   instead of `long int`.

 - The `roots` and `rootlevel` parameters of `igraph_layout_reingold_tilford()`
   are now `igraph_vector_int_t` instead of `igraph_vector_t`.

 - The `roots` and `rootlevel` parameters of `igraph_layout_reingold_tilford_circular()`
   are now `igraph_vector_int_t` instead of `igraph_vector_t`.

 - The order parameter of `igraph_layout_star()` is now an `igraph_vector_int_t`
   instead of an `igraph_vector_t`.

 - The maxiter parameter of `igraph_layout_sugiyama()` is now an `igraph_integer_t`
   instead of `long int`. Also, the function now uses an `igraph_vector_int_t`
   for its `extd_to_orig_eids` parameter.

 - The shifts parameter of `igraph_lcf_vector()` is now an `igraph_vector_int_t`
   instead of an `igraph_vector_t`.

 - `igraph_maxflow()` now uses an `igraph_vector_int_t` for its
   `cut`, `partition` and `partition2` parameters.

 - The `res` parameters in `igraph_maximal_cliques()` and `igraph_maximal_cliques_subset()`
   are now of type `igraph_vector_int_list_t`.

 - Callbacks used by `igraph_maximal_cliques_callback()` need to be updated to account
   for the fact that the callback does not own the clique passed to it any more;
   the callback needs to make a copy if it wants to hold on to the clique for a
   longer period of time. If the callback does not need to store the clique, it
   does not need to do anything any more, and it must not destroy or free the
   clique.

 - The `res` parameter in `igraph_maximal_independent_vertex_sets()` is now
   an `igraph_vector_int_list_t`.

 - `igraph_maximum_cardinality_search()` now uses an `igraph_vector_int_t` for
   its `alpha` and `alpham1` arguments.

 - `igraph_mincut()` now uses an `igraph_vector_int_t` for its
   `cut`, `partition` and `partition2` parameters.

 - `igraph_moran_process()` now expects the list of strategies in an
   `igraph_vector_int_t` instead of an `igraph_int_t`.

 - Motif callbacks of type `igraph_motifs_handler_t` now take an `igraph_vector_int_t`
   with the vertex IDs instead of an `igraph_vector_t`, and use `igraph_integer_t`
   for the isoclass parameter.

 - Motif functions now use `igraph_integer_t` instead of `int` for their `size`
   parameter.

 - `igraph_neighborhood_size()` now uses an `igraph_vector_int_t` for its
   `res` parameter.

 - The `res` parameter of `igraph_neighborhood()` is now a vector of pointers
   to `igraph_vector_int_t`.

 - `igraph_neighbors()` now uses an `igraph_vector_int_t` for its
   `neis` parameter.

 - `igraph_permute_vertices()` now takes an `igraph_vector_int_t` as the
   permutation vector.

 - `igraph_preference_game()` now uses an `igraph_vector_int_t` to return the
   types of the nodes in the generated graph.

 - `igraph_random_walk()` now uses an `igraph_vector_int_t` for its
   `walk` parameter.

 - `igraph_random_edge_walk()` now uses an `igraph_vector_int_t` for its
   `edgewalk` parameter.

 - `igraph_read_graph_dimacs_flow()` now uses an `igraph_vector_int_t` for its
   label parameter.

 - `igraph_realize_degree_sequence()` now uses an `igraph_vector_int_t` for its
   `outdeg` and `indeg` parameters.

 - `igraph_reindex_membership()` now uses an `igraph_vector_int_t` for its
   `new_to_old` parameter.

 - `igraph_roulette_wheel_imitation()` now expects the list of strategies
   in an `igraph_vector_int_t` instead of an `igraph_int_t`.

 - `igraph_similarity_dice_pairs()` now uses an `igraph_vector_int_t` for its
   `pairs` parameter.

 - `igraph_similarity_jaccard_pairs()` now uses an `igraph_vector_int_t` for its
   `pairs` parameter.

 - `igraph_sort_vertex_ids_by_degree()` and `igraph_topological_sorting()` now
   use an `igraph_vector_int_t` to return the vertex IDs instead of an
   `igraph_vector_t`.

 - `igraph_spanner()` now uses an `igraph_vector_int_t` to return the vector
   of edge IDs in the spanner instead of an `igraph_vector_t`.

 - `igraph_spanning_tree()`, `igraph_minimum_spanning_tree()` and
   `igraph_random_spanning_tree()` now all use an `igraph_vector_int_t` to
   return the vector of edge IDs in the spanning tree instead of an
   `igraph_vector_t`.

 - `igraph_spmatrix_t` and related functions were removed as they mostly
   duplicated functionality that was already present in `igraph_sparsemat_t`.
   Functions that used `igraph_spmatrix_t` in the library now use
   `igraph_sparsemat_t`.

 - `igraph_stochastic_imitation()` now expects the list of strategies
   in an `igraph_vector_int_t` instead of an `igraph_int_t`.

 - `igraph_st_mincut()` now uses an `igraph_vector_int_t` for its
   `cut`, `partition` and `partition2` parameters.

 - `igraph_strvector_get()` now returns strings in the return value, not in an
   output argument.

 - `igraph_subcomponent()` now uses an `igraph_integer_t` for the seed vertex
   instead of an `igraph_real_t`. It also uses an `igraph_vector_int_t` to
   return the list of vertices in the same component as the seed vertex instead
   of an `igraph_vector_t`.

 - `igraph_subisomorphic_vf2()`, `igraph_get_subisomorphisms_vf2_callback()`
   (which used to be called `igraph_subisomorphic_function_vf2()`) and
   `igraph_isomorphic_bliss()` now all use `igraph_vector_int_t` for their `map12`
   and `map21` parameters.

 - The `maps` parameters in `igraph_subisomorphic_lad()`,
   `igraph_get_isomorphisms_vf2()` and `igraph_get_subisomorphisms_vf2()` are
   now of type `igraph_vector_int_list_t`.

 - `igraph_subisomorphic_lad()` now uses an `igraph_vector_int_t` for its `map`
   parameter. Also, its `domains` parameter is now a pointer vector containing
   `igraph_vector_int_t` objects instead of `igraph_vector_t`.

 - `igraph_unfold_tree()` now uses an `igraph_vector_int_t` for its `vertex_index`
   and `roots` parameters.

 - `igraph_union()` now uses an `igraph_vector_int_t` for its
   `edge_map1` and `edge_map2` parameters.

 - The `edgemaps` parameter of `igraph_union_many()` is now a vector of
   `igraph_vector_int_t` pointers.

 - `igraph_vs_vector()`, `igraph_vss_vector()` and `igraph_vs_vector_copy()` now
   all take an `igraph_vector_int_t` as the vector of vertex IDs, not an
   `igraph_vector_t`. Similarly, `igraph_vs_as_vector()` now returns the vector
   of matched vertex IDs in an `igraph_vector_int_t`, not an `igraph_vector_t`.

 - The `res` parameter of `igraph_weighted_cliques()` is now an
   `igraph_vector_int_list_t`.

 - `igraph_write_graph_dimacs_flow()` now uses `igraph_integer_t` for the source and
   target vertex index instead of a `long int`.

 - `igraph_vector_*()`, `igraph_matrix_*()`, `igraph_stack_*()`, `igraph_array_*()`
   and several other generic igraph data types now use `igraph_integer_t` for
   indexing, _not_ `long int`. Please refer to the headers for the exact details;
   the list of affected functions is too large to include here.

 - `igraph_vector_order()` was removed; use `igraph_vector_int_pair_order()` instead.
   (The original function worked for vectors containing integers only).

 - `igraph_vector_qsort_ind()` and its variants now take an `igraph_order_t` enum
   instead of a boolean to denote whether the order should be ascending or
   descending.

 - The `add_edges()` function in the attribute handler now takes an
   `igraph_vector_int_t` for its `edges` parameter instead of an
   `igraph_vector_t`. The `add_vertices()` function now takes an
   `igraph_integer_t` for the vertex count instead of a `long int`. The
   `combine_vertices()` and `combine_edges()` functions now take an
   `igraph_vector_ptr_t` containing vectors of type `igraph_vector_int_t` in
   their `merges` parameters. The `get_info()` function now uses
   `igraph_vector_int_t` to return the types of the graph, vertex and edge
   attribute types. The `permute_vertices()` and `permute_edges()` functions in
   the attribute handler tables now take an `igraph_vector_int_t` instead of an
   `igraph_vector_t` for the index vectors. These are relevant only to maintainers
   of higher level interfaces to igraph; they should update their attribute
   handlers accordingly.

 - igraph functions that interface with external libraries such as BLAS or LAPACK
   may now fail if the underlying BLAS or LAPACK implementation cannot handle
   the size of input vectors or matrices (BLAS and LAPACK are usually limited to
   vectors whose size fits in an `int`). `igraph_blas_dgemv()` and
   `igraph_blas_dgemv_array()` thus now return an `igraph_error_t`, which may be
   set to `IGRAPH_EOVERFLOW` if the input vectors or matrices are too large.

 - `igraph_sparsemat_transpose()` now takes an `igraph_bool_t` as its `values`
   argument instead of an `int`. In practice, it has always been treated as a
   boolean.

 - `igraph_sparsemat_cholsol()`, `igraph_sparsemat_lusol()`, `igraph_sparsemat_symbqr`
   and `igraph_sparsemat_symblu` now take an `igraph_integer_t` as their `order` parameter.

 - `igraph_sparsemat_count_nonzero()` and `igraph_sparsemat_count_nonzerotol()` now
   return an `igraph_integer_t`.

 - Functions that used an `igraph_vector_t` to represent cluster size
   and cluster membership now use an `igraph_vector_int_t` instead. These are:
   - `igraph_connected_components()` (used to be `igraph_clusters()` in 0.9 and before)
   - `igraph_community_eb_get_merges()`
   - `igraph_community_edge_betweenness()`
   - `igraph_community_fastgreedy()`
   - `igraph_community_fluid_communities()`
   - `igraph_community_infomap()`
   - `igraph_community_label_propagation()`
   - `igraph_community_leading_eigenvector()`
   - `igraph_community_leiden()`
   - `igraph_community_multilevel()`
   - `igraph_community_optimal_modularity()`
   - `igraph_community_spinglass()`
   - `igraph_community_spinglass_single()`
   - `igraph_community_to_membership()`
   - `igraph_community_walktrap()`
   - `igraph_compare_communities()`
   - `igraph_le_community_to_membership()`
   - `igraph_modularity()`
   - `igraph_reindex_membership()`
   - `igraph_split_join_distance()`
   `igraph_community_multilevel()` additionaly uses a `igraph_matrix_int_t`
   instead of `igraph_matrix_t()` for its memberships parameter.

 - `IGRAPH_TOTAL` was removed from the `igraph_neimode_t` enum; use `IGRAPH_ALL`
   instead.

 - `igraph_vector_resize_min()` and `igraph_matrix_resize_min()` no longer return an
   error code (return type is now `void`). The vector or matrix is always left in
   a consistent state by these functions, with all data intact, even if releasing
   unused storage is not successful.

 - `igraph_atlas()` now uses `igraph_integer_t` for its `number` argument.

 - `igraph_read_graph_graphml()` now uses `igraph_integer_t` for its `index` argument.


### Added

 - `igraph_adjlist_init_from_inclist()` to create an adjacency list from an already existing incidence list by resolving edge IDs to their corresponding endpoints. This function is useful for algorithms when both an adjacency and an incidence list is needed and they should be in the same order.
 - `igraph_vector_*_permute()` functions to permute a vector based on an index vector.
 - `igraph_vector_*_remove_fast()` functions to remove an item from a vector by swapping it with the last element and then popping it off. It allows one to remove an item from a vector in constant time if the order of items does not matter.
 - `igraph_vector_ptr_sort_ind()` to obtain an index vector that would sort a vector of pointers based on some comparison function.
 - `igraph_hub_and_authority_scores()` calculates the hub and authority scores of a graph as a matching pair.
 - `igraph_generalized_petersen()` to create generalized Petersen graphs (#1844, thanks to @alexsyou).
 - `igraph_circulant()` to create circulant graphs (#1856, thanks to @Gomango999).
 - `igraph_symmetric_tree()` to create a tree with the specified number of branches at each level (#1859, thanks to @YuliYudith and @DoruntinaM).
 - `igraph_is_forest()` to check whether a graph is a forest (#1888, thanks to @rohitt28).
 - `igraph_is_acyclic()` to check whether a graph is acyclic (#1945, thanks to @borsgeorgica).
 - `igraph_es_all_between()` to create an edge selector that selects all edges between a pair of vertices.
 - `igraph_blas_dgemm()` to multiply two matrices.
 - `igraph_wheel()` to create a wheel graph (#1938, thanks to @kwofach).
 - `igraph_stack_capacity()` to query the capacity of a stack.
 - `igraph_almost_equals()` and `igraph_cmp_epsilon()` to compare floats with an epsilon margin.

### Removed

 - The type `igraph_stack_ptr_t`, `igraph_stack_ptr_free_all()` and `igraph_stack_ptr_destroy_all()` are removed. Use `igraph_vector_ptr_t` and associated functions instead.

### Changed

 - `igraph_version()` no longer returns an error code.
 - `igraph_write_graph_ncol()` now preserves the edge ordering of the graph when writing an NCOL file.
 - The Pajek parser is now less strict and accepts more files.
 - `igraph_degree_sequence_game()` now supports an additional method, `IGRAPH_DEGSEQ_EDGE_SWITCHING_SIMPLE`,
    and edge-switching MCMC sampler.
 - `igraph_ring()` no longer simplifies its result when generating a one- or two-vertex graph. The one-cycle has a self-loop and the undirected two-cycle has parallel edges.
 - igraph functions that take an ARPACK options object now also accept `NULL` in place of an options object, and they will fall back to using a default object provided by `igraph_arpack_options_get_default()`.
 - `igraph_vector_view()` now allows `data` to be `NULL` in the special case when `length == 0`.

### Fixed

 - When an error occurs during parsing DL, GML, NCOL, LGL or Pajek files, line numbers are now reported correctly.
 - The GraphML parser does not print to stderr any more in case of encoding
   errors and other error conditions originating from the underlying `libxml2`
   library.
 - The GML parser no longer mixes up Inf and NaN and -Inf now works.

### Deprecated

 - `igraph_clusters()` has been renamed to `igraph_connected_components()`; the
   old name is deprecated and will be removed in 0.11.

 - `igraph_get_stochastic_sparsemat()` has been renamed to `igraph_get_stochastic_sparse()`;
   the old name is deprecated and will be removed in 0.11.

 - `igraph_lattice()` has been renamed to `igraph_square_lattice()` to indicate
   that this function generates square lattices only. The old name is deprecated
   and will either be removed in 0.11 or will be changed to become a generic
   lattice generator that also supports other types of lattices.

 - `igraph_matrix_e()` and `igraph_matrix_e_ptr()` have been renamed to
   `igraph_matrix_get()` and `igraph_matrix_get_ptr()`. The old names are
   deprecated and will be removed in 0.11.

 - `igraph_read_graph_dimacs()` has been renamed to `igraph_read_graph_dimacs_flow()`;
   the old name is deprecated and might be re-used as a generic DIMACS reader
   in the future. Also, the function now uses `igraph_integer_t` as the source
   and target vertex IDs instead of a `long int`.

 - `igraph_shortest_paths()` and related functions were renamed to `igraph_distances()`;
   the old name was unfortunate because these functions calculated _path lengths_
   only and not the paths themselves. The old names are deprecated and will be
   removed in 0.11.

 - `igraph_strvector_add()` has been renamed to `igraph_strvector_push_back()`
   for sake of consistency with other vector-like data structures; the old name
   is deprecated and will be removed in 0.11.

 - `igraph_tree()` has been renamed to `igraph_kary_tree()`; the old name is
   deprecated and will be removed in 0.11.

 - `igraph_vector_e()` and `igraph_vector_e_ptr()` have been renamed to
   `igraph_vector_get()` and `igraph_vector_get_ptr()`. The old names are
   deprecated and will be removed in 0.11.

 - `igraph_write_graph_dimacs()` has been renamed to `igraph_write_graph_dimacs_flow()`;
   the old name is deprecated and might be re-used as a generic DIMACS writer
   in the future. Also, the function now uses `igraph_integer_t` as the source
   and target vertex IDs instead of a `long int`.

 - The macros `igraph_Calloc`, `igraph_Realloc` and `igraph_Free` have been
   deprecated in favour of `IGRAPH_CALLOC`, `IGRAPH_REALLOC` and `IGRAPH_FREE`
   to simplify the API. The deprecated variants will be removed in 0.11.

## [Unreleased 0.9.7]
=======
## [0.9.7] - 2022-03-16
>>>>>>> eb6ab226

### Changed

 - `igraph_get_all_shortest_paths_dijsktra()` now uses tolerances when comparing path
   lengths, and is thus robust to numerical roundoff errors.
 - `igraph_vector_*_swap` and `igraph_matrix_swap` now take O(1) instead of O(n) and accept all sizes.

### Fixed

 - NCOL and LGL format writers no longer accept "name" and "weight" attributes
   of invalid types.
 - The LGL writer could not access numerical weight attributes, potentially leading
   to crashes.
 - External PLFIT libraries and their headers are now detected at their standard
   installation location.
 - `igraph_vector_init()` no longer accepts negative vector sizes.
 - `igraph_assortativity_nominal()` crashed on the null graph.
 - Label propagation now ensures that all labels are dominant.
 - Fixed incorrect partition results for walktrap algorithm (issue #1927)
 - Negative values returned by `igraph_rng_get_integer()` and `RNG_INTEGER()` were incorrect,
   one larger than they should have been.
 - `igraph_community_walktrap()` now checks its `steps` input argument.
 - The first modularity value reported by `igraph_community_walktrap()` was
   incorrect (it was always zero). This is now fixed.
 - `igraph_correlated_game()` would return incorrect results, or exhaust the memory,
    for most input graphs that were not generated with `igraph_erdos_renyi_game_gnp()`.

### Other

 - The C attribute handler now verifies attribute types when retrieving attributes.
 - Documentation improvements

## [0.9.6] - 2022-01-05

 - Isomorphism class functions (`igraph_isoclass()`, `igraph_isoclass_subgraph()`,
   `igraph_isoclass_create`) and motif finder functions (`igraph_motifs_randesu()`,
   `igraph_motifs_randesu_estimate()`, `igraph_motifs_randesu_callback()`) now
   support undirected (sub)graphs of sizes 5 and 6. Previsouly only sizes 3 and 4
   were supported.

### Fixed

 - igraph would not build with MinGW when using the vendored GLPK and enabling TLS.
 - Removed some uses of `abort()` from vendored libraries, which could unexpectedly
   shut down the host language of igraph's high-level interfaces.
 - `igraph_community_label_propagation()` no longer leaves any vertices unlabeled
   when they were not reachable from any labeled ones, i.e. the returned membership
   vector is guaranteed not to contain negative values (#1853).
 - The Kamada-Kawai layout is now interruptible.
 - The Fruchterman-Reingold layout is now interruptible.
 - Fixed a bug in `igraph_cmp_epsilon()` that resulted in incorrect results for
   edge betweenness calculations in certain rare cases with x87 floating point
   math when LTO was also enabled (#1894).
 - Weighted clique related functions now fall back to the unweighted variants
   when a null vertex weight vector is given to them.
 - `igraph_erdos_renyi_game_(gnm|gnp)` would not produce self-loops for the singleton
   graph.
 - Fixed a bug in `igraph_local_efficiency()` that sometimes erroneously
   reported zero as the local efficiency of a vertex in directed graphs.
 - `igraph_vector_update()` (and its type-specific variants) did not check for
   memory allocation failure.
 - Fixed a potential crash in the GraphML reader that would be triggered by some
   invalid GraphML files.

### Other

 - `igraph_is_tree()` has improved performance and memory usage.
 - `igraph_is_connected()` has improved performance when checking weak connectedness.
 - Improved error handling in `igraph_maximal_cliques()` and related functions.
 - The build system now checks that GLPK is of a compatible version (4.57 or later).
 - The vendored `plfit` package was updated to 0.9.3.
 - You can now build igraph with an external `plfit` instead of the vendored one.
 - Documentation improvements.

## [0.9.5] - 2021-11-11

### Fixed

 - `igraph_reindex_membership()` does not allow negative membership indices any more.

 - `igraph_rewire_directed_edges()` now generates multigraphs when edge directions
   are ignored, to make it consistent with the directed case.

 - Fixed a bug in `igraph_gomory_hu_tree()` that returned only the equivalent flow
   tree instead of the cut tree (#1810).

 - Fixed a bug in the `IGRAPH_TO_UNDIRECTED_COLLAPSE` mode of
   `igraph_to_undirected()` that provided an incorrect merge vector to the
   attribute handler, leading to problems when edge attributes were merged
   using an attribute combination (#1814).

 - Fixed the behaviour of the `IGRAPH_ENABLE_LTO` option when it was set to
   `AUTO`; earlier versions had a bug where `AUTO` simply checked whether LTO
   is supported but then did not use LTO even if it was supported.

 - When using igraph from a CMake project, it is now checked that the project has
   the C++ language enabled. This is necessary for linking to igraph with CMake.

### Other

 - Improved the root selection method for disconnected graphs in the
   Reingold-Tilford layout (#1836). The new root selection method provides
   niceer results if the graph is not a tree, although it is still recommended
   to use the Sugiyama layout instead, unless the input graph is _almost_ a
   tree, in which case Reingold-Tilfold may still be preferred.

 - `igraph_decompose()` is now much faster for large graphs containing many
   isolates or small components (#960).

 - `igraph_largest_cliques()` and `igraph_clique_number()` were re-written to
   use `igraph_maximal_cliques_callback()` so they are much faster now (#804).

 - The vendored GLPK has been upgraded to GLPK 5.0.

 - Documentation improvements.

## [0.9.4] - 2021-05-31

### Changed

 - Unweighted transitivity (i.e. clustering coefficient) calculations now ignore multi-edges and edge directions instead of rejecting multigraphs and directed graphs.
 - `igraph_transitivity_barrat()` now returns an error code if the input graph has multiple edges (which is not handled correctly by the implementation yet).

### Fixed

 - `igraph_local_scan_k_ecount()` now handles loops correctly.
 - `igraph_transitivity_avglocal_undirected()` is no longer slower than `igraph_transitivity_local_undirected()`.
 - Worked around an invalid warning issued by Clang 9.0 when compiling with OpenMP.

### Other

 - Documentation improvements.

## [0.9.3] - 2021-05-05

### Added

 - `igraph_trussness()` calculates the trussness of each edge in the graph (PR #1034, thanks to Alex Perrone and Fabio Zanini)
 - OpenMP is now enabled and used by certain functions (notably PageRank calculation) when the compiler supports it. Set `IGRAPH_OPENMP_SUPPORT=OFF` at configuration time to disable this.

### Fixed

 - `igraph_get_incidence()` no longer reads and writes out of bounds when given a non-bipartite graph, but gives a warning and ignores edges within a part.
 - `igraph_dyad_census()` no longer reports an overflow on singleton graphs, and handles loops and multigraphs correctly. Undirected graphs are handled consistently and will no longer give a warning.
 - `igraph_vector_lex_cmp()` and `igraph_vector_colex_cmp()` dereferenced their arguments only once instead of twice, and therefore did not work with `igraph_vector_ptr_sort()`.
 - `igraph_maximal_cliques_subset()` and `igraph_transitivity_barrat()` corrupted the error handling stack ("finally stack") under some circumstances.
 - CMake package files did not respect `CMAKE_INSTALL_LIBDIR`. This only affected Linux distributions which install into `lib64` or other locations instead of `lib`.
 - The parser sources could not be generated when igraph was in a location that contained spaces in its path.
 - igraph no longer links to the math library (`libm`) when this is not necessary.
 - `_CRT_SECURE_NO_WARNINGS` is now defined during compilation to enable compatibility with UWP.
 - Fixed a compilation issue on MSYS / MinGW when link-time optimization was enabled and the `MSYS Makefiles` CMake generator was used. Some source files in igraph were renamed as a consequence, but these should not affect users of the library.

### Deprecated

 - `igraph_rng_min()` is now deprecated; assume a constant zero as its return value if you used this function in your own code.

### Other

 - Updated the vendored CXSparse library to version 3.2.0

## [0.9.2] - 2021-04-14

### Added

 - CMake package files are now installed with igraph. This allows `find_package(igraph)` to find igraph and detect the appropriate compilation options for projects that link to it.

### Fixed

 - igraph can now be used as a CMake subproject in other CMake-based projects.
 - The documentaton can now be built from the release tarball.
 - Configuration will no longer fail when the release tarball is extracted into a subdirectory of an unrelated git repository.
 - The generated pkg-config file was incorrect when `CMAKE_INSTALL_<dir>` variables were absolute paths.
 - On Unix-like systems, the library name is now `libigraph.so.0.0.0`, as it used to be for igraph 0.8 and earlier.
 - Fixed a return type mismatch in parser sources, and fixed some warnings with recent versions of gcc.
 - Fixed a bug in `igraph_get_shortest_paths_dijkstra()` and `igraph_get_shortest_paths_bellman_ford()` that returned incorrect results for unreachable vertices.

### Other

 - Improved installation instructions and tutorial.

## [0.9.1] - 2021-03-23

### Added

 - `igraph_vector_lex_cmp()` and `igraph_vector_colex_cmp()` for lexicographic
   and colexicographic comparison of vectors. These functions may also be used
   for sorting.

### Changed

 - `igraph_community_multilevel()` is now randomized (PR #1696, thanks to Daniel Noom).

### Fixed

 - CMake settings that controlled the library installation directory name, such as `CMAKE_INSTALL_LIBDIR`, were not respected.
 - Under some conditions, the generated pkg-config file contained an incorrect include directory path.
 - The following functions were not exported from the shared library: `igraph_subcomponent()`, `igraph_stack_ptr_free_all()`, `igraph_stack_ptr_destroy_all()`, `igraph_status_handler_stderr()`, `igraph_progress_handler_stderr()`.
 - Built-in random number generators (`igraph_rngtype_mt19937`, `igraph_rngtype_rand`, `igraph_rngtype_glibc2`) were not exported from the shared library.
 - `igraph_layout_graphopt()` no longer rounds the `spring_length` parameter to an integer.
 - `igraph_get_all_shortest_paths_dijkstra()` no longer modifies the `res` vector's item destructor.
 - `igraph_get_shortest_path_bellman_ford()` did not work correctly when calculating paths to all vertices.
 - `igraph_arpack_rnsolve()` checks its parameters more carefully.
 - `igraph_community_to_membership()` does not crash anymore when `csize` is requested but `membership` is not.
 - `igraph_citing_cited_type_game()`: fixed memory leaks (PR #1700, thanks to Daniel Noom).
 - `igraph_transitivity_undirected()`, `igraph_transitivity_avglocal_undirected()` and `igraph_transitivity_barrat()` no longer trigger an assertion failure when used with the null graph (PRs #1709, #1710).
 - `igraph_(personalized_)pagerank()` would return incorrect results for weighted multigraphs with fewer than 128 vertices when using `IGRAPH_PAGERANK_ALGO_PRPACK`.
 - `igraph_diversity()` now checks its input more carefully, and throws an error when the input graph has multi-edges or is directed.
 - `igraph_shortest_paths_johnson()` would return incorrect results when the `to` argument differed from `from` (thanks to Daniel Noom).
 - `igraph_is_graphical()` would fail to set the result variable for certain special degree sequences in the undirected simple graph case.
 - Non-maximal clique finding functions would sometimes return incomplete results when finding more than 2147483647 (i.e. 2^31 - 1) cliques.
 - GLPK internal errors no longer crash igraph.
 - Fixed some potential memory leaks that could happen on error conditions or when certain functions were interrupted.
 - When testing a DLL build on Windows, the `PATH` was sometimes not set correctly, causing the tests to fail (PR #1692).
 - When compiling from the git repository (as opposed to the release tarball), the build would fail with recent versions of `bison` and `flex`.

### Other

 - Documentation improvements.
 - Much faster documentation builds.
 - Allow using a pre-generated `arith.h` header for f2c when cross-compiling; see the Installation section of the documentation.
 - The `IGRAPH_ENABLE_LTO` build option now supports the `AUTO` value, which uses LTO only if the compiler supports it. Warning: CMake may not always be able to detect that LTO is not fully supported. Therefore, the default setting is `OFF`.
 - The following functions are now interruptible: `igraph_grg_game()`, `igraph_sbm_game()`, `igraph_barabasi_game()`, `igraph_barabasi_aging_game()`.
 - Functions that use GLPK, such as `igraph_feedback_arc_set()` and `igraph_community_optimal_modularity()` are now interruptible.
 - Add support for older versions of Clang that do not recognize the `-Wno-varargs` flag.

### Acknowledgments

 - Big thanks to Daniel Noom for continuing to expand the test suite and discovering and fixing several bugs in the process!

## [0.9.0] - 2021-02-16

### Added

 - Eulerian paths/cycles (PR #1346):
   * `igraph_is_eulerian()` finds out whether an Eulerian path/cycle exists.
   * `igraph_eulerian_path()` returns an Eulerian path.
   * `igraph_eulerian_cycle()` returns an Eulerian cycle.
 - Efficiency (PR #1344):
   * `igraph_global_efficiency()` computes the global efficiency of a network.
   * `igraph_local_efficiency()` computes the local efficiency around each vertex.
   * `igraph_average_local_efficiency()` computes the mean local efficiency.
 - Degree sequences (PR #1445):
   * `igraph_is_graphical()` checks if a degree sequence has a realization as a simple or multigraph, with or without self-loops.
   * `igraph_is_bigraphical()` checks if two degree sequences have a realization as a bipartite graph.
   * `igraph_realize_degree_sequence()` now supports constructing non-simple graphs as well.
 - There is a new fatal error handling mechanism (PR #1548):
   * `igraph_set_fatal_handler()` sets the fatal error handler. It is the only function in this functionality group that is relevant to end users.
   * The macro `IGRAPH_FATAL()` and the functions `igraph_fatal()` and `igraph_fatalf()` raise a fatal error. These are for internal use.
   * `IGRAPH_ASSERT()` is a replacement for the `assert()` macro. It is for internal use.
   * `igraph_fatal_handler_abort()` is the default fatal error handler.
 - The new `IGRAPH_WARNINGF`, `IGRAPH_ERRORF` and `IGRAPH_FATALF` macros provide warning/error reporting with `printf`-like syntax. (PR #1627, thanks to Daniel Noom!)
 - `igraph_average_path_length_dijkstra()` computes the mean shortest path length in weighted graphs (PR #1344).
 - `igraph_get_shortest_paths_bellman_ford()` computes the shortest paths (including the vertex and edge IDs along the paths) using the Bellman-Ford algorithm (PR #1642, thanks to Guy Rozenberg). This makes it possible to calculate the shortest paths on graphs with negative edge weights, which was not possible before with Dijkstra's algorithm.
 - `igraph_get_shortest_path_bellman_ford()` is a wrapper for `igraph_get_shortest_paths_bellman_ford()` for the single path case.
 - `igraph_is_same_graph()` cheks that two labelled graphs are the same (PR #1604).
 - Harmonic centrality (PR #1583):
   * `igraph_harmonic_centrality()` computes the harmonic centrality of vertices.
   * `igraph_harmonic_centrality_cutoff()` computes the range-limited harmonic centrality.
 - Range-limited centralities, currently equivalent to the old functions with names ending in `_estimate` (PR #1583):
   * `igraph_closeness_cutoff()`.
   * `igraph_betweenness_cutoff()`.
   * `igraph_edge_betweenness_cutoff()`.
 - `igraph_vector_is_any_nan()` checks if any elements of an `igraph_vector_t` is NaN.
 - `igraph_inclist_size()` returns the number of vertices in an incidence list.
 - `igraph_lazy_adjlist_size()` returns the number of vertices in a lazy adjacency list.
 - `igraph_lazy_inclist_size()` returns the number of vertices in a lazy incidence list.
 - `igraph_bfs_simple()` now provides a simpler interface to the breadth-first search functionality.

### Changed

 - igraph now uses a CMake-based build sysyem.
 - GMP support can no longer be disabled. When GMP is not present on the system, igraph will use an embedded copy of Mini-GMP (PR #1549).
 - Bliss has been updated to version 0.75. Bliss functions are now interruptible. Thanks to Tommi Junttila for making this possible!
 - Adjacency and incidence lists:
   * `igraph_adjlist_init()` and `igraph_lazy_adjlist_init()` now require the caller to specify what to do with loop and multiple edges.
   * `igraph_inclist_init()` and `igraph_lazy_inclist_init()` now require the caller to specify what to do with loop edges.
   * Adjacency and incidence lists now use `igraph_vector_int_t` consistently.
 - Community detection:
   * `igraph_community_multilevel()`: added resolution parameter.
   * `igraph_community_fluid_communities()`: graphs with no vertices or with one vertex only are now supported; they return a trivial partition.
 - Modularity:
   * `igraph_modularity()` and `igraph_modularity_matrix()`: added resolution parameter.
   * `igraph_modularity()` and `igraph_modularity_matrix()` now support the directed version of modularity.
   * `igraph_modularity()` returns NaN for graphs with no edges to indicate that the modularity is not well-defined for such graphs.
 - Centralities:
   * `cutoff=0` is no longer interpreted as infinity (i.e. no cutoff) in `betweenness`, `edge_betweenness` and `closeness`. If no cutoff is desired, use a negative value such as `cutoff=-1`.
   * The `nobigint` argument has been removed from `igraph_betweenness()`, `igraph_betweenness_estimate()` and `igraph_centralization_betweenness()`, as it is not longer needed. The current implementation is more accurate than the old one using big integers.
   * `igraph_closeness()` now considers only reachable vertices during the calculation (i.e. the closeness is calculated per-component in the undirected case) (PR #1630).
   * `igraph_closeness()` gained two additional output parameters, `reachable_count` and `all_reachable`, returning the number of reached vertices from each vertex, as well as whether all vertices were reachable. This allows for computing various generalizations of closeness for disconnected graphs (PR #1630).
   * `igraph_pagerank()`, `igraph_personalized_pagerank()` and `igraph_personalized_pagerank_vs()` no longer support the `IGRAPH_PAGERANK_ALGO_POWER` method. Their `options` argument now has type `igraph_arpack_options_t *` instead of `void *`.
 - Shortest paths (PR #1344):
   * `igraph_average_path_length()` now returns the number of disconnected vertex pairs in the new `unconn_pairs` output argument.
   * `igraph_diameter()` now return the result as an `igraph_real_t` instead of an `igraph_integer_t`.
   * `igraph_average_path_length()`  and `igraph_diameter()` now return `IGRAPH_INFINITY` when `unconn=FALSE` and the graph is not connected. Previously they returned the number of vertices.
 - Trait-based random graph generators:
   * `igraph_callaway_traits_game()` and `igraph_establishment_game()` now have an optional output argument to retrieve the generated vertex types.
   * `igraph_callaway_traits_game()` and `igraph_establishment_game()` now allow omitting the type distribution vector, in which case they assume a uniform distribution.
   * `igraph_asymmetric_preference_game()` now accept a different number of in-types and out-types.
 - `igraph_subisomorphic_lad()` now supports graphs with self-loops.
 - `igraph_is_chordal()` and `igraph_maximum_cardinality_search()` now support non-simple graphs and directed graphs.
 - `igraph_realize_degree_sequence()` has an additional argument controlling whether multi-edges or self-loops are allowed.
 - `igraph_is_connected()` now returns false for the null graph; see https://github.com/igraph/igraph/issues/1538 for the reasoning behind this decision.
 - `igraph_lapack_ddot()` is renamed to `igraph_blas_ddot()`.
 - `igraph_to_directed()`: added RANDOM and ACYCLIC modes (PR #1511).
 - `igraph_topological_sorting()` now issues an error if the input graph is not acyclic. Previously it issued a warning.
 - `igraph_vector_(which_)(min|max|minmax)()` now handles NaN elements.
 - `igraph_i_set_attribute_table()` is renamed to `igraph_set_attribute_table()`.
 - `igraph_i_sparsemat_view()` is renamed to `igraph_sparsemat_view()`.

### Deprecated

 - `igraph_is_degree_sequence()` and `igraph_is_graphical_degree_sequence()` are deprecated in favour of the newly added `igraph_is_graphical()`.
 - `igraph_closeness_estimate()` is deprecated in favour of the newly added `igraph_closeness_cutoff()`.
 - `igraph_betweenness_estimate()` and `igraph_edge_betweenness_estimate()` are deprecated in favour of the newly added `igraph_betweenness_cutoff()` and `igraph_edge_betweenness_cutoff()`.
 - `igraph_adjlist_remove_duplicate()` and `igraph_inclist_remove_duplicate()` are now deprecated in favour of the new constructor arguments in `igraph_adjlist_init()` and `igraph_inclist_init()`.

### Removed

 - The following functions, all deprecated in igraph 0.6, have been removed (PR #1562):
   * `igraph_adjedgelist_init()`, `igraph_adjedgelist_destroy()`, `igraph_adjedgelist_get()`, `igraph_adjedgelist_print()`, `igraph_adjedgelist_remove_duplicate()`.
   * `igraph_lazy_adjedgelist_init()`, `igraph_lazy_adjedgelist_destroy()`, `igraph_lazy_adjedgelist_get()`, `igraph_lazy_adjedgelist_get_real()`.
   * `igraph_adjacent()`.
   * `igraph_es_adj()`.
   * `igraph_subgraph()`.
 - `igraph_pagerank_old()`, deprecated in 0.7, has been removed.
 - `igraph_vector_bool` and `igraph_matrix_bool` functions that relied on inequality-comparing `igraph_bool_t` values are removed.

### Fixed

 - Betweenness calculations are no longer at risk from integer overflow.
 - The actual cutoff distance used in closeness calculation was one smaller than the `cutoff` parameter. This is corrected (PR #1630).
 - `igraph_layout_gem()` was not interruptible; now it is.
 - `igraph_barabasi_aging_game()` now checks its parameters more carefully.
 - `igraph_callaway_traits_game()` and `igraph_establishment_game()` now check their parameters.
 - `igraph_lastcit_game()` checks its parameters more carefully, and no longer crashes with zero vertices (PR #1625).
 - `igraph_cited_type_game()` incorrectly rounded the attractivity vector entries to integers.
 - `igraph_residual_graph()` now returns the correct _residual_ capacities; previously it wrongly returned the original capacities (PR #1598).
 - `igraph_psumtree_update()` now checks for negative values and NaN.
 - `igraph_communities_spinglass()`: fixed several memory leaks in the `IGRAPH_SPINCOMM_IMP_NEG` implementation.
 - `igraph_incident()` now returns edges in the same order as `igraph_neighbors()`.
 - `igraph_modularity_matrix()` returned incorrect results for weighted graphs. This is now fixed. (PR #1649, thanks to Daniel Noom!)
 - `igraph_lapack_dgetrf()` would crash when passing `NULL` for its `ipiv` argument (thanks for the fix to Daniel Noom).
 - Some `igraph_matrix` functions would fail to report errors on out-of-memory conditions.
 - `igraph_maxdegree()` now returns 0 for the null graph or empty vector set. Previously, it did not handle this case.
 - `igraph_vector_bool_all_e()` now considers all nonzero (i.e. "true") values to be the same.
 - PageRank (PR #1640):
   * `igraph_(personalized_)pagerank(_vs)()` now check their parameters more carefully.
   * `igraph_personalized_pagerank()` no longer modifies its `reset` parameter.
   * `igraph_(personalized_)pagerank(_vs)`: the `IGRAPH_PAGERANK_ALGO_ARPACK` method now handles self-loops correctly.
   * `igraph_personalized_pagerank(_vs)()`: the result retuned for edgeless or all-zero-weight graphs with the `IGRAPH_PAGERANK_ALGO_ARPACK` ignored the personalization vector. This is now corrected.
   * `igraph_personalized_pagerank(_vs)()` with a non-uniform personalization vector, a disconnected graph and the `IGRAPH_PAGERANK_ALGO_PRPACK` method would return results that were inconsistent with `IGRAPH_PAGERANK_ALGO_ARPACK`. This happened because PRPACK always used a uniform reset distribution when the random walk got stuck in a sink vertex. Now it uses the user-specified reset distribution for this case as well.
 - Fixed crashes in several functions when passing a weighted graph with zero edges (due to `vector_min` being called on the zero-length weight vector).
 - Fixed problems in several functions when passing in a graph with zero vertices.
 - Weighted betweenness, closeness, PageRank, shortest path calculations and random walk functions now check if any weights are NaN.
 - Many functions now reject input arguments containing NaN values.
 - Compatibility with the PGI compiler.

### Other

 - Documentation improvements.
 - Improved error and warning messages.
 - More robust error handling.
 - General code cleanup to reduce the number of compiler warnings.
 - igraph's source files have been re-organized for better maintainability.
 - Debugging aid: When igraph is build with AddressSanitizer, the default error handler prints a stack trace before exiting.
 - igraph can now be built with an external CXSparse library.
 - The references to igraph source files in error and warning messages are now always relative to igraph's base directory.
 - When igraph is built as a shared library, only public symbols are exported even on Linux and macOS.

### Acknowledgments

 - Thanks to Daniel Noom for significantly expanding igraph's test coverage and exposing several issues in the process!

## [0.8.5] - 2020-12-07

### Changed

 - `igraph_write_graph_pajek()`: the function now always uses the platform-native line endings (CRLF on Windows, LF on Unix and macOS). Earlier versions tried to enforce Windows line endings, but this was error-prone, and since all recent versions of Pajek support both line endings, enforcing Windows line endings is not necessary any more.

### Fixed

 - Fixed several compilation issues with MINGW32/64 (PR #1554)
 - `igraph_layout_davidson_harel()` was not interruptible; now it is.
 - Added a missing memory cleanup call in `igraph_i_cattribute_combine_vertices()`.
 - Fixed a few memory leaks in test cases.

## [0.8.4] - 2020-11-24

### Fixed

 - `igraph_i_cattribute_combine_vertices()`: fixed invalid cleanup code that eventually filled up the "finally" stack when combining vertices with attributes extensively.
 - `igraph_hrg_sample()`: fixed incorrect function prototype
 - `igraph_is_posinf()` and `igraph_is_neginf()`: fixed incorrect result on platforms where the sign of the result of `isinf()` is not indicative of the sign of the input.
 - Fixed building with vendored LAPACK and external BLAS
 - Fixed building with XCode 12.2 on macOS

### Other

 - Documentation improvements
 - General code cleanup to reduce the number of compiler warnings

## [0.8.3] - 2020-10-02

### Added

 - `igraph_vector_binsearch_slice()` performs binary search on a sorted slice of a vector.

### Changed

 - `igraph_eigenvector_centrality()` assumes the adjacency matrix of undirected graphs to have twice the number of self-loops for each vertex on the diagonal. This makes the results consistent between an undirected graph and its directed equivalent when each edge is replaced by a mutual edge pair.

### Fixed

 - `igraph_isomorphic()` now verifies that the input graphs have no multi-edges (PR #1464).
 - `igraph_difference()` was creating superfluous self loops (#597).
 - `igraph_count_multiple()` was giving incorrect results for self-loops in directed graph (PR #1399).
 - `igraph_betweenness_estimate()`: fixed incorrect results with finite cutoff (PR #1392).
 - `igraph_count_multiple()` was giving incorrect results for self-loops in directed graph (PR #1399).
 - `igraph_eigen_matrix_symmetric()`: fixed incorrect matrix multiplication (PR #1379).
 - Corrected several issues that could arise during an error condition (PRs #1405, #1406, #1438).
 - `igraph_realize_degree_sequence()` did not correctly detect some non-graphical inputs.
 - `igraph_is_graphical_degree_sequence()`: fixed incorrect results in undirected case (PR #1441).
 - `igraph_community_leiden()`: fixed incorrect result when self-loops are present (PR #1476).
 - `igraph_eigenvector_centrality()`: fixed incorrect value for isolated vertices in weighted graphs.
 - `igraph_eigenvector_centrality()`: corrected the handling of self-loops.
 - `igraph_layout_reingold_tilford()`: fixed an issue where branches of the tree would sometimes overlap.

### Other

 - `igraph_degree_sequence_game()`: improved performance with `IGRAPH_DEGSEQ_SIMPLE_NO_MULTIPLE_UNIFORM` method.
 - Improved the robustness of the test suite.
 - Documentation improvements.
 - Improved error and warning messages.
 - Improved compatibility with recent versions of Microsoft Visual C.

## [0.8.2] - 2020-04-28

### Changed

 - Improved argument checking: `igraph_all_st_mincuts()` and `igraph_sir()`
 - Improved interruptibility: `igraph_sir()`

### Fixed

 - `igraph_community_leiden()`: fixed crash when interrupting
 - The tests are now more robust. Some incorrect test failures were fixed when
   running on i386 architecture, or when using different versions of external
   dependencies.

### Other

 - Improved error messages from `igraph_sir()`.
 - Improved compatibility with more recent versions of Microsoft Visual C.

## [0.8.1] - 2020-03-13

### Changed

 - Improved interruptability: `igraph_degree_sequence_game()`
 - Improved argument checking: `igraph_forest_fire_game()`
 - Updated the plfit library to version 0.8.1

### Fixed

 - `igraph_community_edge_betweenness()`: fix for graphs with no edges (PR #1312)
 - `igraph_bridges()` now handles multigraphs correctly (PR #1335)
 - `igraph_avg_nearest_neighbor_degree()`: fix for memory leak in weighted case (PR #1339)
 - `igraph_community_leiden()`: fix crash bug (PR #1357)

### Other

 - Included `ACKOWLEDGEMENTS.md`
 - Documentation improvements

## [0.8.0] - 2020-01-29

### Added

 * Trees

   - `igraph_to_prufer()` and `igraph_from_prufer()` convert labelled trees to/from Prüfer sequences
   - `igraph_tree_game()` samples uniformly from the set of labelled trees
   - `igraph_is_tree()` checks if a graph is a tree
   - `igraph_random_spanning_tree()` picks a spanning tree of a graph uniformly at random
   - `igraph_random_edge_walk()` returns the indices of edges traversed by a random walk; useful for multigraphs

 * Community detection

   - `igraph_community_fluid_communities()` detects communities based on interacting fluids
   - `igraph_community_leiden()` detects communities with the Leiden method

 * Cliques

   - `igraph_maximal_cliques_hist()` counts maximal cliques of each size
   - `igraph_maximal_cliques_callback()` calls a function for each maximal clique
   - `igraph_clique_size_hist()` counts cliques of each size
   - `igraph_cliques_callback()` calls a function for each clique
   - `igraph_weighted_cliques()` finds weighted cliques in graphs with integer vertex weights
   - `igraph_weighted_clique_number()` computes the weighted clique number
   - `igraph_largest_weighted_cliques()` finds the largest weighted cliques

 * Graph generators

   - `igraph_hsbm_game()` for a hierarchical stochastic block model
   - `igraph_hsbm_list_game()` for a more general hierarchical stochastic block model
   - `igraph_correlated_game()` generates pairs of correlated random graphs by perturbing existing adjacency matrix
   - `igraph_correlated_pair_game()` generates pairs of correlated random graphs
   - `igraph_tree_game()` samples uniformly from the set of labelled trees
   - `igraph_dot_product_game()` generates a random dot product graph
   - `igraph_realize_degree_sequence()` creates a single graph with a given degree sequence (Havel-Hakimi algorithm)

 * Graph embeddings

   - `igraph_adjacency_spectral_embedding()` and `igraph_laplacian_spectral_embedding()` provide graph embedddings
   - `igraph_dim_select()` provides dimensionality selection for singular values using profile likelihood

 * Isomorphism

   - `igraph_automorphism_group()` computes the generators of the automorphism group of a simple graph
   - `igraph_simplify_and_colorize()` encodes edge and self-loop multiplicities into edge and vertex colors; use in conjunction with VF2 to test isomorphism of non-simple graphs

 * Other

   - `igraph_bridges()` finds edges whose removal would disconnect a graph
   - `igraph_vertex_coloring_greedy()` computes a vertex coloring using a greedy algorithm
   - `igraph_rewire_directed_edges()` randomly rewires only the starting points or only the endpoints of directed edges
   - Various `igraph_local_scan_*` functions provide local counts and statistics of neighborhoods
   - `igraph_sample_sphere_surface()` samples points uniformly from the surface of a sphere
   - `igraph_sample_sphere_volume()` samples points uniformly from the volume of a sphere
   - `igraph_sample_dirichlet()` samples points from a Dirichlet distribution
   - `igraph_malloc()`, to be paired with the existing `igraph_free()`

### Changed

 - `igraph_degree_sequence_game()`: new method added for uniform sampling: `IGRAPH_DEGSEQ_SIMPLE_NO_MULTIPLE_UNIFORM`
 - `igraph_modularity_matrix()`: removed `membership` argument (PR #1194)
 - `igraph_avg_nearest_neighbor_degree()`: added `mode` and `neighbor_degree_mode` arguments (PR #1214).
 - `igraph_get_all_simple_paths()`: added `cutoff` argument (PR #1232).
 - `igraph_unfold_tree()`: no longer preserves edge ordering of original graph
 - `igraph_decompose()`: support strongly connected components
 - `igraph_isomorphic_bliss()`, `igraph_canonical_permutation()`, `igraph_automorphisms()`: added additional arguments to support vertex colored graphs (PR #873)
 - `igraph_extended_chordal_ring`: added argument to support direction (PR #1096), and fixed issue #1093.

### Other

 - The [Bliss isomorphism library](http://www.tcs.hut.fi/Software/bliss/) was updated to version 0.73. This version adds support for vertex colored and directed graphs.
 - igraph now uses the high-performance [Cliquer library](https://users.aalto.fi/~pat/cliquer.html) to find (non-maximal) cliques
 - Provide proper support for Windows, using `__declspec(dllexport)` and `__declspec(dllimport)` for `DLL`s and static usage by using `#define IGRAPH_STATIC 1`.
 - Provided integer versions of `dqueue` and `stack` data types.

[Unreleased]: https://github.com/igraph/igraph/compare/0.9.7..HEAD
[0.9.7]: https://github.com/igraph/igraph/compare/0.9.6...0.9.7
[0.9.6]: https://github.com/igraph/igraph/compare/0.9.5...0.9.6
[0.9.5]: https://github.com/igraph/igraph/compare/0.9.4...0.9.5
[0.9.4]: https://github.com/igraph/igraph/compare/0.9.3...0.9.4
[0.9.3]: https://github.com/igraph/igraph/compare/0.9.2...0.9.3
[0.9.2]: https://github.com/igraph/igraph/compare/0.9.1...0.9.2
[0.9.1]: https://github.com/igraph/igraph/compare/0.9.0...0.9.1
[0.9.0]: https://github.com/igraph/igraph/compare/0.8.5...0.9.0
[0.8.5]: https://github.com/igraph/igraph/compare/0.8.4...0.8.5
[0.8.4]: https://github.com/igraph/igraph/compare/0.8.3...0.8.4
[0.8.3]: https://github.com/igraph/igraph/compare/0.8.2...0.8.3
[0.8.2]: https://github.com/igraph/igraph/compare/0.8.1...0.8.2
[0.8.1]: https://github.com/igraph/igraph/compare/0.8.0...0.8.1
[0.8.0]: https://github.com/igraph/igraph/releases/tag/0.8.0<|MERGE_RESOLUTION|>--- conflicted
+++ resolved
@@ -2,7 +2,6 @@
 
 ## [Unreleased]
 
-<<<<<<< HEAD
 ### Breaking changes
 
  - igraph now requires CMake 3.18 or later.
@@ -672,10 +671,9 @@
    deprecated in favour of `IGRAPH_CALLOC`, `IGRAPH_REALLOC` and `IGRAPH_FREE`
    to simplify the API. The deprecated variants will be removed in 0.11.
 
-## [Unreleased 0.9.7]
-=======
+## [Unreleased 0.9.8]
+
 ## [0.9.7] - 2022-03-16
->>>>>>> eb6ab226
 
 ### Changed
 
