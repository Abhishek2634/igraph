include(helpers)

include(CheckSymbolExists)

# The threading library is not needed for igraph itself, but might be needed
# for tests
include(FindThreads)

macro(find_dependencies)
<<<<<<< HEAD
  # Declare the list of dependencies that _may_ be vendored and those that may not
  set(VENDORABLE_DEPENDENCIES BLAS GLPK LAPACK ARPACK GMP)
  set(NONVENDORABLE_DEPENDENCIES GLPK OpenMP)
=======
  # Declare the list of dependencies that _may_ be vendored
  set(VENDORABLE_DEPENDENCIES BLAS CXSparse GLPK LAPACK ARPACK GMP)

  # Declare optional dependencies associated with IGRAPH_..._SUPPORT flags
  # Note that GLPK is both vendorable and optional
  set(OPTIONAL_DEPENDENCIES GLPK OpenMP)
>>>>>>> e5df9fb2

  # Declare configuration options for dependencies
  tristate(IGRAPH_USE_INTERNAL_GMP "Compile igraph with internal Mini-GMP" AUTO)
  tristate(IGRAPH_USE_INTERNAL_ARPACK "Compile igraph with internal ARPACK" AUTO)
  tristate(IGRAPH_USE_INTERNAL_BLAS "Compile igraph with internal BLAS" AUTO)
  tristate(IGRAPH_USE_INTERNAL_GLPK "Compile igraph with internal GLPK" AUTO)
  tristate(IGRAPH_USE_INTERNAL_LAPACK "Compile igraph with internal LAPACK" AUTO)

  # Declare dependencies
  set(REQUIRED_DEPENDENCIES "")
  set(OPTIONAL_DEPENDENCIES FLEX BISON OpenMP)
  set(VENDORED_DEPENDENCIES "")

  # Declare minimum supported version for some dependencies
  set(GLPK_VERSION_MIN "4.57") # 4.57 is the firt version providing glp_on_error()

  # Extend dependencies depending on whether we will be using the vendored
  # copies or not
  foreach(DEPENDENCY ${VENDORABLE_DEPENDENCIES})
    string(TOUPPER "${DEPENDENCY}" LIBNAME_UPPER)

    if(IGRAPH_USE_INTERNAL_${LIBNAME_UPPER} STREQUAL "AUTO")
      find_package(${DEPENDENCY} ${${DEPENDENCY}_VERSION_MIN})
      if(${LIBNAME_UPPER}_FOUND)
        set(IGRAPH_USE_INTERNAL_${LIBNAME_UPPER} OFF)
      else()
        set(IGRAPH_USE_INTERNAL_${LIBNAME_UPPER} ON)
      endif()
    endif()

    if(IGRAPH_USE_INTERNAL_${LIBNAME_UPPER})
      list(APPEND VENDORED_DEPENDENCIES ${DEPENDENCY})
    else()
      list(APPEND REQUIRED_DEPENDENCIES ${DEPENDENCY})
    endif()
  endforeach()

  # For optional dependencies, figure out whether we should attempt to
  # link to them based on the value of the IGRAPH_..._SUPPORT option
  foreach(DEPENDENCY ${OPTIONAL_DEPENDENCIES})
    string(TOUPPER "${DEPENDENCY}" LIBNAME_UPPER)

    if(IGRAPH_${LIBNAME_UPPER}_SUPPORT STREQUAL "AUTO")
    find_package(${DEPENDENCY} ${${DEPENDENCY}_VERSION_MIN})
      if(${LIBNAME_UPPER}_FOUND)
        set(IGRAPH_${LIBNAME_UPPER}_SUPPORT ON)
      else()
        set(IGRAPH_${LIBNAME_UPPER}_SUPPORT OFF)
      endif()
    endif()
  endforeach()

  # GraphML support is treated separately because the library name is different
  if(IGRAPH_GRAPHML_SUPPORT STREQUAL "AUTO")
    find_package(LibXml2)
    if(LibXml2_FOUND)
      set(IGRAPH_GRAPHML_SUPPORT ON)
    else()
      set(IGRAPH_GRAPHML_SUPPORT OFF)
    endif()
  endif()

  if(NOT IGRAPH_GLPK_SUPPORT)
    if(IGRAPH_USE_INTERNAL_GLPK)
      list(REMOVE_ITEM VENDORED_DEPENDENCIES GLPK)
    else()
      list(REMOVE_ITEM REQUIRED_DEPENDENCIES GLPK)
    endif()
  endif()

  if(IGRAPH_GRAPHML_SUPPORT)
    list(APPEND REQUIRED_DEPENDENCIES LibXml2)
  endif()

  # Find dependencies
  foreach(DEPENDENCY ${REQUIRED_DEPENDENCIES} ${OPTIONAL_DEPENDENCIES})
    list(FIND REQUIRED_DEPENDENCIES "${DEPENDENCY}" INDEX)
    set(NEED_THIS_DEPENDENCY NO)

    if(INDEX GREATER_EQUAL 0)
      # This is a required dependency, search for it unconditionally. Do
      # not use REQUIRED; we will report errors in a single batch at the end
      # of the configuration process
      set(NEED_THIS_DEPENDENCY YES)
    else()
      # This is an optional dependency, search for it only if the user did not
      # turn it off explicitly
      string(TOUPPER "${DEPENDENCY}" LIBNAME_UPPER)
      if(NOT DEFINED IGRAPH_${LIBNAME_UPPER}_SUPPORT)
        set(NEED_THIS_DEPENDENCY YES)
      elseif(IGRAPH_${LIBNAME_UPPER}_SUPPORT)
        set(NEED_THIS_DEPENDENCY YES)
      endif()
    endif()

    if(NEED_THIS_DEPENDENCY AND NOT DEFINED ${DEPENDENCY}_FOUND)
      find_package(${DEPENDENCY} ${${DEPENDENCY}_VERSION_MIN})
    endif()
  endforeach()

  # Override libraries of vendored dependencies even if they were somehow
  # detected above
  foreach(DEPENDENCY ${VENDORED_DEPENDENCIES})
    string(TOUPPER "${DEPENDENCY}" LIBNAME_UPPER)
    string(TOLOWER "${DEPENDENCY}" LIBNAME_LOWER)
    if(IGRAPH_USE_INTERNAL_${LIBNAME_UPPER})
      set(${LIBNAME_UPPER}_LIBRARIES "")
      set(${LIBNAME_UPPER}_FOUND 1)
      set(${LIBNAME_UPPER}_IS_VENDORED 1)
      set(INTERNAL_${LIBNAME_UPPER} 1)
    endif()
  endforeach()

  # Export some aliases that will be used in config.h
  set(HAVE_GLPK ${GLPK_FOUND})
  set(HAVE_GMP ${GMP_FOUND})
  set(HAVE_LIBXML ${LIBXML2_FOUND})

  # Check whether we need to link to the math library
  if(NOT DEFINED CACHE{NEED_LINKING_AGAINST_LIBM})
    set(CMAKE_REQUIRED_QUIET_SAVE ${CMAKE_REQUIRED_QUIET})
    set(CMAKE_REQUIRED_QUIET ON)
    check_symbol_exists(sinh "math.h" SINH_FUNCTION_EXISTS)
    if(NOT SINH_FUNCTION_EXISTS)
      unset(SINH_FUNCTION_EXISTS CACHE)
      set(CMAKE_REQUIRED_LIBRARIES_SAVE ${CMAKE_REQUIRED_LIBRARIES})
      list(APPEND CMAKE_REQUIRED_LIBRARIES m)
      check_symbol_exists(sinh "math.h" SINH_FUNCTION_EXISTS)
      if(SINH_FUNCTION_EXISTS)
        set(NEED_LINKING_AGAINST_LIBM True CACHE BOOL "" FORCE)
      else()
        message(FATAL_ERROR "Failed to figure out how to link to the math library on this platform")
      endif()
      set(CMAKE_REQUIRED_LIBRARIES ${CMAKE_REQUIRED_LIBRARIES_SAVE})
    endif()
    unset(SINH_FUNCTION_EXISTS CACHE)
	set(CMAKE_REQUIRED_QUIET ${CMAKE_REQUIRED_QUIET_SAVE})
  endif()

  if(NEED_LINKING_AGAINST_LIBM)
    find_library(MATH_LIBRARY m)
  endif()

  mark_as_advanced(MATH_LIBRARY)
  mark_as_advanced(NEED_LINKING_AGAINST_LIBM)
endmacro()<|MERGE_RESOLUTION|>--- conflicted
+++ resolved
@@ -7,18 +7,12 @@
 include(FindThreads)
 
 macro(find_dependencies)
-<<<<<<< HEAD
-  # Declare the list of dependencies that _may_ be vendored and those that may not
+  # Declare the list of dependencies that _may_ be vendored
   set(VENDORABLE_DEPENDENCIES BLAS GLPK LAPACK ARPACK GMP)
-  set(NONVENDORABLE_DEPENDENCIES GLPK OpenMP)
-=======
-  # Declare the list of dependencies that _may_ be vendored
-  set(VENDORABLE_DEPENDENCIES BLAS CXSparse GLPK LAPACK ARPACK GMP)
 
   # Declare optional dependencies associated with IGRAPH_..._SUPPORT flags
   # Note that GLPK is both vendorable and optional
   set(OPTIONAL_DEPENDENCIES GLPK OpenMP)
->>>>>>> e5df9fb2
 
   # Declare configuration options for dependencies
   tristate(IGRAPH_USE_INTERNAL_GMP "Compile igraph with internal Mini-GMP" AUTO)
