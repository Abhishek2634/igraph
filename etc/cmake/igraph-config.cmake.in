--- conflicted
+++ resolved
@@ -1,9 +1,5 @@
 # igraph-config.cmake
-<<<<<<< HEAD
-# 
-=======
 #
->>>>>>> c0cac10f
 # igraph CMake package
 #
 # The following variables are set:
