# vim:set ts=4 sw=4 sts=4 et:
#
# This file is a YAML representation of the signatures of most igraph
# functions. They are currently used by some of the higher level interfaces to
# generate code using our internal tool called Stimulus
#
# See https://github.com/igraph/stimulus for more information

#######################################
# The basic interface
#######################################

igraph_empty:
    PARAMS: OUT GRAPH graph, INTEGER n=0, BOOLEAN directed=True

igraph_add_edges:
    PARAMS: INOUT GRAPH graph, VERTEX_INDEX_PAIRS edges, ATTRIBUTES attr
    DEPS: edges ON graph

igraph_add_vertices:
    PARAMS: INOUT GRAPH graph, INTEGER nv, ATTRIBUTES attr

igraph_copy:
    PARAMS: OUT GRAPH to, IN GRAPH from

igraph_delete_edges:
    PARAMS: INOUT GRAPH graph, EDGE_SELECTOR edges
    DEPS: edges ON graph

igraph_delete_vertices:
    PARAMS: INOUT GRAPH graph, VERTEX_SELECTOR vertices
    DEPS: vertices ON graph

igraph_delete_vertices_map:
    PARAMS: |-
        INOUT GRAPH graph, VERTEX_SELECTOR vertices,
        OPTIONAL OUT VECTOR_INT idx,
        OPTIONAL OUT VECTOR_INT invidx
    DEPS: vertices ON graph

igraph_vcount:
    PARAMS: GRAPH graph
    RETURN: INTEGER

igraph_ecount:
    PARAMS: GRAPH graph
    RETURN: INTEGER

igraph_neighbors:
    PARAMS: GRAPH graph, OUT VERTEX_INDICES neis, VERTEX vid, NEIMODE mode=ALL

igraph_is_directed:
    PARAMS: GRAPH graph
    RETURN: BOOLEAN

igraph_degree:
    PARAMS: |-
        GRAPH graph, OUT VECTOR_INT res, VERTEX_SELECTOR vids=ALL, NEIMODE mode=ALL,
        BOOLEAN loops
    DEPS: vids ON graph

igraph_edge:
    PARAMS: GRAPH graph, INTEGER eid, OUT INTEGER from, OUT INTEGER to

igraph_edges:
    PARAMS: GRAPH graph, EDGE_SELECTOR eids, OUT VECTOR_INT edges
    DEPS: eids ON graph

igraph_empty_attrs:
    PARAMS: OUT GRAPH graph, INTEGER n, BOOLEAN directed, ATTRIBUTES attr

igraph_get_eid:
    PARAMS: |-
        GRAPH graph, OUT EDGE eid, VERTEX from, VERTEX to,
        BOOLEAN directed=True, BOOLEAN error=True

igraph_get_eids:
    PARAMS: |-
        GRAPH graph, OUT EDGE_INDICES eids, VERTEX_INDEX_PAIRS pairs,
        BOOLEAN directed=True, BOOLEAN error=True
    DEPS: pairs ON graph

igraph_get_all_eids_between:
    PARAMS: |-
        GRAPH graph, OUT EDGE_INDICES eids, VERTEX from, VERTEX to,
        BOOLEAN directed=True

igraph_incident:
    PARAMS: GRAPH graph, OUT EDGE_INDICES eids, VERTEX vid, NEIMODE mode=ALL

igraph_is_same_graph:
    PARAMS: GRAPH graph1, GRAPH graph2, OUT BOOLEAN res

#######################################
# Constructors, deterministic
#######################################

igraph_create:
    PARAMS: OUT GRAPH graph, VECTOR_INT edges, INTEGER n=0, BOOLEAN directed=True

igraph_adjacency:
    PARAMS: |-
        OUT GRAPH graph, MATRIX adjmatrix, ADJACENCY_MODE mode=DIRECTED, LOOPS loops=ONCE

igraph_sparse_adjacency:
    # adjmatrix is declared as INOUT because it might be modified during the
    # construction to eliminate duplicate elements from the representation
    PARAMS: |-
        OUT GRAPH graph, INOUT SPARSEMAT adjmatrix, ADJACENCY_MODE mode=DIRECTED, LOOPS loops=ONCE

igraph_sparse_weighted_adjacency:
    # adjmatrix is declared as INOUT because it might be modified during the
    # construction to eliminate duplicate elements from the representation
    PARAMS: |-
        OUT GRAPH graph, INOUT SPARSEMAT adjmatrix, ADJACENCY_MODE mode=DIRECTED,
        OUT EDGE_WEIGHTS weights, LOOPS loops=ONCE

igraph_weighted_adjacency:
    PARAMS: |-
        OUT GRAPH graph, MATRIX adjmatrix, ADJACENCY_MODE mode=DIRECTED,
        OUT EDGE_WEIGHTS weights, LOOPS loops=ONCE

igraph_star:
    PARAMS: OUT GRAPH graph, INTEGER n, STAR_MODE mode=OUT, INTEGER center=0

igraph_wheel:
    PARAMS: OUT GRAPH graph, INTEGER n, WHEEL_MODE mode=OUT, INTEGER center=0

igraph_square_lattice:
    PARAMS: |-
        OUT GRAPH graph, VECTOR_INT dimvector, INTEGER nei=1,
        BOOLEAN directed=False, BOOLEAN mutual=False, OPTIONAL VECTOR_BOOL periodic

igraph_triangular_lattice:
    PARAMS: |-
        OUT GRAPH graph, VECTOR_INT dimvector, BOOLEAN directed=False, BOOLEAN mutual=False

igraph_ring:
    PARAMS: |-
        OUT GRAPH graph, INTEGER n, BOOLEAN directed=False, BOOLEAN mutual=False,
        BOOLEAN circular=True

igraph_kary_tree:
    PARAMS: OUT GRAPH graph, INTEGER n, INTEGER children=2, TREE_MODE type=OUT

igraph_symmetric_tree:
    PARAMS: OUT GRAPH graph, VECTOR_INT branches, TREE_MODE type=OUT

igraph_regular_tree:
    PARAMS: OUT GRAPH graph, INTEGER h, INTEGER k=3, TREE_MODE type=UNDIRECTED

igraph_full:
    PARAMS: OUT GRAPH graph, INTEGER n, BOOLEAN directed=False, BOOLEAN loops=False

igraph_full_citation:
    PARAMS: OUT GRAPH graph, INTEGER n, BOOLEAN directed=True

igraph_atlas:
    PARAMS: OUT GRAPH graph, INTEGER number=0

igraph_extended_chordal_ring:
    PARAMS: OUT GRAPH graph, INTEGER nodes, MATRIX_INT W, BOOLEAN directed=False

igraph_connect_neighborhood:
    PARAMS: INOUT GRAPH graph, INTEGER order=2, NEIMODE mode=ALL

igraph_graph_power:
    PARAMS: IN GRAPH graph, OUT GRAPH res, INTEGER order, BOOLEAN directed=False

igraph_linegraph:
    PARAMS: GRAPH graph, OUT GRAPH linegraph

igraph_de_bruijn:
    PARAMS: OUT GRAPH graph, INTEGER m, INTEGER n

igraph_kautz:
    PARAMS: OUT GRAPH graph, INTEGER m, INTEGER n

igraph_famous:
    PARAMS: OUT GRAPH graph, CSTRING name

igraph_lcf_vector:
    PARAMS: OUT GRAPH graph, INTEGER n, VECTOR_INT shifts, INTEGER repeats=1

igraph_adjlist:
    PARAMS: |-
        OUT GRAPH graph, ADJLIST adjlist, NEIMODE mode=OUT,
        BOOLEAN duplicate=True

igraph_full_bipartite:
    PARAMS: |-
        OUT GRAPH graph, OPTIONAL OUT BIPARTITE_TYPES types, INTEGER n1,
        INTEGER n2, BOOLEAN directed=False, NEIMODE mode=ALL

igraph_full_multipartite:
    PARAMS: |-
        OUT GRAPH graph, OPTIONAL OUT INDEX_VECTOR types, VECTOR_INT n,
        BOOLEAN directed=False, NEIMODE mode=ALL

igraph_realize_degree_sequence:
    PARAMS: |-
        OUT GRAPH graph, VECTOR_INT out_deg, OPTIONAL VECTOR_INT in_deg=NULL,
        EDGE_TYPE_SW allowed_edge_types=SIMPLE, REALIZE_DEGSEQ_METHOD method=SMALLEST

igraph_circulant:
    PARAMS: OUT GRAPH graph, INTEGER n, VECTOR_INT shifts, BOOLEAN directed=False

igraph_generalized_petersen:
    PARAMS: OUT GRAPH graph, INTEGER n, INTEGER k

igraph_turan:
    PARAMS: |-
        OUT GRAPH graph, OPTIONAL OUT INDEX_VECTOR types, INTEGER n, INTEGER r

igraph_weighted_sparsemat:
    PARAMS:
        OUT GRAPH graph, SPARSEMAT A, BOOLEAN directed, CSTRING attr, BOOLEAN loops=False

#######################################
# Constructors, games
#######################################

igraph_barabasi_game:
    PARAMS: |-
        OUT GRAPH graph, INTEGER n, REAL power=1.0, INTEGER m=1,
        OPTIONAL VECTOR_INT outseq, BOOLEAN outpref=False, REAL A=1.0,
        BOOLEAN directed=True, BARABASI_ALGORITHM algo=BAG,
        OPTIONAL GRAPH start_from

igraph_erdos_renyi_game_gnp:
    PARAMS: OUT GRAPH graph, INTEGER n, REAL p, BOOLEAN directed=False, BOOLEAN loops=False

igraph_erdos_renyi_game_gnm:
    PARAMS: OUT GRAPH graph, INTEGER n, INTEGER m, BOOLEAN directed=False, BOOLEAN loops=False, BOOLEAN multiple=False

igraph_degree_sequence_game:
    PARAMS: |-
        OUT GRAPH graph, VECTOR_INT out_deg, OPTIONAL VECTOR_INT in_deg,
        DEGSEQ_MODE method=CONFIGURATION

igraph_growing_random_game:
    PARAMS: |-
        OUT GRAPH graph, INTEGER n, INTEGER m=1, BOOLEAN directed=False,
        BOOLEAN citation=False

igraph_barabasi_aging_game:
    PARAMS: |-
        OUT GRAPH graph, INTEGER nodes, INTEGER m=1, OPTIONAL VECTOR_INT outseq,
        BOOLEAN outpref=False, REAL pa_exp=1.0, REAL aging_exp=0.0, INTEGER aging_bin=1,
        REAL zero_deg_appeal=1.0, REAL zero_age_appeal=0.0, REAL deg_coef=1.0,
        REAL age_coef=1.0, BOOLEAN directed=True

igraph_recent_degree_game:
    PARAMS: |-
        OUT GRAPH graph, INTEGER n, REAL power=1.0, INTEGER window=1,
        INTEGER m=1, OPTIONAL VECTOR_INT outseq, BOOLEAN outpref=False,
        REAL zero_appeal=1.0, BOOLEAN directed=True

igraph_recent_degree_aging_game:
    PARAMS: |-
        OUT GRAPH graph, INTEGER nodes, INTEGER m=1, OPTIONAL VECTOR_INT outseq,
        BOOLEAN outpref=False, REAL pa_exp=1.0, REAL aging_exp=0.0, INTEGER aging_bin=1,
        INTEGER window=1, REAL zero_appeal=1.0, BOOLEAN directed=True

igraph_callaway_traits_game:
    PARAMS: |-
        OUT GRAPH graph, INTEGER nodes, INTEGER types,
        INTEGER edges_per_step=1, VECTOR type_dist, MATRIX pref_matrix,
        BOOLEAN directed=False, OPTIONAL OUT VECTOR_INT node_type_vec

igraph_establishment_game:
    PARAMS: |-
        OUT GRAPH graph, INTEGER nodes, INTEGER types, INTEGER k=1,
        VECTOR type_dist, MATRIX pref_matrix, BOOLEAN directed=True,
        OPTIONAL OUT VECTOR_INT node_type_vec

igraph_grg_game:
    PARAMS: |-
        OUT GRAPH graph, INTEGER nodes, REAL radius, BOOLEAN torus=False,
        OPTIONAL OUT VECTOR x, OPTIONAL OUT VECTOR y

igraph_preference_game:
    PARAMS: |-
        OUT GRAPH graph, INTEGER nodes, INTEGER types,
        VECTOR type_dist, BOOLEAN fixed_sizes=False,
        MATRIX pref_matrix, OUT VECTOR_INT node_type_vec,
        BOOLEAN directed=False, BOOLEAN loops=False

igraph_asymmetric_preference_game:
    PARAMS: |-
        OUT GRAPH graph, INTEGER nodes, INTEGER out_types, INTEGER in_types,
        MATRIX type_dist_matrix, MATRIX pref_matrix,
        OUT VECTOR_INT node_type_out_vec, OUT VECTOR_INT node_type_in_vec,
        BOOLEAN loops=False

igraph_rewire_edges:
    PARAMS: |-
        INOUT GRAPH graph, REAL prob, BOOLEAN loops=False,
        BOOLEAN multiple=False

igraph_rewire_directed_edges:
    PARAMS: |-
        INOUT GRAPH graph, REAL prob, BOOLEAN loops=False,
        NEIMODE mode=OUT

igraph_watts_strogatz_game:
    PARAMS: |-
        OUT GRAPH graph, INTEGER dim, INTEGER size, INTEGER nei,
        REAL p, BOOLEAN loops=False, BOOLEAN multiple=False

igraph_lastcit_game:
    PARAMS: |-
        OUT GRAPH graph, INTEGER nodes, INTEGER edges_per_node=1,
        INTEGER agebins=1, VECTOR preference, BOOLEAN directed=True

igraph_cited_type_game:
    PARAMS: |-
        OUT GRAPH graph, INTEGER nodes, INDEX_VECTOR types, VECTOR pref,
        INTEGER edges_per_step=1, BOOLEAN directed=True

igraph_citing_cited_type_game:
    PARAMS: |-
        OUT GRAPH graph, INTEGER nodes, INDEX_VECTOR types, MATRIX pref,
        INTEGER edges_per_step=1, BOOLEAN directed=True

igraph_forest_fire_game:
    PARAMS: |-
        OUT GRAPH graph, INTEGER nodes, REAL fw_prob, REAL bw_factor=1,
        INTEGER ambs=1, BOOLEAN directed=True

igraph_simple_interconnected_islands_game:
    PARAMS: |-
        OUT GRAPH graph, INTEGER islands_n, INTEGER islands_size,
        REAL islands_pin, INTEGER n_inter

igraph_static_fitness_game:
    PARAMS: |-
        OUT GRAPH graph, INTEGER no_of_edges, VECTOR fitness_out,
        OPTIONAL VECTOR fitness_in, BOOLEAN loops=False,
        BOOLEAN multiple=False

igraph_static_power_law_game:
    PARAMS: |-
        OUT GRAPH graph, INTEGER no_of_nodes, INTEGER no_of_edges,
        REAL exponent_out, REAL exponent_in=-1,
        BOOLEAN loops=False, BOOLEAN multiple=False,
        BOOLEAN finite_size_correction=True

igraph_k_regular_game:
    PARAMS: |-
        OUT GRAPH graph, INTEGER no_of_nodes, INTEGER k,
        BOOLEAN directed=False, BOOLEAN multiple=False

igraph_sbm_game:
    PARAMS: |-
        OUT GRAPH graph, INTEGER n, MATRIX pref_matrix,
        VECTOR_INT block_sizes, BOOLEAN directed=False,
        BOOLEAN loops=False

igraph_hsbm_game:
    INTERNAL: true
    PARAMS: |-
        OUT GRAPH graph, INTEGER n, INTEGER m,
        VECTOR rho, MATRIX C, REAL p

igraph_hsbm_list_game:
    INTERNAL: true
    PARAMS: |-
        OUT GRAPH graph, INTEGER n, VECTOR_INT mlist,
        VECTOR_LIST rholist, MATRIX_LIST Clist, REAL p

igraph_correlated_game:
    PARAMS: |-
        GRAPH old_graph, OUT GRAPH new_graph,
        REAL corr, REAL p=edge_density(old.graph), OPTIONAL INDEX_VECTOR permutation=NULL

igraph_correlated_pair_game:
    PARAMS: |-
        OUT GRAPH graph1, OUT GRAPH graph2, INTEGER n, REAL corr,
        REAL p, BOOLEAN directed=False,
        OPTIONAL INDEX_VECTOR permutation=NULL

igraph_dot_product_game:
    PARAMS: OUT GRAPH graph, MATRIX vecs, BOOLEAN directed=False

igraph_sample_sphere_surface:
    PARAMS: |-
        INTEGER dim, INTEGER n=1, REAL radius=1,
        BOOLEAN positive=True, OUT MATRIX res

igraph_sample_sphere_volume:
    PARAMS: |-
        INTEGER dim, INTEGER n=1, REAL radius=1,
        BOOLEAN positive=True, OUT MATRIX res

igraph_sample_dirichlet:
    PARAMS: INTEGER n, VECTOR alpha, OUT MATRIX res

#######################################
# Basic query functions
#######################################

igraph_are_connected:
    PARAMS: GRAPH graph, VERTEX v1, VERTEX v2, OUT BOOLEAN res

#######################################
# Structural properties
#######################################

igraph_diameter:
    PARAMS: |-
        GRAPH graph, OUT REAL res, OUT INTEGER from,
        OUT INTEGER to, OPTIONAL OUT VECTOR_INT vertex_path,
        OPTIONAL OUT VECTOR_INT edge_path,
        BOOLEAN directed=True, BOOLEAN unconnected=True

igraph_diameter_dijkstra:
    PARAMS: |-
        GRAPH graph, EDGE_WEIGHTS weights=NULL,
        OUT REAL res, OUT INTEGER from, OUT INTEGER to,
        OPTIONAL OUT VECTOR_INT vertex_path,
        OPTIONAL OUT VECTOR_INT edge_path,
        BOOLEAN directed=True, BOOLEAN unconnected=True
    DEPS: weights ON graph

igraph_closeness:
    PARAMS: |-
        GRAPH graph, OUT VERTEX_QTYS res,
        OPTIONAL OUT VECTOR_INT reachable_count,
        OPTIONAL OUT BOOLEAN all_reachable,
        VERTEX_SELECTOR vids=ALL,
        NEIMODE mode=OUT, EDGE_WEIGHTS weights=NULL,
        BOOLEAN normalized=False
    DEPS: vids ON graph, weights ON graph, res ON graph vids

igraph_closeness_cutoff:
    PARAMS: |-
        GRAPH graph, OUT VERTEX_QTYS res,
        OPTIONAL OUT VECTOR_INT reachable_count,
        OPTIONAL OUT BOOLEAN all_reachable,
        VERTEX_SELECTOR vids=ALL,
        NEIMODE mode=OUT, EDGE_WEIGHTS weights=NULL,
        BOOLEAN normalized=False, REAL cutoff=-1
    DEPS: vids ON graph, weights ON graph, res ON graph vids

igraph_distances:
    PARAMS: |-
        GRAPH graph, OUT MATRIX res, VERTEX_SELECTOR from=ALL,
        VERTEX_SELECTOR to=ALL, NEIMODE mode=OUT
    DEPS: from ON graph, to ON graph

igraph_distances_cutoff:
    PARAMS: |-
        GRAPH graph, OUT MATRIX res, VERTEX_SELECTOR from=ALL,
        VERTEX_SELECTOR to=ALL, NEIMODE mode=OUT, REAL cutoff=-1
    DEPS: from ON graph, to ON graph

igraph_get_shortest_path:
    PARAMS: |-
        GRAPH graph,
        OPTIONAL OUT VERTEX_INDICES vertices, OPTIONAL OUT EDGE_INDICES edges,
        VERTEX from, VERTEX to, NEIMODE mode=OUT
    DEPS: from ON graph, to ON graph, vertices ON graph, edges ON graph

igraph_get_shortest_path_bellman_ford:
    PARAMS: |-
        GRAPH graph,
        OPTIONAL OUT VERTEX_INDICES vertices, OPTIONAL OUT EDGE_INDICES edges,
        VERTEX from, VERTEX to, OPTIONAL EDGE_WEIGHTS weights=NULL, NEIMODE mode=OUT
    DEPS: from ON graph, to ON graph, weights ON graph, vertices ON graph, edges ON graph

igraph_get_shortest_path_dijkstra:
    PARAMS: |-
        GRAPH graph,
        OPTIONAL OUT VERTEX_INDICES vertices, OPTIONAL OUT EDGE_INDICES edges,
        VERTEX from, VERTEX to, OPTIONAL EDGE_WEIGHTS weights=NULL, NEIMODE mode=OUT
    DEPS: from ON graph, to ON graph, weights ON graph, vertices ON graph, edges ON graph

igraph_get_shortest_path_astar:
    PARAMS: |-
        GRAPH graph,
        OPTIONAL OUT VERTEX_INDICES vertices, OPTIONAL OUT EDGE_INDICES edges,
        VERTEX from, VERTEX to, OPTIONAL EDGE_WEIGHTS weights=NULL, NEIMODE mode=OUT,
        OPTIONAL ASTAR_HEURISTIC_FUNC heuristic=NULL, EXTRA extra=NULL
    DEPS: from ON graph, to ON graph, weights ON graph, vertices ON graph, edges ON graph

igraph_get_shortest_paths:
    PARAMS: |-
        GRAPH graph,
        OPTIONAL OUT VERTEX_INDICES_LIST vertices, OPTIONAL OUT EDGE_INDICES_LIST edges,
        VERTEX from, VERTEX_SELECTOR to=ALL, NEIMODE mode=OUT,
        OPTIONAL OUT VECTOR_INT parents,
        OPTIONAL OUT VECTOR_INT inbound_edges
    DEPS: edges ON graph, from ON graph, to ON graph

igraph_get_all_shortest_paths:
    PARAMS: |-
        GRAPH graph, OPTIONAL OUT VERTEX_INDICES_LIST vertices,
        OPTIONAL OUT EDGE_INDICES_LIST edges, OPTIONAL OUT VECTOR_INT nrgeo,
        VERTEX from, VERTEX_SELECTOR to, NEIMODE mode=OUT
    DEPS: edges ON graph, from ON graph, to ON graph

igraph_distances_dijkstra:
    PARAMS: |-
        GRAPH graph, OUT MATRIX res, VERTEX_SELECTOR from=ALL,
        VERTEX_SELECTOR to=ALL, EDGE_WEIGHTS weights, NEIMODE mode=OUT
    DEPS: from ON graph, to ON graph, weights ON graph

igraph_distances_dijkstra_cutoff:
    PARAMS: |-
        GRAPH graph, OUT MATRIX res, VERTEX_SELECTOR from=ALL,
        VERTEX_SELECTOR to=ALL, EDGE_WEIGHTS weights, NEIMODE mode=OUT, REAL cutoff=-1
    DEPS: from ON graph, to ON graph, weights ON graph

igraph_get_shortest_paths_dijkstra:
    PARAMS: |-
        GRAPH graph, OPTIONAL OUT VERTEX_INDICES_LIST vertices,
        OPTIONAL OUT EDGE_INDICES_LIST edges, VERTEX from, VERTEX_SELECTOR to=ALL,
        EDGE_WEIGHTS weights=NULL, NEIMODE mode=OUT,
        OPTIONAL OUT VECTOR_INT parents=0,
        OPTIONAL OUT VECTOR_INT inbound_edges=0
    DEPS: |-
        vertices ON graph, edges ON graph, from ON graph, to ON graph,
        weights ON graph

igraph_get_shortest_paths_bellman_ford:
    PARAMS: |-
        GRAPH graph, OPTIONAL OUT VERTEX_INDICES_LIST vertices,
        OPTIONAL OUT EDGE_INDICES_LIST edges, VERTEX from, VERTEX_SELECTOR to=ALL,
        EDGE_WEIGHTS weights=NULL, NEIMODE mode=OUT,
        OPTIONAL OUT VECTOR_INT parents=0,
        OPTIONAL OUT VECTOR_INT inbound_edges=0
    DEPS: |-
        vertices ON graph, edges ON graph, from ON graph, to ON graph,
        weights ON graph

igraph_get_all_shortest_paths_dijkstra:
    PARAMS: |-
        GRAPH graph, OPTIONAL OUT VERTEX_INDICES_LIST vertices,
        OPTIONAL OUT EDGE_INDICES_LIST edges, OPTIONAL OUT VECTOR_INT nrgeo,
        VERTEX from, VERTEX_SELECTOR to=ALL, EDGE_WEIGHTS weights,
        NEIMODE mode=OUT
    DEPS: |-
        weights ON graph, from ON graph, to ON graph, vertices ON graph, edges ON graph

igraph_distances_bellman_ford:
    PARAMS: |-
        GRAPH graph, OUT MATRIX res, VERTEX_SELECTOR from=ALL,
        VERTEX_SELECTOR to=ALL, EDGE_WEIGHTS weights, NEIMODE mode=OUT
    DEPS: from ON graph, to ON graph, weights ON graph

igraph_distances_johnson:
    PARAMS: |-
        GRAPH graph, OUT MATRIX res, VERTEX_SELECTOR from=ALL,
        VERTEX_SELECTOR to=ALL, EDGE_WEIGHTS weights=NULL, NEIMODE mode=OUT
    DEPS: from ON graph, to ON graph, weights ON graph

igraph_distances_floyd_warshall:
    PARAMS: |-
        GRAPH graph, OUT MATRIX res, VERTEX_SELECTOR from=ALL,
        VERTEX_SELECTOR to=ALL, EDGE_WEIGHTS weights=NULL, NEIMODE mode=OUT,
        FWALGORITHM method
    DEPS: from ON graph, to ON graph, weights ON graph

igraph_voronoi:
    PARAMS: |-
        GRAPH graph, OUT VECTOR_INT membership, OUT VECTOR distances,
        VERTEX_INDICES generators, EDGE_WEIGHTS weights=NULL, NEIMODE mode=OUT, VORONOI_TIEBREAKER tiebreaker=RANDOM
    DEPS: weights ON graph, generators ON graph

igraph_get_all_simple_paths:
    PARAMS: |-
        GRAPH graph, OUT VERTEX_INDICES res, VERTEX from,
        VERTEX_SELECTOR to=ALL, INTEGER cutoff=-1, NEIMODE mode=OUT
    DEPS: from ON graph, to ON graph, res ON graph

igraph_get_k_shortest_paths:
    PARAMS: |-
        GRAPH graph, OPTIONAL EDGE_WEIGHTS weights,
        OPTIONAL OUT VERTEX_INDICES_LIST vertex_paths,
        OPTIONAL OUT EDGE_INDICES_LIST edge_paths,
        INTEGER k, VERTEX from, VERTEX to, NEIMODE mode=OUT
    DEPS: |-
        from ON graph, to ON graph, weights ON graph, vertex_paths ON graph, edge_paths ON graph

igraph_get_widest_path:
    PARAMS: |-
        GRAPH graph,
        OPTIONAL OUT VERTEX_INDICES vertices, OPTIONAL OUT EDGE_INDICES edges,
        VERTEX from, VERTEX to, EDGE_WEIGHTS weights=NULL, NEIMODE mode=OUT
    DEPS: |-
        from ON graph, to ON graph, weights ON graph, vertices ON graph, edges ON graph

igraph_get_widest_paths:
    PARAMS: |-
        GRAPH graph,
        OPTIONAL OUT VERTEX_INDICES_LIST vertices, OPTIONAL OUT EDGE_INDICES_LIST edges,
        VERTEX from, VERTEX_SELECTOR to=ALL, EDGE_WEIGHTS weights=NULL,
        NEIMODE mode=OUT, OPTIONAL OUT VECTOR_INT parents,
        OPTIONAL OUT VECTOR_INT inbound_edges
    DEPS: |-
        from ON graph, to ON graph, weights ON graph, vertices ON graph,
        edges ON graph

igraph_widest_path_widths_dijkstra:
    PARAMS: |-
        GRAPH graph, OUT MATRIX res, VERTEX_SELECTOR from=ALL,
        VERTEX_SELECTOR to=ALL, EDGE_WEIGHTS weights, NEIMODE mode=OUT
    DEPS: from ON graph, to ON graph, weights ON graph

igraph_widest_path_widths_floyd_warshall:
    PARAMS: |-
        GRAPH graph, OUT MATRIX res, VERTEX_SELECTOR from=ALL,
        VERTEX_SELECTOR to=ALL, EDGE_WEIGHTS weights, NEIMODE mode=OUT
    DEPS: from ON graph, to ON graph, weights ON graph

igraph_spanner:
    PARAMS: |-
        GRAPH graph, OUT EDGE_INDICES spanner, REAL stretch, EDGE_WEIGHTS weights
    DEPS: weights ON graph

igraph_subcomponent:
    PARAMS: GRAPH graph, OUT VERTEX_INDICES res, VERTEX vid, NEIMODE mode=ALL
    DEPS: vid ON graph, res ON graph

igraph_betweenness:
    PARAMS: |-
        GRAPH graph, OUT VERTEX_QTYS res, VERTEX_SELECTOR vids=ALL,
        BOOLEAN directed=True, EDGE_WEIGHTS weights=NULL
    DEPS: weights ON graph, vids ON graph, res ON graph vids

igraph_betweenness_cutoff:
    PARAMS: |-
        GRAPH graph, OUT VERTEX_QTYS res, VERTEX_SELECTOR vids=ALL,
        BOOLEAN directed=True, EDGE_WEIGHTS weights=NULL,
        REAL cutoff=-1
    DEPS: vids ON graph, weights ON graph, res ON graph vids

igraph_betweenness_subset:
    PARAMS: |-
        GRAPH graph, OUT VERTEX_QTYS res, VERTEX_SELECTOR vids=ALL,
        BOOLEAN directed=True, VERTEX_SELECTOR sources=ALL, VERTEX_SELECTOR targets=ALL,
        EDGE_WEIGHTS weights=NULL
    DEPS: |-
        vids ON graph, weights ON graph, res ON graph, sources ON graph, targets ON graph

igraph_edge_betweenness:
    PARAMS: |-
        GRAPH graph, OUT VECTOR res, BOOLEAN directed=True,
        EDGE_WEIGHTS weights=NULL
    DEPS: weights ON graph

igraph_edge_betweenness_cutoff:
    PARAMS: |-
        GRAPH graph, OUT VECTOR res, BOOLEAN directed=True,
        EDGE_WEIGHTS weights=NULL, REAL cutoff=-1
    DEPS: weights ON graph

igraph_edge_betweenness_subset:
    PARAMS: |-
        GRAPH graph, OUT VERTEX_QTYS res, EDGE_SELECTOR eids=ALL,
        BOOLEAN directed=True, VERTEX_SELECTOR sources=ALL, VERTEX_SELECTOR targets=ALL,
        EDGE_WEIGHTS weights=NULL
    DEPS: |-
        eids ON graph, weights ON graph, res ON graph, sources ON graph, targets ON graph

igraph_harmonic_centrality:
    PARAMS: |-
        GRAPH graph, OUT VERTEX_QTYS res, VERTEX_SELECTOR vids=ALL,
        NEIMODE mode=OUT, EDGE_WEIGHTS weights=NULL, BOOLEAN normalized=False
    DEPS: weights ON graph, vids ON graph, res ON graph vids

igraph_harmonic_centrality_cutoff:
    PARAMS: |-
        GRAPH graph, OUT VERTEX_QTYS res, VERTEX_SELECTOR vids=ALL,
        NEIMODE mode=OUT, EDGE_WEIGHTS weights=NULL, BOOLEAN normalized=False,
        REAL cutoff=-1
    DEPS: vids ON graph, weights ON graph, res ON graph vids

igraph_pagerank:
    PARAMS: |-
        GRAPH graph, PAGERANKALGO algo=PRPACK,
        OUT VERTEX_QTYS vector, OUT REAL value,
        VERTEX_SELECTOR vids=ALL, BOOLEAN directed=True,
        REAL damping=0.85, EDGE_WEIGHTS weights=NULL,
        INOUT PAGERANKOPT options=NULL
    DEPS: |-
        vids ON graph, weights ON graph, vector ON graph,
        options ON algo

igraph_personalized_pagerank:
    PARAMS: |-
        GRAPH graph, PAGERANKALGO algo=PRPACK,
        OUT VERTEX_QTYS vector, OUT REAL value,
        VERTEX_SELECTOR vids=ALL, BOOLEAN directed=True,
        REAL damping=0.85, OPTIONAL VECTOR personalized,
        OPTIONAL EDGE_WEIGHTS weights,
        INOUT PAGERANKOPT options=NULL
    DEPS: |-
        vids ON graph, weights ON graph, vector ON graph vids,
        options ON algo

igraph_personalized_pagerank_vs:
    PARAMS: |-
        GRAPH graph, PAGERANKALGO algo=PRPACK,
        PRIMARY OUT VERTEX_QTYS vector, OUT REAL value,
        VERTEX_SELECTOR vids=ALL, BOOLEAN directed=True,
        REAL damping=0.85,
        VERTEX_SELECTOR reset_vids,
        OPTIONAL EDGE_WEIGHTS weights=NULL,
        INOUT PAGERANKOPT options=NULL
    DEPS: |-
        vids ON graph, weights ON graph, vector ON graph vids,
        options ON algo

igraph_rewire:
    PARAMS: INOUT GRAPH rewire, INTEGER n, REWIRING_MODE mode=SIMPLE

igraph_induced_subgraph:
    PARAMS: GRAPH graph, OUT GRAPH res, VERTEX_SELECTOR vids, SUBGRAPH_IMPL impl=AUTO
    DEPS: vids ON graph

igraph_subgraph_from_edges:
    PARAMS: GRAPH graph, OUT GRAPH res, EDGE_SELECTOR eids, BOOLEAN delete_vertices=True
    DEPS: eids ON graph

igraph_reverse_edges:
    PARAMS: INOUT GRAPH graph, EDGE_SELECTOR eids=ALL
    DEPS: eids ON graph

igraph_average_path_length:
    PARAMS: GRAPH graph, PRIMARY OUT REAL res, OUT REAL unconn_pairs=NULL,
        BOOLEAN directed=True, BOOLEAN unconn=True

igraph_average_path_length_dijkstra:
    PARAMS: GRAPH graph, PRIMARY OUT REAL res, OUT REAL unconn_pairs=NULL,
        EDGE_WEIGHTS weights=NULL, BOOLEAN directed=True, BOOLEAN unconn=True
    DEPS: weights ON graph

igraph_path_length_hist:
    PARAMS: |-
        GRAPH graph, OUT VECTOR res, OUT REAL unconnected,
        BOOLEAN directed=True

igraph_simplify:
    PARAMS: |-
        INOUT GRAPH graph, BOOLEAN remove_multiple=True,
        BOOLEAN remove_loops=True,
        EDGE_ATTRIBUTE_COMBINATION edge_attr_comb=Default

igraph_transitivity_undirected:
    PARAMS: GRAPH graph, OUT REAL res, TRANSITIVITY_MODE mode=NAN

igraph_transitivity_local_undirected:
    PARAMS: GRAPH graph, OUT VECTOR res, VERTEX_SELECTOR vids=ALL, TRANSITIVITY_MODE mode=NAN
    DEPS: vids ON graph

igraph_transitivity_avglocal_undirected:
    PARAMS: GRAPH graph, OUT REAL res, TRANSITIVITY_MODE mode=NAN

igraph_transitivity_barrat:
    PARAMS: |-
        GRAPH graph, OUT VECTOR res, VERTEX_SELECTOR vids=ALL,
        EDGE_WEIGHTS weights=NULL, TRANSITIVITY_MODE mode=NAN
    DEPS: res ON graph, vids ON graph, weights ON graph

igraph_ecc:
    PARAMS: |-
        GRAPH graph, OUT VECTOR res, EDGE_SELECTOR eids=ALL,
        INTEGER k=3, BOOLEAN offset=False, BOOLEAN normalize=True
    DEPS: res ON graph, eids ON graph

igraph_reciprocity:
    PARAMS: |-
        GRAPH graph, OUT REAL res, BOOLEAN ignore_loops=True,
        RECIP mode=DEFAULT

igraph_constraint:
    PARAMS: GRAPH graph, OUT VECTOR res, VERTEX_SELECTOR vids=ALL, OPTIONAL EDGE_WEIGHTS weights
    DEPS: vids ON graph, weights ON graph

igraph_maxdegree:
    PARAMS: |-
        GRAPH graph, OUT INTEGER res, VERTEX_SELECTOR vids=ALL, NEIMODE mode=ALL,
        BOOLEAN loops=True
    DEPS: vids ON graph

igraph_density:
    PARAMS: GRAPH graph, OUT REAL res, BOOLEAN loops=False

igraph_neighborhood_size:
    PARAMS: |-
        GRAPH graph, OUT VECTOR_INT res, VERTEX_SELECTOR vids, INTEGER order,
        NEIMODE mode=ALL, INTEGER mindist=0
    DEPS: vids ON graph

igraph_neighborhood:
    PARAMS: |-
        GRAPH graph, OUT VERTEX_INDICES_LIST res,
        VERTEX_SELECTOR vids, INTEGER order,
        NEIMODE mode=ALL, INTEGER mindist=0
    DEPS: res ON graph, vids ON graph

igraph_neighborhood_graphs:
    PARAMS: |-
        GRAPH graph, OUT GRAPH_LIST res, VERTEX_SELECTOR vids,
        INTEGER order,
        NEIMODE mode=ALL, INTEGER mindist=0
    DEPS: vids ON graph

igraph_topological_sorting:
    PARAMS: GRAPH graph, OUT VECTOR_INT res, NEIMODE mode=OUT

igraph_feedback_arc_set:
    # Default algorithm is the approximate method because it is faster and the
    # function is _not_ called igraph_minimum_feedback_arc_set
    PARAMS: GRAPH graph, OUT EDGE_INDICES result, EDGE_WEIGHTS weights=NULL, FAS_ALGORITHM algo=APPROX_EADES
    DEPS: result ON graph, weights ON graph

igraph_is_loop:
    PARAMS: GRAPH graph, OUT VECTOR_BOOL res, EDGE_SELECTOR es=ALL
    DEPS: es ON graph

igraph_is_dag:
    PARAMS: GRAPH graph, OUT BOOLEAN res

igraph_is_acyclic:
    PARAMS: GRAPH graph, OUT BOOLEAN res

igraph_is_simple:
    PARAMS: GRAPH graph, OUT BOOLEAN res

igraph_is_multiple:
    PARAMS: GRAPH graph, OUT VECTOR_BOOL res, EDGE_SELECTOR es=ALL
    DEPS: es ON graph

igraph_has_loop:
    PARAMS: GRAPH graph, OUT BOOLEAN res

igraph_has_multiple:
    PARAMS: GRAPH graph, OUT BOOLEAN res

igraph_count_multiple:
    PARAMS: GRAPH graph, OUT VECTOR_INT res, EDGE_SELECTOR es=ALL
    DEPS: es ON graph

igraph_girth:
    PARAMS: GRAPH graph, OUT REAL girth, OUT VERTEX_INDICES circle
    DEPS: circle ON graph

igraph_is_perfect:
    PARAMS: GRAPH graph, OUT BOOLEAN res

igraph_add_edge:
    PARAMS: INOUT GRAPH graph, INTEGER from, INTEGER to

igraph_eigenvector_centrality:
    PARAMS: |-
        GRAPH graph, OUT VERTEX_QTYS vector, OUT REAL value,
        BOOLEAN directed=False, BOOLEAN scale=True,
        EDGE_WEIGHTS weights=NULL,
        INOUT ARPACK_OPTIONS options=arpack_defaults
    DEPS: weights ON graph, vector ON graph

igraph_hub_score:
    PARAMS: |-
        GRAPH graph, OUT VERTEX_QTYS vector, OUT REAL value,
        BOOLEAN scale=True, EDGE_WEIGHTS weights=NULL,
        INOUT ARPACK_OPTIONS options=arpack_defaults
    DEPS: weights ON graph, vector ON graph

igraph_authority_score:
    PARAMS: |-
        GRAPH graph, OUT VERTEX_QTYS vector, OUT REAL value,
        BOOLEAN scale=True, EDGE_WEIGHTS weights=NULL,
        INOUT ARPACK_OPTIONS options=arpack_defaults
    DEPS: weights ON graph, vector ON graph

igraph_hub_and_authority_scores:
    PARAMS: |-
        GRAPH graph, OUT VERTEX_QTYS hub_vector, OUT VERTEX_QTYS authority_vector,
        OUT REAL value, BOOLEAN scale=True, EDGE_WEIGHTS weights=NULL,
        INOUT ARPACK_OPTIONS options=arpack_defaults

igraph_unfold_tree:
    PARAMS: |-
        GRAPH graph, OUT GRAPH tree, NEIMODE mode=ALL, VECTOR_INT roots,
        OPTIONAL OUT INDEX_VECTOR vertex_index

igraph_is_mutual:
    PARAMS: GRAPH graph, OUT VECTOR_BOOL res, EDGE_SELECTOR es=ALL, BOOLEAN loops=True
    DEPS: es ON graph

igraph_has_mutual:
    PARAMS: GRAPH graph, OUT BOOLEAN res, BOOLEAN loops=True

igraph_maximum_cardinality_search:
    PARAMS: GRAPH graph, OPTIONAL OUT INDEX_VECTOR alpha, OPTIONAL OUT VERTEX_INDICES alpham1
    DEPS: alpham1 ON graph

igraph_is_chordal:
    PARAMS: |-
        GRAPH graph, OPTIONAL INDEX_VECTOR alpha=NULL, OPTIONAL VERTEX_INDICES alpham1=NULL,
        OPTIONAL OUT BOOLEAN chordal, OPTIONAL OUT VECTOR_INT fillin,
        OPTIONAL OUT GRAPH newgraph
    DEPS: alpham1 ON graph

igraph_avg_nearest_neighbor_degree:
    PARAMS: |-
        GRAPH graph, VERTEX_SELECTOR vids=ALL,
        NEIMODE mode=ALL, NEIMODE neighbor_degree_mode=ALL,
        OPTIONAL OUT VERTEX_QTYS knn, OPTIONAL OUT VECTOR knnk,
        EDGE_WEIGHTS weights=NULL
    DEPS: vids ON graph, weights ON graph, knn ON graph vids

igraph_strength:
    PARAMS: |-
        GRAPH graph, OUT VERTEX_QTYS res, VERTEX_SELECTOR vids=ALL,
        NEIMODE mode=ALL, BOOLEAN loops=True, EDGE_WEIGHTS weights=NULL
    DEPS: vids ON graph, weights ON graph, res ON graph vids

igraph_centralization:
    PARAMS: VECTOR scores, REAL theoretical_max=0, BOOLEAN normalized=True
    RETURN: REAL

igraph_centralization_degree:
    PARAMS: |-
        GRAPH graph, OUT VECTOR res,
        NEIMODE mode=ALL, BOOLEAN loops=True,
        OUT REAL centralization, OUT REAL theoretical_max,
        BOOLEAN normalized=True

igraph_centralization_degree_tmax:
    # The general consensus is that the 'loops' argument of this function
    # should not have a default value; see this comment from @torfason:
    # https://github.com/igraph/rigraph/issues/369#issuecomment-939893681
    PARAMS: |-
        OPTIONAL GRAPH graph, INTEGER nodes=0, NEIMODE mode=ALL,
        BOOLEAN loops, OUT REAL res

igraph_centralization_betweenness:
    PARAMS: |-
        GRAPH graph, OUT VECTOR res,
        BOOLEAN directed=True,
        OUT REAL centralization,
        OUT REAL theoretical_max,
        BOOLEAN normalized=True

igraph_centralization_betweenness_tmax:
    PARAMS: |-
        OPTIONAL GRAPH graph, INTEGER nodes=0,
        BOOLEAN directed=True, OUT REAL res

igraph_centralization_closeness:
    PARAMS: |-
        GRAPH graph, OUT VECTOR res,
        NEIMODE mode=OUT, OUT REAL centralization,
        OUT REAL theoretical_max,
        BOOLEAN normalized=True

igraph_centralization_closeness_tmax:
    PARAMS: |-
        OPTIONAL GRAPH graph, INTEGER nodes=0,
        NEIMODE mode=OUT, OUT REAL res

igraph_centralization_eigenvector_centrality:
    PARAMS: |-
        GRAPH graph, OUT VECTOR vector, OUT REAL value,
        BOOLEAN directed=False, BOOLEAN scale=True,
        INOUT ARPACK_OPTIONS options=arpack_defaults,
        OUT REAL centralization, OUT REAL theoretical_max,
        BOOLEAN normalized=True

igraph_centralization_eigenvector_centrality_tmax:
    PARAMS: |-
        OPTIONAL GRAPH graph, INTEGER nodes=0,
        BOOLEAN directed=False, BOOLEAN scale=True,
        OUT REAL res

igraph_assortativity_nominal:
    PARAMS: |-
        GRAPH graph, INDEX_VECTOR types, OUT REAL res,
        BOOLEAN directed=True, BOOLEAN normalized=True

igraph_assortativity:
    PARAMS: |-
        GRAPH graph, VECTOR values, OPTIONAL VECTOR values_in,
        OUT REAL res, BOOLEAN directed=True, BOOLEAN normalized=True

igraph_assortativity_degree:
    PARAMS: GRAPH graph, OUT REAL res, BOOLEAN directed=True

igraph_contract_vertices:
    PARAMS: |-
        INOUT GRAPH graph, INDEX_VECTOR mapping,
        VERTEX_ATTRIBUTE_COMBINATION vertex_attr_comb=Default

igraph_eccentricity:
    PARAMS: |-
        GRAPH graph, OUT VERTEX_QTYS res, VERTEX_SELECTOR vids=ALL,
        NEIMODE mode=ALL
    DEPS: vids ON graph, res ON graph vids

igraph_eccentricity_dijkstra:
    PARAMS: |-
        GRAPH graph, EDGE_WEIGHTS weights=NULL,
        OUT VERTEX_QTYS res, VERTEX_SELECTOR vids=ALL,
        NEIMODE mode=ALL
    DEPS: weights ON graph, vids ON graph, res ON graph vids

igraph_graph_center:
    PARAMS: |-
        GRAPH graph, OUT VERTEX_INDICES res, NEIMODE mode=ALL
    DEPS: res ON graph

igraph_graph_center_dijkstra:
    PARAMS: |-
        GRAPH graph, EDGE_WEIGHTS weights=NULL, OUT VERTEX_INDICES res, NEIMODE mode=ALL
    DEPS: weights ON graph, res ON graph

igraph_radius:
    PARAMS: GRAPH graph, OUT REAL radius, NEIMODE mode=ALL

igraph_radius_dijkstra:
    PARAMS: GRAPH graph, EDGE_WEIGHTS weights=NULL, OUT REAL radius, NEIMODE mode=ALL
    DEPS: weights ON graph

igraph_pseudo_diameter:
    NAME-R: pseudo_diameter
    PARAMS: |-
        GRAPH graph, OUT REAL diameter, VERTEX start_vid,
        OUT INTEGER from=NULL, OUT INTEGER to=NULL,
        BOOLEAN directed=True, BOOLEAN unconnected=True

igraph_pseudo_diameter_dijkstra:
    NAME-R: pseudo_diameter
    PARAMS: |-
        GRAPH graph, EDGE_WEIGHTS weights=NULL,
        OUT REAL diameter, VERTEX start_vid,
        OUT INTEGER from=NULL, OUT INTEGER to=NULL,
        BOOLEAN directed=True, BOOLEAN unconnected=True
    DEPS: weights ON graph

igraph_diversity:
    PARAMS: |-
        GRAPH graph, EDGE_WEIGHTS weights=NULL, OUT VERTEX_QTYS res,
        VERTEX_SELECTOR vids=ALL
    DEPS: weights ON graph, vids ON graph, res ON graph vids

igraph_random_walk:
    PARAMS: |-
        GRAPH graph, EDGE_WEIGHTS weights=NULL, OUT VERTEX_INDICES vertices, OUT EDGE_INDICES edges,
        VERTEX start, NEIMODE mode=OUT, INTEGER steps, RWSTUCK stuck=RETURN
    DEPS: start ON graph, weights ON graph, vertices ON graph, edges ON graph

igraph_random_edge_walk:
    PARAMS: |-
        GRAPH graph, EDGE_WEIGHTS weights=NULL, OUT EDGE_INDICES edgewalk,
        VERTEX start, NEIMODE mode=OUT, INTEGER steps, RWSTUCK stuck=RETURN
    DEPS: start ON graph, weights ON graph, edgewalk ON graph

igraph_global_efficiency:
    PARAMS: GRAPH graph, OUT REAL res, EDGE_WEIGHTS weights=NULL, BOOLEAN directed=True
    DEPS: weights ON graph

igraph_local_efficiency:
    PARAMS: |-
        GRAPH graph, OUT VERTEX_QTYS res, VERTEX_SELECTOR vids=ALL,
        EDGE_WEIGHTS weights=NULL, BOOLEAN directed=True, NEIMODE mode=ALL
    DEPS: vids ON graph, weights ON graph, res ON graph vids

igraph_average_local_efficiency:
    PARAMS: |-
        GRAPH graph, OUT REAL res, EDGE_WEIGHTS weights=NULL,
        BOOLEAN directed=True, NEIMODE mode=ALL
    DEPS: weights ON graph

igraph_transitive_closure_dag:
    PARAMS: GRAPH graph, OUT GRAPH closure

igraph_trussness:
    PARAMS: GRAPH graph, OUT VECTOR_INT trussness

#######################################
# Degree sequences
#######################################

igraph_is_bigraphical:
    PARAMS: |-
        VECTOR_INT degrees1, VECTOR_INT degrees2,
        EDGE_TYPE_SW allowed_edge_types=SIMPLE, OUT BOOLEAN res

igraph_is_graphical:
    PARAMS: |-
        VECTOR_INT out_deg, OPTIONAL VECTOR_INT in_deg,
        EDGE_TYPE_SW allowed_edge_types=SIMPLE, OUT BOOLEAN res

#######################################
# Visitors
#######################################

igraph_bfs:
    PARAMS: |-
        GRAPH graph, VERTEX root, OPTIONAL VERTEX_INDICES roots,
        NEIMODE mode=OUT, BOOLEAN unreachable,
        VERTEX_INDICES restricted,
        OUT VERTEX_INDICES order, OUT VECTOR_INT rank,
        OUT VECTOR_INT parents,
        OUT VECTOR_INT pred, OUT VECTOR_INT succ,
        OUT VECTOR_INT dist, BFS_FUNC callback, EXTRA extra

igraph_bfs_simple:
    PARAMS: |-
        GRAPH graph, VERTEX root,
        NEIMODE mode=OUT,
        OUT VERTEX_INDICES order,
        OUT VECTOR_INT layers,
        OUT VECTOR_INT parents

igraph_dfs:
    PARAMS: |-
        GRAPH graph, VERTEX root, NEIMODE mode=OUT, BOOLEAN unreachable,
        OUT VERTEX_INDICES order, OUT VERTEX_INDICES order_out,
        OUT VECTOR_INT father, OUT VECTOR_INT dist,
        DFS_FUNC in_callback, DFS_FUNC out_callback, EXTRA extra

#######################################
# Bipartite graphs
#######################################

igraph_bipartite_projection_size:
    PARAMS: |-
        GRAPH graph, BIPARTITE_TYPES types=NULL,
        OUT INTEGER vcount1, OUT INTEGER ecount1,
        OUT INTEGER vcount2, OUT INTEGER ecount2
    DEPS: types ON graph

igraph_bipartite_projection:
    PARAMS: |-
        GRAPH graph, BIPARTITE_TYPES types=NULL,
        OUT GRAPH proj1, OUT GRAPH proj2,
        OPTIONAL OUT VECTOR_INT multiplicity1,
        OPTIONAL OUT VECTOR_INT multiplicity2, INTEGER probe1=-1
    DEPS: types ON graph

igraph_create_bipartite:
    PARAMS: |-
        OUT GRAPH graph, IN BIPARTITE_TYPES types,
        VECTOR_INT edges, BOOLEAN directed=False

igraph_biadjacency:
    PARAMS: |-
        OUT GRAPH graph, OUT BIPARTITE_TYPES types, MATRIX incidence,
        BOOLEAN directed=False, NEIMODE mode=ALL,
        BOOLEAN multiple=False

igraph_get_biadjacency:
    PARAMS: |-
        GRAPH graph, BIPARTITE_TYPES types=NULL, OUT MATRIX res,
        OPTIONAL OUT INDEX_VECTOR row_ids, OPTIONAL OUT INDEX_VECTOR col_ids
    DEPS: types ON graph

igraph_is_bipartite:
    PARAMS: GRAPH graph, OUT BOOLEAN res, OPTIONAL OUT BIPARTITE_TYPES type

igraph_bipartite_game_gnp:
    PARAMS: |-
        OUT GRAPH graph, OPTIONAL OUT BIPARTITE_TYPES types,
        INTEGER n1, INTEGER n2, REAL p, BOOLEAN directed=False,
        NEIMODE mode=ALL

igraph_bipartite_game_gnm:
    PARAMS: |-
        OUT GRAPH graph, OPTIONAL OUT BIPARTITE_TYPES types,
        INTEGER n1, INTEGER n2, INTEGER m, BOOLEAN directed=False,
        NEIMODE mode=ALL, BOOLEAN multiple=False

igraph_bipartite_game:
    PARAMS: |-
        OUT GRAPH graph, OPTIONAL OUT BIPARTITE_TYPES types,
        ERDOS_RENYI_TYPE type, INTEGER n1, INTEGER n2, REAL p=0.0,
        INTEGER m=0, BOOLEAN directed=False, NEIMODE mode=ALL


#######################################
# Spectral properties
#######################################

igraph_get_laplacian:
    PARAMS: |-
        GRAPH graph, OUT MATRIX res, NEIMODE mode=OUT,
        LAPLACIAN_NORMALIZATION normalization=UNNORMALIZED, EDGE_WEIGHTS weights=NULL
    DEPS: weights ON graph

igraph_get_laplacian_sparse:
    PARAMS: |-
        GRAPH graph, OUT SPARSEMAT sparseres, NEIMODE mode=OUT,
        LAPLACIAN_NORMALIZATION normalization=UNNORMALIZED, EDGE_WEIGHTS weights=NULL
    DEPS: weights ON graph

#######################################
# Components
#######################################

igraph_connected_components:
    PARAMS: |-
        GRAPH graph, PRIMARY OUT VECTOR_INT membership, OUT VECTOR_INT csize,
        OUT INTEGER no, CONNECTEDNESS mode=WEAK

igraph_is_connected:
    PARAMS: GRAPH graph, OUT BOOLEAN res, CONNECTEDNESS mode=WEAK

igraph_decompose:
    PARAMS: |-
        GRAPH graph, OUT GRAPH_LIST components, CONNECTEDNESS mode=WEAK,
        INTEGER maxcompno=-1, INTEGER minelements=1

igraph_articulation_points:
    PARAMS: GRAPH graph, OUT VERTEX_INDICES res
    DEPS: res ON graph

igraph_biconnected_components:
    PARAMS: |-
        GRAPH graph, OUT INTEGER no,
        OPTIONAL OUT EDGE_INDICES_LIST tree_edges,
        OPTIONAL OUT EDGE_INDICES_LIST component_edges,
        OPTIONAL OUT VERTEX_INDICES_LIST components,
        OUT VERTEX_INDICES articulation_points
    DEPS: |-
        tree_edges ON graph, component_edges ON graph,
        components ON graph, articulation_points ON graph

igraph_bridges:
    PARAMS: GRAPH graph, OUT EDGE_INDICES res
    DEPS: res ON graph

#######################################
# Cliques
#######################################

igraph_cliques:
    PARAMS: |-
        GRAPH graph, OUT VERTEX_INDICES_LIST res, INTEGER min_size=0,
        INTEGER max_size=0
    DEPS: res ON graph

igraph_cliques_callback:
    PARAMS: |-
        GRAPH graph, INTEGER min_size=0, INTEGER max_size=0,
        CLIQUE_FUNC cliquehandler_fn, EXTRA arg

igraph_clique_size_hist:
    PARAMS: |-
        GRAPH graph, OUT VECTOR hist, INTEGER min_size=0, INTEGER max_size=0

igraph_largest_cliques:
    PARAMS: GRAPH graph, OUT VERTEX_INDICES_LIST res
    DEPS: res ON graph

igraph_maximal_cliques:
    PARAMS: GRAPH graph, OUT VERTEX_INDICES_LIST res, INTEGER min_size=0, INTEGER max_size=0
    DEPS: res ON graph

igraph_maximal_cliques_subset:
    PARAMS: |-
        GRAPH graph, VERTEX_INDICES subset, PRIMARY OUT VERTEX_INDICES_LIST res,
        OUT INTEGER no, OUTFILE outfile=NULL, INTEGER min_size=0, INTEGER max_size=0
    DEPS: subset ON graph, res ON graph

igraph_maximal_cliques_callback:
    PARAMS: |-
        GRAPH graph, CLIQUE_FUNC cliquehandler_fn, EXTRA arg,
        INTEGER min_size=0, INTEGER max_size=0

igraph_maximal_cliques_count:
    PARAMS: |-
        GRAPH graph, OUT INTEGER no, INTEGER min_size=0, INTEGER max_size=0

igraph_maximal_cliques_file:
    PARAMS: |-
        GRAPH graph, OUTFILE res, INTEGER min_size=0, INTEGER max_size=0

igraph_maximal_cliques_hist:
    PARAMS: |-
        GRAPH graph, OUT VECTOR hist, INTEGER min_size=0, INTEGER max_size=0

igraph_clique_number:
    PARAMS: GRAPH graph, OUT INTEGER no

igraph_weighted_cliques:
    PARAMS: |-
        GRAPH graph, VERTEX_WEIGHTS vertex_weights=NULL, OUT VERTEX_INDICES_LIST res,
        REAL min_weight=0, REAL max_weight=0, BOOLEAN maximal=False
    DEPS: vertex_weights ON graph, res ON graph

igraph_largest_weighted_cliques:
    PARAMS: |-
        GRAPH graph, VERTEX_WEIGHTS vertex_weights=NULL, OUT VERTEX_INDICES_LIST res
    DEPS: vertex_weights ON graph, res ON graph

igraph_weighted_clique_number:
    PARAMS: GRAPH graph, VERTEX_WEIGHTS vertex_weights=NULL, OUT REAL res
    DEPS: vertex_weights ON graph

igraph_independent_vertex_sets:
    PARAMS: |-
        GRAPH graph, OUT VERTEX_INDICES_LIST res, INTEGER min_size=0,
        INTEGER max_size=0
    DEPS: res ON graph

igraph_largest_independent_vertex_sets:
    PARAMS: GRAPH graph, OUT VERTEX_INDICES_LIST res
    DEPS: res ON graph

igraph_maximal_independent_vertex_sets:
    PARAMS: GRAPH graph, OUT VERTEX_INDICES_LIST res
    DEPS: res ON graph

igraph_independence_number:
    PARAMS: GRAPH graph, OUT INTEGER no

#######################################
# Layouts
#######################################

igraph_layout_random:
    PARAMS: GRAPH graph, OUT MATRIX res

igraph_layout_circle:
    PARAMS: GRAPH graph, OUT MATRIX res, VERTEX_SELECTOR order=ALL
    DEPS: order ON graph

igraph_layout_star:
    PARAMS: |-
        GRAPH graph, OUT MATRIX res, VERTEX center=V(graph)[1],
        OPTIONAL INDEX_VECTOR order=NULL
    DEPS: center ON graph

igraph_layout_grid:
    PARAMS: GRAPH graph, OUT MATRIX res, INTEGER width=0

igraph_layout_grid_3d:
    PARAMS: GRAPH graph, OUT MATRIX res, INTEGER width=0, INTEGER height=0

igraph_layout_fruchterman_reingold:
    PARAMS: |-
        GRAPH graph, INOUT MATRIX coords=NULL,
        BOOLEAN use_seed=False, INTEGER niter=500,
        REAL start_temp=sqrt(vcount(graph)),
        LAYOUT_GRID grid=AUTO, EDGE_WEIGHTS weights=NULL,
        OPTIONAL VECTOR minx, OPTIONAL VECTOR maxx,
        OPTIONAL VECTOR miny, OPTIONAL VECTOR maxy,
        DEPRECATED coolexp, DEPRECATED maxdelta, DEPRECATED area,
        DEPRECATED repulserad
    DEPS: weights ON graph

igraph_layout_kamada_kawai:
    PARAMS: |-
        GRAPH graph, INOUT MATRIX coords, BOOLEAN use_seed=False,
        INTEGER maxiter=500, REAL epsilon=0.0,
        REAL kkconst=vcount(graph), EDGE_WEIGHTS weights=NULL,
        OPTIONAL VECTOR minx, OPTIONAL VECTOR maxx,
        OPTIONAL VECTOR miny, OPTIONAL VECTOR maxy
    DEPS: weights ON graph

igraph_layout_lgl:
    PARAMS: |-
        GRAPH graph, OUT MATRIX res, INTEGER maxiter=150, REAL maxdelta=VCOUNT(graph),
        REAL area=VCOUNT(graph)^2, REAL coolexp=1.5, REAL repulserad=VCOUNT(graph)^3, REAL cellsize=VCOUNT(graph),
        INTEGER root=-1

igraph_layout_reingold_tilford:
    PARAMS: |-
        GRAPH graph, OUT MATRIX res, NEIMODE mode=OUT,
        OPTIONAL VERTEX_INDICES roots, OPTIONAL VECTOR_INT rootlevel

igraph_layout_reingold_tilford_circular:
    PARAMS: |-
        GRAPH graph, OUT MATRIX res, NEIMODE mode=OUT,
        OPTIONAL VERTEX_INDICES roots, OPTIONAL VECTOR_INT rootlevel

igraph_roots_for_tree_layout:
    PARAMS: |-
        GRAPH graph, NEIMODE mode=OUT, OUT VERTEX_INDICES roots, ROOTCHOICE heuristic
    DEPS: roots ON graph

igraph_layout_random_3d:
    PARAMS: GRAPH graph, OUT MATRIX res

igraph_layout_sphere:
    PARAMS: GRAPH graph, OUT MATRIX res

igraph_layout_fruchterman_reingold_3d:
    PARAMS: |-
        GRAPH graph, INOUT MATRIX coords=NULL,
        BOOLEAN use_seed=False, INTEGER niter=500,
        REAL start_temp=sqrt(vcount(graph)),
        EDGE_WEIGHTS weights=NULL,
        OPTIONAL VECTOR minx, OPTIONAL VECTOR maxx,
        OPTIONAL VECTOR miny, OPTIONAL VECTOR maxy,
        OPTIONAL VECTOR minz, OPTIONAL VECTOR maxz,
        DEPRECATED coolexp, DEPRECATED maxdelta, DEPRECATED area,
        DEPRECATED repulserad
    DEPS: weights ON graph

igraph_layout_kamada_kawai_3d:
    PARAMS: |-
        GRAPH graph, INOUT MATRIX coords, BOOLEAN use_seed=False,
        INTEGER maxiter=500, REAL epsilon=0.0,
        REAL kkconst=vcount(graph), EDGE_WEIGHTS weights=NULL,
        OPTIONAL VECTOR minx, OPTIONAL VECTOR maxx,
        OPTIONAL VECTOR miny, OPTIONAL VECTOR maxy,
        OPTIONAL VECTOR minz, OPTIONAL VECTOR maxz
    DEPS: weights ON graph

igraph_layout_graphopt:
    PARAMS: |-
        GRAPH graph, INOUT MATRIX res, INTEGER niter=500,
        REAL node_charge=0.001, REAL node_mass=30,
        REAL spring_length=0, REAL spring_constant=1,
        REAL max_sa_movement=5, BOOLEAN use_seed=False

igraph_layout_drl:
    PARAMS: |-
        GRAPH graph, INOUT MATRIX res, BOOLEAN use_seed=False,
        DRL_OPTIONS options=drl_defaults$default, OPTIONAL EDGE_WEIGHTS weights

igraph_layout_drl_3d:
    PARAMS: |-
        GRAPH graph, INOUT MATRIX res, BOOLEAN use_seed=False,
        DRL_OPTIONS options=drl_defaults$default, OPTIONAL EDGE_WEIGHTS weights

igraph_layout_merge_dla:
    PARAMS: GRAPH_PTR_LIST graphs, MATRIX_LIST coords, OUT MATRIX res

igraph_layout_sugiyama:
    PARAMS: |-
        GRAPH graph, OUT MATRIX res, OPTIONAL OUT GRAPH extd_graph,
        OPTIONAL OUT INDEX_VECTOR extd_to_orig_eids,
        OPTIONAL INDEX_VECTOR layers=NULL,
        REAL hgap=1, REAL vgap=1, INTEGER maxiter=100,
        EDGE_WEIGHTS weights=NULL
    DEPS: weights ON graph

igraph_layout_mds:
    PARAMS: |-
        GRAPH graph, OUT MATRIX res, OPTIONAL MATRIX dist, INTEGER dim=2

igraph_layout_bipartite:
    PARAMS: |-
        GRAPH graph, BIPARTITE_TYPES types=NULL, OUT MATRIX res,
        REAL hgap=1, REAL vgap=1, INTEGER maxiter=100
    DEPS: types ON graph

igraph_layout_gem:
    PARAMS: |-
        GRAPH graph, INOUT MATRIX res=matrix(),
        BOOLEAN use_seed=False,
        INTEGER maxiter=40*vcount(graph)^2,
        REAL temp_max=vcount(graph),
        REAL temp_min=1/10, REAL temp_init=sqrt(vcount(graph))

igraph_layout_davidson_harel:
    PARAMS: |-
        GRAPH graph, INOUT MATRIX res=matrix(),
        BOOLEAN use_seed=False, INTEGER maxiter=10,
        INTEGER fineiter=FINEITER, REAL cool_fact=0.75,
        REAL weight_node_dist=1.0, REAL weight_border=0.0,
        REAL weight_edge_lengths=ELENW,
        REAL weight_edge_crossings=ECROSSW,
        REAL weight_node_edge_dist=NEDISTW

igraph_layout_umap:
    PARAMS: |-
        GRAPH graph, INOUT MATRIX res, BOOLEAN use_seed=False,
        OPTIONAL VECTOR distances=NULL, REAL min_dist=0.0, INTEGER epochs=200,
        BOOLEAN distances_are_weights=False

igraph_layout_umap_3d:
    PARAMS: |-
        GRAPH graph, INOUT MATRIX res, BOOLEAN use_seed=False,
        OPTIONAL VECTOR distances=NULL, REAL min_dist=0.0, INTEGER epochs=200,
        BOOLEAN distances_are_weights=False

igraph_layout_umap_compute_weights:
    PARAMS: |-
        GRAPH graph, VECTOR distances, INOUT VECTOR weights

#######################################
# Cocitation and other similarity measures
#######################################

igraph_cocitation:
    PARAMS: GRAPH graph, OUT MATRIX res, VERTEX_SELECTOR vids=ALL
    DEPS: vids ON graph

igraph_bibcoupling:
    PARAMS: GRAPH graph, OUT MATRIX res, VERTEX_SELECTOR vids=ALL
    DEPS: vids ON graph

igraph_similarity_dice:
    PARAMS: |-
        GRAPH graph, OUT MATRIX res, VERTEX_SELECTOR vit_from=ALL, VERTEX_SELECTOR vit_to=ALL, NEIMODE mode=ALL,
        BOOLEAN loops=False
    DEPS: vit_from ON graph, vit_to ON graph, res ON vit_from, res ON vit_to

igraph_similarity_dice_es:
    PARAMS: |-
        GRAPH graph, OUT VECTOR res, EDGE_SELECTOR es=ALL, NEIMODE mode=ALL,
        BOOLEAN loops=False
    DEPS: es ON graph

igraph_similarity_dice_pairs:
    PARAMS: |-
        GRAPH graph, OUT VECTOR res, VERTEX_INDEX_PAIRS pairs, NEIMODE mode=ALL,
        BOOLEAN loops=False
    DEPS: pairs ON graph

igraph_similarity_inverse_log_weighted:
    PARAMS: GRAPH graph, OUT MATRIX res, VERTEX_SELECTOR vids=ALL, NEIMODE mode=ALL
    DEPS: vids ON graph

igraph_similarity_jaccard:
    PARAMS: |-
        GRAPH graph, OUT MATRIX res, VERTEX_SELECTOR vit_from=ALL, VERTEX_SELECTOR vit_to=ALL, NEIMODE mode=ALL,
        BOOLEAN loops=False
    DEPS: vit_from ON graph, vit_to ON graph, res ON vit_from, res ON vit_to

igraph_similarity_jaccard_es:
    PARAMS: |-
        GRAPH graph, OUT VECTOR res, EDGE_SELECTOR es=ALL, NEIMODE mode=ALL,
        BOOLEAN loops=False
    DEPS: es ON graph

igraph_similarity_jaccard_pairs:
    PARAMS: |-
        GRAPH graph, OUT VECTOR res, VERTEX_INDEX_PAIRS pairs, NEIMODE mode=ALL,
        BOOLEAN loops=False
    DEPS: pairs ON graph

#######################################
# Community structure
#######################################

igraph_compare_communities:
    PARAMS: |-
        VECTOR_INT comm1, VECTOR_INT comm2, OUT REAL res, COMMCMP method=VI

igraph_community_spinglass:
    PARAMS: |-
        GRAPH graph, OPTIONAL EDGE_WEIGHTS weights, OUT REAL modularity,
        OUT REAL temperature, OUT VECTOR_INT membership, OUT VECTOR_INT csize,
        INTEGER spins=25, BOOLEAN parupdate=False, REAL starttemp=1, REAL stoptemp=0.01,
        REAL coolfact=0.99, SPINCOMMUPDATE update_rule=CONFIG, REAL gamma=1.0,
        SPINGLASS_IMPLEMENTATION implementation=ORIG, REAL lambda=1.0
    DEPS: weights ON graph

igraph_community_spinglass_single:
    PARAMS: |-
        GRAPH graph, OPTIONAL EDGE_WEIGHTS weights, INTEGER vertex,
        OUT VECTOR_INT community, OUT REAL cohesion, OUT REAL adhesion,
        OUT INTEGER inner_links, OUT INTEGER outer_links,
        INTEGER spins=25, SPINCOMMUPDATE update_rule=CONFIG, REAL gamma=1.0
    DEPS: weights ON graph

igraph_community_walktrap:
    PARAMS: |-
        GRAPH graph, OPTIONAL EDGE_WEIGHTS weights, INTEGER steps=4,
        OUT MATRIX_INT merges, OUT VECTOR modularity, OUT VECTOR_INT membership
    DEPS: weights ON graph

igraph_community_edge_betweenness:
    PARAMS: |-
        GRAPH graph, OUT VECTOR_INT result, OPTIONAL OUT VECTOR edge_betweenness,
        OPTIONAL OUT MATRIX_INT merges, OPTIONAL OUT INDEX_VECTOR bridges,
        OPTIONAL OUT VECTOR modularity, OPTIONAL OUT VECTOR_INT membership,
        BOOLEAN directed=True, OPTIONAL EDGE_WEIGHTS weights=NULL
    DEPS: weights ON graph

igraph_community_eb_get_merges:
    PARAMS: |-
        GRAPH graph, BOOLEAN directed, EDGE_INDICES edges, OPTIONAL EDGE_WEIGHTS weights,
        OPTIONAL OUT MATRIX_INT merges, OPTIONAL OUT INDEX_VECTOR bridges,
        OPTIONAL OUT VECTOR modularity, OPTIONAL OUT VECTOR_INT membership
    DEPS: weights ON graph

igraph_community_fastgreedy:
    PARAMS: |-
        GRAPH graph, OPTIONAL EDGE_WEIGHTS weights, OUT MATRIX_INT merges,
        OPTIONAL OUT VECTOR modularity, OPTIONAL OUT VECTOR_INT membership
    DEPS: weights ON graph

igraph_community_to_membership:
    PARAMS: |-
        MATRIX_INT merges, INTEGER nodes, INTEGER steps,
        OPTIONAL OUT VECTOR_INT membership, OPTIONAL OUT VECTOR_INT csize

igraph_le_community_to_membership:
    PARAMS: |-
        MATRIX_INT merges, INTEGER steps, INOUT VECTOR_INT membership,
        OPTIONAL OUT VECTOR_INT csize

igraph_modularity:
    PARAMS: |-
        GRAPH graph, VECTOR_INT membership, OPTIONAL EDGE_WEIGHTS weights=NULL,
        REAL resolution=1.0, BOOLEAN directed=True, OUT REAL modularity
    DEPS: weights ON graph

igraph_modularity_matrix:
    PARAMS: |-
        GRAPH graph,
        OPTIONAL EDGE_WEIGHTS weights,
        REAL resolution=1.0,
        OUT MATRIX modmat,
        BOOLEAN directed=True
    DEPS: weights ON graph

igraph_reindex_membership:
    PARAMS: |-
        INOUT VECTOR_INT membership, OUT INDEX_VECTOR new_to_old,
        OUT INTEGER nb_clusters

igraph_community_leading_eigenvector:
    PARAMS: |-
        GRAPH graph, EDGE_WEIGHTS weights=NULL,
        OPTIONAL OUT MATRIX_INT merges, OPTIONAL OUT VECTOR_INT membership,
        INTEGER steps=-1,
        INOUT ARPACK_OPTIONS options=arpack_defaults,
        OPTIONAL OUT REAL modularity, BOOLEAN start=False,
        OPTIONAL OUT VECTOR eigenvalues,
        OPTIONAL OUT VECTOR_LIST eigenvectors,
        OPTIONAL OUT VECTOR history,
        LEVC_FUNC callback, EXTRA callback_extra

igraph_community_fluid_communities:
    PARAMS: |-
        GRAPH graph, INTEGER no_of_communities, OUT VECTOR_INT membership

igraph_community_label_propagation:
    PARAMS: |-
        GRAPH graph, OUT VECTOR_INT membership, NEIMODE mode=ALL,
        OPTIONAL EDGE_WEIGHTS weights, OPTIONAL INDEX_VECTOR initial,
        OPTIONAL VECTOR_BOOL fixed
    DEPS: weights ON graph

igraph_community_multilevel:
    PARAMS: |-
        GRAPH graph, OPTIONAL EDGE_WEIGHTS weights, REAL resolution=1.0,
        OUT VECTOR_INT membership, OPTIONAL OUT MATRIX_INT memberships,
        OPTIONAL OUT VECTOR modularity
    DEPS: weights ON graph

igraph_community_optimal_modularity:
    PARAMS: |-
        GRAPH graph, OUT REAL modularity, OPTIONAL OUT VECTOR_INT membership,
        OPTIONAL EDGE_WEIGHTS weights
    DEPS: weights ON graph

igraph_community_leiden:
    PARAMS: |-
        GRAPH graph, OPTIONAL EDGE_WEIGHTS weights,
        OPTIONAL VERTEX_WEIGHTS vertex_weights,
        REAL resolution, REAL beta=0.01, BOOLEAN start, INTEGER n_iterations=2,
        OPTIONAL INOUT VECTOR_INT membership,
        OUT INTEGER nb_clusters, OUT REAL quality
    DEPS: weights ON graph, vertex_weights ON graph

igraph_split_join_distance:
    PARAMS: |-
        VECTOR_INT comm1, VECTOR_INT comm2, OUT INTEGER distance12,
        OUT INTEGER distance21

igraph_community_infomap:
    PARAMS: |-
        GRAPH graph, EDGE_WEIGHTS e_weights=NULL,
        VERTEX_WEIGHTS v_weights=NULL, INTEGER nb_trials=10,
        OUT VECTOR_INT membership, OUT REAL codelength
    DEPS: e_weights ON graph, v_weights ON graph

igraph_community_voronoi:
    PARAMS: |-
        GRAPH graph,
        OPTIONAL OUT VECTOR_INT membership,
        OPTIONAL OUT VERTEX_INDICES generators,
        OPTIONAL OUT REAL modularity,
        OPTIONAL EDGE_LENGTHS lengths, OPTIONAL EDGE_WEIGHTS weights,
        NEIMODE mode=OUT, REAL radius=-1
    DEPS: generators ON graph, weights ON graph, lengths ON graph

#######################################
# Graphlets
#######################################

igraph_graphlets:
    PARAMS: |-
        GRAPH graph, EDGE_WEIGHTS weights=NULL,
        OUT VERTEX_INDICES_LIST cliques, OUT VECTOR Mu, INTEGER niter=1000
    DEPS: weights ON graph, cliques ON graph

igraph_graphlets_candidate_basis:
    PARAMS: |-
        GRAPH graph, EDGE_WEIGHTS weights=NULL,
        OUT VERTEX_INDICES_LIST cliques, OUT VECTOR thresholds
    DEPS: weights ON graph, cliques ON graph

igraph_graphlets_project:
    PARAMS: |-
        GRAPH graph, EDGE_WEIGHTS weights=NULL,
        VERTEX_INDICES_LIST cliques, INOUT VECTOR Muc,
        BOOLEAN startMu=False, INTEGER niter=1000
    DEPS: weights ON graph

#######################################
# Hierarchical random graphs
#######################################

igraph_hrg_fit:
    PARAMS: |-
        GRAPH graph, INOUT HRG hrg=Default, BOOLEAN start=False,
        INTEGER steps=0

igraph_hrg_sample:
    PARAMS: HRG hrg, OUT GRAPH sample

igraph_hrg_sample_many:
    PARAMS: HRG hrg, OUT GRAPH_LIST samples, INTEGER num_samples

igraph_hrg_game:
    PARAMS: OUT GRAPH graph, HRG hrg

igraph_hrg_consensus:
    PARAMS: |-
        GRAPH graph, OUT VECTOR_INT parents, OUT VECTOR weights,
        INOUT HRG hrg=Default, BOOLEAN start=False,
        INTEGER num_samples=10000

igraph_hrg_predict:
    PARAMS: |-
        GRAPH graph, OUT VERTEX_INDICES edges, OUT VECTOR prob,
        INOUT HRG hrg=Default, BOOLEAN start=False,
        INTEGER num_samples=10000, INTEGER num_bins=25
    DEPS: edges ON graph

igraph_hrg_create:
    PARAMS: OUT HRG hrg, GRAPH graph, VECTOR prob
    DEPS: prob ON graph

igraph_hrg_resize:
    PARAMS: INOUT HRG hrg, INTEGER newsize

igraph_hrg_size:
    PARAMS: HRG hrg
    RETURN: INTEGER

igraph_from_hrg_dendrogram:
    PARAMS: OUT GRAPH graph, HRG hrg, OUT VECTOR prob

#######################################
# Conversion
#######################################

igraph_get_adjacency:
    PARAMS: |-
        GRAPH graph, OUT MATRIX res, GETADJACENCY type=BOTH,
        EDGE_WEIGHTS weights=NULL, LOOPS loops=ONCE
    DEPS:
        weights ON graph

igraph_get_adjacency_sparse:
    PARAMS: |-
        GRAPH graph, OUT SPARSEMAT sparsemat, GETADJACENCY type=BOTH,
        EDGE_WEIGHTS weights=NULL, LOOPS loops=ONCE
    DEPS:
        weights ON graph

igraph_get_edgelist:
    PARAMS: GRAPH graph, OUT VECTOR_INT res, BOOLEAN bycol=False

igraph_get_stochastic:
    PARAMS: |-
        GRAPH graph, OUT MATRIX res, BOOLEAN column_wise=False,
        EDGE_WEIGHTS weights=NULL
    DEPS:
        weights ON graph

igraph_get_stochastic_sparse:
    PARAMS: |-
        GRAPH graph, OUT SPARSEMAT sparsemat, BOOLEAN column_wise=False,
        EDGE_WEIGHTS weights=NULL
    DEPS:
        weights ON graph

igraph_to_directed:
    PARAMS: INOUT GRAPH graph, TODIRECTED mode=MUTUAL

igraph_to_undirected:
    PARAMS: |-
        INOUT GRAPH graph, TOUNDIRECTED mode=COLLAPSE,
        EDGE_ATTRIBUTE_COMBINATION edge_attr_comb=Default

#######################################
# Read and write foreign formats
#######################################

igraph_read_graph_edgelist:
    PARAMS: OUT GRAPH graph, INFILE instream, INTEGER n=0, BOOLEAN directed=True

igraph_read_graph_ncol:
    PARAMS: |-
        OUT GRAPH graph, INFILE instream, OPTIONAL VECTOR_STR predefnames,
        BOOLEAN names=True, ADD_WEIGHTS weights=True, BOOLEAN directed=True

igraph_read_graph_lgl:
    PARAMS: |-
        OUT GRAPH graph, INFILE instream, BOOLEAN names=True,
        ADD_WEIGHTS weights=True, BOOLEAN directed=True

igraph_read_graph_pajek:
    PARAMS: OUT GRAPH graph, INFILE instream

igraph_read_graph_graphml:
    PARAMS: OUT GRAPH graph, INFILE instream, INTEGER index=0

igraph_read_graph_dimacs_flow:
    PARAMS: |-
        OUT GRAPH graph, INFILE instream,
        OPTIONAL OUT VECTOR_STR problem, OPTIONAL OUT VECTOR_INT label,
        OPTIONAL OUT INTEGER source, OPTIONAL OUT INTEGER target,
        OPTIONAL OUT VECTOR capacity, BOOLEAN directed=True

igraph_read_graph_graphdb:
    PARAMS: OUT GRAPH graph, INFILE instream, BOOLEAN directed=False

igraph_read_graph_gml:
    PARAMS: OUT GRAPH graph, INFILE instream

igraph_read_graph_dl:
    PARAMS: OUT GRAPH graph, INFILE instream, BOOLEAN directed=True

igraph_write_graph_edgelist:
    PARAMS: GRAPH graph, OUTFILE outstream

igraph_write_graph_ncol:
    PARAMS: GRAPH graph, OUTFILE outstream, CSTRING names="name", CSTRING weights="weight"

igraph_write_graph_lgl:
    PARAMS: |-
        GRAPH graph, OUTFILE outstream, CSTRING names="name", CSTRING weights="weight",
        BOOLEAN isolates=True

igraph_write_graph_leda:
    PARAMS: GRAPH graph, OUTFILE outstream, CSTRING names="name", CSTRING weights="weight"

igraph_write_graph_graphml:
    PARAMS: GRAPH graph, OUTFILE outstream, BOOLEAN prefixattr=True

igraph_write_graph_pajek:
    PARAMS: GRAPH graph, OUTFILE outstream

igraph_write_graph_dimacs_flow:
    PARAMS: |-
        GRAPH graph, OUTFILE outstream, VERTEX source=0, VERTEX target=0,
        VECTOR capacity

igraph_write_graph_gml:
    PARAMS: GRAPH graph, OUTFILE outstream, WRITE_GML_SW options=DEFAULT, VECTOR id, CSTRING creator=NULL

igraph_write_graph_dot:
    PARAMS: GRAPH graph, OUTFILE outstream

#######################################
# Motifs
#######################################

igraph_motifs_randesu:
    PARAMS: GRAPH graph, OUT VECTOR hist, INTEGER size=3, VECTOR cut_prob

igraph_motifs_randesu_estimate:
    PARAMS: |-
        GRAPH graph, OUT INTEGER est, INTEGER size=3, VECTOR cut_prob,
        INTEGER sample_size, OPTIONAL VECTOR_INT sample

igraph_motifs_randesu_no:
    PARAMS: GRAPH graph, OUT INTEGER no, INTEGER size=3, VECTOR cut_prob

igraph_dyad_census:
    PARAMS: GRAPH graph, OUT REAL mut, OUT REAL asym, OUT REAL null
    RETURN: ERROR

igraph_triad_census:
    PARAMS: GRAPH graph, OUT VECTOR res
    RETURN: ERROR

igraph_adjacent_triangles:
    PARAMS: GRAPH graph, OUT VECTOR res, VERTEX_SELECTOR vids=ALL
    DEPS: vids ON graph

igraph_local_scan_0:
    PARAMS: |-
        GRAPH graph, OUT VECTOR res, EDGE_WEIGHTS weights=NULL,
        NEIMODE mode=OUT
    DEPS: weights ON graph

igraph_local_scan_0_them:
    PARAMS: |-
        GRAPH us, GRAPH them, OUT VECTOR res,
        EDGE_WEIGHTS weights_them=NULL, NEIMODE mode=OUT
    DEPS: weights_them ON them

igraph_local_scan_1_ecount:
    PARAMS: |-
        GRAPH graph, OUT VECTOR res, EDGE_WEIGHTS weights=NULL,
        NEIMODE mode=OUT
    DEPS: weights ON graph

igraph_local_scan_1_ecount_them:
    PARAMS: |-
        GRAPH us, GRAPH them, OUT VECTOR res,
        EDGE_WEIGHTS weights_them=NULL, NEIMODE mode=OUT
    DEPS: weights_them ON them

igraph_local_scan_k_ecount:
    PARAMS: |-
        GRAPH graph, INTEGER k, OUT VECTOR res, EDGE_WEIGHTS weights=NULL,
        NEIMODE mode=OUT
    DEPS: weights ON graph

igraph_local_scan_k_ecount_them:
    PARAMS: |-
        GRAPH us, GRAPH them, INTEGER k, OUT VECTOR res,
        EDGE_WEIGHTS weights_them=NULL, NEIMODE mode=OUT
    DEPS: weights_them ON them

igraph_local_scan_neighborhood_ecount:
    PARAMS: |-
        GRAPH graph, OUT VECTOR res, EDGE_WEIGHTS weights=NULL,
        VERTEX_INDICES_LIST neighborhoods
    DEPS: weights ON graph

igraph_local_scan_subset_ecount:
    PARAMS: |-
        GRAPH graph, OUT VECTOR res, EDGE_WEIGHTS weights=NULL,
        VERTEX_INDICES_LIST subsets
    DEPS: weights ON graph

igraph_list_triangles:
    PARAMS: GRAPH graph, OUT VERTEX_INDICES res
    DEPS: res ON graph

#######################################
# Graph operators
#######################################

igraph_disjoint_union:
    PARAMS: OUT GRAPH res, GRAPH left, GRAPH right

igraph_disjoint_union_many:
    PARAMS: OUT GRAPH res, GRAPH_PTR_LIST graphs

igraph_union:
    PARAMS: |-
        OUT GRAPH res, GRAPH left, GRAPH right,
        OUT INDEX_VECTOR edge_map_left, OUT INDEX_VECTOR edge_map_right
    DEPS: edge_map_left ON left, edge_map_right ON right

igraph_union_many:
    PARAMS: OUT GRAPH res, GRAPH_PTR_LIST graphs, OUT VECTOR_INT_LIST edgemaps

igraph_intersection:
    PARAMS: |-
        OUT GRAPH res, GRAPH left, GRAPH right,
        OUT INDEX_VECTOR edge_map_left, OUT INDEX_VECTOR edge_map_right
    DEPS: edge_map_left ON left, edge_map_right ON right

igraph_intersection_many:
    PARAMS: OUT GRAPH res, GRAPH_PTR_LIST graphs, OUT VECTOR_INT_LIST edgemaps

igraph_difference:
    PARAMS: OUT GRAPH res, GRAPH orig, GRAPH sub

igraph_complementer:
    PARAMS: OUT GRAPH res, GRAPH graph, BOOLEAN loops=False

igraph_compose:
    PARAMS: |-
        OUT GRAPH res, GRAPH g1, GRAPH g2,
        OUT INDEX_VECTOR edge_map1, OUT INDEX_VECTOR edge_map2
    DEPS: edge_map1 ON g1, edge_map2 ON g2

igraph_induced_subgraph_map:
    PARAMS: |-
        GRAPH graph, OUT GRAPH res, VERTEX_SELECTOR vids, SUBGRAPH_IMPL impl,
        OPTIONAL OUT INDEX_VECTOR map, OPTIONAL OUT INDEX_VECTOR invmap
    DEPS: vids ON graph

#######################################
# Maximum flows, minimum cuts
#######################################

igraph_gomory_hu_tree:
    PARAMS: GRAPH graph, OUT GRAPH tree, OPTIONAL OUT VECTOR flows, OPTIONAL EDGE_CAPACITIES capacity
    DEPS: capacity ON graph

igraph_maxflow:
    PARAMS: |-
        GRAPH graph, OUT REAL value, OPTIONAL OUT VECTOR flow,
        OUT EDGE_INDICES cut, OPTIONAL OUT VERTEX_INDICES partition1,
        OPTIONAL OUT VERTEX_INDICES partition2, VERTEX source, VERTEX target,
        OPTIONAL EDGE_CAPACITIES capacity, OPTIONAL OUT MAXFLOW_STATS stats
    DEPS: |-
        capacity ON graph, source ON graph, target ON graph,
        partition1 ON graph, partition2 ON graph, flow ON graph,
        cut ON graph

igraph_maxflow_value:
    PARAMS: |-
        GRAPH graph, OUT REAL value, VERTEX source, VERTEX target,
        OPTIONAL EDGE_CAPACITIES capacity, OPTIONAL OUT MAXFLOW_STATS stats
    DEPS: source ON graph, target ON graph, capacity ON graph

<<<<<<< HEAD
igraph_mincut_value:
    PARAMS: GRAPH graph, OUT REAL res, OPTIONAL EDGE_CAPACITIES capacity
    DEPS:
        capacity ON graph

igraph_st_mincut:
    PARAMS: |-
        GRAPH graph, OUT REAL value, OUT EDGE_INDICES cut,
        OUT VERTEX_INDICES partition1, OUT VERTEX_INDICES partition2,
        VERTEX source, VERTEX target,
        OPTIONAL EDGE_CAPACITIES capacity
    DEPS: |-
        source ON graph, target ON graph, capacity ON graph,
        partition1 ON graph, partition2 ON graph, cut ON graph

igraph_st_mincut_value:
    PARAMS: |-
        GRAPH graph, OUT REAL res, VERTEX source, VERTEX target,
        OPTIONAL EDGE_CAPACITIES capacity
    DEPS: source ON graph, target ON graph, capacity ON graph

=======
>>>>>>> b853f65c
igraph_mincut:
    PARAMS: |-
        GRAPH graph, OUT REAL value, OUT VERTEX_INDICES partition1,
        OUT VERTEX_INDICES partition2, OUT EDGE_INDICES cut,
        OPTIONAL EDGE_CAPACITIES capacity
    DEPS: capacity ON graph, partition1 ON graph, partition2 ON graph, cut ON graph

igraph_mincut_value:
    PARAMS: GRAPH graph, OUT REAL res, OPTIONAL EDGE_CAPACITY capacity
    DEPS:
        capacity ON graph

igraph_residual_graph:
    PARAMS: |-
        GRAPH graph, EDGE_CAPACITIES capacity, OUT GRAPH residual,
        OUT EDGE_CAPACITIES residual_capacity, VECTOR flow
    DEPS: capacity ON graph, flow ON graph, residual_capacity ON residual

igraph_reverse_residual_graph:
    PARAMS: |-
        GRAPH graph, EDGE_CAPACITIES capacity, OUT GRAPH residual,
        VECTOR flow
    DEPS: capacity ON graph, flow ON graph

igraph_st_mincut:
    PARAMS: |-
        GRAPH graph, OUT REAL value, OUT EDGE_INDICES cut,
        OPTIONAL OUT VERTEX_INDICES partition1,
        OPTIONAL OUT VERTEX_INDICES partition2,
        VERTEX source, VERTEX target, OPTIONAL EDGE_CAPACITIES capacity
    DEPS: |-
        capacity ON graph, source ON graph, target ON graph,
        partition1 ON graph, partition2 ON graph, cut ON graph

igraph_st_mincut_value:
    PARAMS: |-
        GRAPH graph, OUT REAL res, VERTEX source, VERTEX target,
        OPTIONAL EDGE_CAPACITY capacity
    DEPS: source ON graph, target ON graph, capacity ON graph

igraph_st_vertex_connectivity:
    PARAMS: |-
        GRAPH graph, OUT INTEGER res, VERTEX source, VERTEX target,
        VCONNNEI neighbors=NUMBER_OF_NODES
    DEPS: source ON graph, target ON graph

igraph_vertex_connectivity:
    PARAMS: GRAPH graph, OUT INTEGER res, BOOLEAN checks=True

igraph_st_edge_connectivity:
    PARAMS: GRAPH graph, OUT INTEGER res, VERTEX source, VERTEX target
    DEPS: source ON graph, target ON graph

igraph_edge_connectivity:
    PARAMS: GRAPH graph, OUT INTEGER res, BOOLEAN checks=True

igraph_edge_disjoint_paths:
    PARAMS: GRAPH graph, OUT INTEGER res, VERTEX source, VERTEX target
    DEPS: source ON graph, target ON graph

igraph_vertex_disjoint_paths:
    PARAMS: GRAPH graph, OUT INTEGER res, VERTEX source, VERTEX target
    DEPS: source ON graph, target ON graph

igraph_adhesion:
    PARAMS: GRAPH graph, OUT INTEGER res, BOOLEAN checks=True

igraph_cohesion:
    PARAMS: GRAPH graph, OUT INTEGER res, BOOLEAN checks=True

#######################################
# Listing s-t cuts, separators
#######################################

igraph_dominator_tree:
    PARAMS: |-
        GRAPH graph, VERTEX root, OUT INDEX_VECTOR dom,
        OPTIONAL OUT GRAPH domtree, OUT VERTEX_INDICES leftout,
        NEIMODE mode=OUT
    DEPS: root ON graph, leftout ON graph

igraph_all_st_cuts:
    PARAMS: |-
        GRAPH graph, OPTIONAL OUT EDGE_INDICES_LIST cuts,
        OPTIONAL OUT VERTEX_INDICES_LIST partition1s,
        VERTEX source, VERTEX target
    DEPS: |-
        source ON graph, target ON graph, cuts ON graph,
        partition1s ON graph

igraph_all_st_mincuts:
    PARAMS: |-
        GRAPH graph, OUT REAL value,
        OPTIONAL OUT EDGE_INDICES_LIST cuts,
        OPTIONAL OUT VERTEX_INDICES_LIST partition1s,
        VERTEX source, VERTEX target, OPTIONAL EDGE_CAPACITIES capacity
    DEPS: |-
        capacity ON graph, source ON graph, target ON graph,
        cuts ON graph, partition1s ON graph

igraph_even_tarjan_reduction:
    PARAMS: GRAPH graph, OUT GRAPH graphbar, OPTIONAL OUT EDGE_CAPACITIES capacity
    DEPS: |-
        capacity ON graphbar

igraph_is_separator:
    PARAMS: GRAPH graph, VERTEX_SELECTOR candidate, OUT BOOLEAN res
    DEPS: candidate ON graph

igraph_is_minimal_separator:
    PARAMS: GRAPH graph, VERTEX_SELECTOR candidate, OUT BOOLEAN res
    DEPS: candidate ON graph

igraph_all_minimal_st_separators:
    PARAMS: GRAPH graph, OUT VERTEX_INDICES_LIST separators
    DEPS: separators ON graph

igraph_minimum_size_separators:
    PARAMS: GRAPH graph, OUT VERTEX_INDICES_LIST separators
    DEPS: separators ON graph

igraph_cohesive_blocks:
    PARAMS: |-
        GRAPH graph, OUT VERTEX_INDICES_LIST blocks,
        OUT VECTOR_INT cohesion, OUT INDEX_VECTOR parent,
        OUT GRAPH blockTree
    DEPS: blocks ON graph

#######################################
# K-Cores
#######################################

igraph_coreness:
    PARAMS: GRAPH graph, OUT VECTOR_INT cores, NEIMODE mode=ALL

#######################################
# Graph isomorphism
#######################################

igraph_isoclass:
    PARAMS: GRAPH graph, OUT INTEGER isoclass

igraph_isomorphic:
    PARAMS: GRAPH graph1, GRAPH graph2, OUT BOOLEAN iso

igraph_isoclass_subgraph:
    PARAMS: GRAPH graph, VECTOR_INT vids, OUT INTEGER isoclass
    DEPS: vids ON graph

igraph_isoclass_create:
    PARAMS: OUT GRAPH graph, INTEGER size, INTEGER number, BOOLEAN directed=True

igraph_isomorphic_vf2:
    PARAMS: |-
        GRAPH graph1, GRAPH graph2,
        OPTIONAL VERTEX_COLORS vertex_color1,
        OPTIONAL VERTEX_COLORS vertex_color2,
        OPTIONAL EDGE_COLORS edge_color1,
        OPTIONAL EDGE_COLORS edge_color2,
        OUT BOOLEAN iso,
        OPTIONAL OUT INDEX_VECTOR map12, OPTIONAL OUT INDEX_VECTOR map21,
        OPTIONAL ISOCOMPAT_FUNC node_compat_fn,
        OPTIONAL ISOCOMPAT_FUNC edge_compat_fn,
        EXTRA extra
    DEPS: |-
        vertex_color1 ON graph1, vertex_color2 ON graph2,
        edge_color1 ON graph1, edge_color2 ON graph2

igraph_count_isomorphisms_vf2:
    PARAMS: |-
        GRAPH graph1, GRAPH graph2,
        VERTEX_COLORS vertex_color1, VERTEX_COLORS vertex_color2,
        EDGE_COLORS edge_color1, EDGE_COLORS edge_color2,
        OUT INTEGER count, ISOCOMPAT_FUNC node_compat_fn,
        ISOCOMPAT_FUNC edge_compat_fn, EXTRA extra
    DEPS: |-
        vertex_color1 ON graph1, vertex_color2 ON graph2,
        edge_color1 ON graph1, edge_color2 ON graph2

igraph_get_isomorphisms_vf2:
    PARAMS: |-
        GRAPH graph1, GRAPH graph2,
        VERTEX_COLORS vertex_color1, VERTEX_COLORS vertex_color2,
        EDGE_COLORS edge_color1, EDGE_COLORS edge_color2,
        OUT VECTOR_INT_LIST maps, ISOCOMPAT_FUNC node_compat_fn,
        ISOCOMPAT_FUNC edge_compat_fn, EXTRA extra
    DEPS: |-
        vertex_color1 ON graph1, vertex_color2 ON graph2,
        edge_color1 ON graph1, edge_color2 ON graph2

igraph_subisomorphic:
    PARAMS: GRAPH graph1, GRAPH graph2, OUT BOOLEAN iso

igraph_subisomorphic_vf2:
    PARAMS: |-
        GRAPH graph1, GRAPH graph2,
        OPTIONAL VERTEX_COLORS vertex_color1, OPTIONAL VERTEX_COLORS vertex_color2,
        OPTIONAL EDGE_COLORS edge_color1, OPTIONAL EDGE_COLORS edge_color2,
        OUT BOOLEAN iso,
        OPTIONAL OUT INDEX_VECTOR map12, OPTIONAL OUT INDEX_VECTOR map21,
        OPTIONAL ISOCOMPAT_FUNC node_compat_fn, OPTIONAL ISOCOMPAT_FUNC edge_compat_fn,
        EXTRA extra
    DEPS: |-
        vertex_color1 ON graph1, vertex_color2 ON graph2,
        edge_color1 ON graph1, edge_color2 ON graph2

igraph_subisomorphic_function_vf2:
    PARAMS: |-
        GRAPH graph1, GRAPH graph2,
        OPTIONAL VERTEX_COLORS vertex_color1, OPTIONAL VERTEX_COLORS vertex_color2,
        OPTIONAL EDGE_COLORS edge_color1, OPTIONAL EDGE_COLORS edge_color2,
        OPTIONAL OUT INDEX_VECTOR map12, OPTIONAL OUT INDEX_VECTOR map21,
        ISOMORPHISM_FUNC ishohandler_fn, OPTIONAL ISOCOMPAT_FUNC node_compat_fn,
        OPTIONAL ISOCOMPAT_FUNC edge_compat_fn, EXTRA arg
    DEPS: |-
        vertex_color1 ON graph1, vertex_color2 ON graph2,
        edge_color1 ON graph1, edge_color2 ON graph2

igraph_count_subisomorphisms_vf2:
    PARAMS: |-
        GRAPH graph1, GRAPH graph2,
        VERTEX_COLORS vertex_color1, VERTEX_COLORS vertex_color2,
        EDGE_COLORS edge_color1, EDGE_COLORS edge_color2,
        OUT INTEGER count, ISOCOMPAT_FUNC node_compat_fn,
        ISOCOMPAT_FUNC edge_compat_fn, EXTRA extra
    DEPS: |-
        vertex_color1 ON graph1, vertex_color2 ON graph2,
        edge_color1 ON graph1, edge_color2 ON graph2

igraph_get_subisomorphisms_vf2:
    PARAMS: |-
        GRAPH graph1, GRAPH graph2,
        VERTEX_COLORS vertex_color1, VERTEX_COLORS vertex_color2,
        EDGE_COLORS edge_color1, EDGE_COLORS edge_color2,
        OUT VECTOR_INT_LIST maps, ISOCOMPAT_FUNC node_compat_fn,
        ISOCOMPAT_FUNC edge_compat_fn, EXTRA extra
    DEPS: |-
        vertex_color1 ON graph1, vertex_color2 ON graph2,
        edge_color1 ON graph1, edge_color2 ON graph2

igraph_canonical_permutation:
    PARAMS: |-
        GRAPH graph, OPTIONAL VERTEX_COLORS colors,
        OUT INDEX_VECTOR labeling, BLISSSH sh="fm", OUT BLISSINFO info
    DEPS: colors ON graph

igraph_permute_vertices:
    PARAMS: GRAPH graph, OUT GRAPH res, INDEX_VECTOR permutation

igraph_isomorphic_bliss:
    PARAMS: |-
        GRAPH graph1, GRAPH graph2,
        OPTIONAL VERTEX_COLORS colors1, OPTIONAL VERTEX_COLORS colors2,
        OUT BOOLEAN iso, OPTIONAL OUT INDEX_VECTOR map12,
        OPTIONAL OUT INDEX_VECTOR map21, BLISSSH sh="fm",
        OPTIONAL OUT BLISSINFO info1, OPTIONAL OUT BLISSINFO info2
    DEPS: colors1 ON graph1, colors2 ON graph2

igraph_automorphisms:
    PARAMS: |-
        GRAPH graph, OPTIONAL VERTEX_COLORS colors, BLISSSH sh="fm", OUT BLISSINFO info
    DEPS: colors ON graph

igraph_automorphism_group:
    PARAMS: |-
        GRAPH graph, OPTIONAL VERTEX_COLORS colors, PRIMARY OUT VERTEX_INDICES_LIST generators,
        BLISSSH sh="fm", OUT BLISSINFO info
    DEPS: colors ON graph, generators ON graph

igraph_subisomorphic_lad:
    PARAMS: |-
        GRAPH pattern, GRAPH target, OPTIONAL VERTEX_INDICES_LIST domains,
        OPTIONAL OUT BOOLEAN iso, OUT INDEX_VECTOR map,
        OPTIONAL OUT VECTOR_INT_LIST maps, BOOLEAN induced, INTEGER time_limit

igraph_simplify_and_colorize:
    # Despite their names, vertex_color and edge_color are not really colors
    # but _multiplicities_, so we simply use VECTOR_INT there
    PARAMS: |-
        GRAPH graph, OUT GRAPH res, OUT VECTOR_INT vertex_color, OUT VECTOR_INT edge_color
    DEPS: vertex_color ON graph, edge_color ON graph

igraph_graph_count:
    PARAMS: INTEGER n, BOOLEAN directed=False, OUT INTEGER count

#######################################
# Matching
#######################################

igraph_is_matching:
    PARAMS: |-
        GRAPH graph, OPTIONAL BIPARTITE_TYPES types,
        INDEX_VECTOR matching, OUT BOOLEAN res
    DEPS: types ON graph, matching ON graph

igraph_is_maximal_matching:
    PARAMS: |-
        GRAPH graph, OPTIONAL BIPARTITE_TYPES types,
        INDEX_VECTOR matching, OUT BOOLEAN res
    DEPS: types ON graph

igraph_maximum_bipartite_matching:
    PARAMS: |-
        GRAPH graph, OPTIONAL BIPARTITE_TYPES types,
        OPTIONAL OUT INTEGER matching_size,
        OPTIONAL OUT REAL matching_weight,
        OUT INDEX_VECTOR matching,
        OPTIONAL EDGE_WEIGHTS weights, REAL eps=.Machine$double.eps
    DEPS: types ON graph, weights ON graph

#######################################
# Embedding
#######################################

igraph_adjacency_spectral_embedding:
    PARAMS: |-
        GRAPH graph, INTEGER no, EDGE_WEIGHTS weights=NULL,
        EIGENWHICHPOS which=ASE, BOOLEAN scaled=True, OUT MATRIX X,
        OPTIONAL OUT MATRIX Y, OPTIONAL OUT VECTOR D,
        VECTOR cvec=AsmDefaultCvec,
        INOUT ARPACK_OPTIONS options=igraph.arpack.default
    DEPS: weights ON graph, cvec ON graph

igraph_laplacian_spectral_embedding:
    PARAMS: |-
        GRAPH graph, INTEGER no, EDGE_WEIGHTS weights=NULL,
        EIGENWHICHPOS which=ASE,
        LSETYPE type=Default, BOOLEAN scaled=True, OUT MATRIX X,
        OPTIONAL OUT MATRIX Y, OPTIONAL OUT VECTOR D,
        INOUT ARPACK_OPTIONS options=igraph.arpack.default
    DEPS: weights ON graph, type ON graph

#######################################
# Eigensolvers
#######################################

igraph_eigen_adjacency:
    PARAMS: |-
        GRAPH graph, EIGENALGO algorithm=ARPACK,
        EIGENWHICH which=Default,
        INOUT ARPACK_OPTIONS options=arpack_defaults,
        INOUT ARPACK_STORAGE storage, OUT VECTOR values, OUT MATRIX vectors,
        OUT VECTOR_COMPLEX cmplxvalues, OUT MATRIX_COMPLEX cmplxvectors

#######################################
# Fitting power laws
#######################################

igraph_power_law_fit:
    PARAMS: |-
        VECTOR data, OUT PLFIT res, REAL xmin=-1,
        BOOLEAN force_continuous=False

#######################################
# Dynamics, on networks
#######################################

igraph_sir:
    PARAMS: |-
        GRAPH graph, REAL beta, REAL gamma, INTEGER no_sim=100,
        OUT SIR_LIST res

#######################################
# Other, not graph related
#######################################

igraph_running_mean:
    PARAMS: VECTOR data, OUT VECTOR res, INTEGER binwidth

igraph_random_sample:
    PARAMS: OUT VECTOR_INT res, INTEGER l, INTEGER h, INTEGER length

igraph_convex_hull:
    PARAMS: MATRIX data, OUT INDEX_VECTOR resverts, OUT MATRIX rescoords

igraph_dim_select:
    PARAMS: VECTOR sv, OUT INTEGER dim

igraph_almost_equals:
    PARAMS: DOUBLE a, DOUBLE b, DOUBLE eps
    RETURN: BOOLEAN

igraph_cmp_epsilon:
    PARAMS: DOUBLE a, DOUBLE b, DOUBLE eps
    RETURN: INT

igraph_eigen_matrix:
    PARAMS: |-
        MATRIX A, SPARSEMAT sA, ARPACK_FUNC fun, INT n, EXTRA extra,
        EIGENALGO algorithm, EIGENWHICH which, INOUT ARPACK_OPTIONS options=igraph.arpack.default,
        INOUT ARPACK_STORAGE storage, OUT VECTOR_COMPLEX values, OUT MATRIX_COMPLEX vectors

igraph_eigen_matrix_symmetric:
    PARAMS: |-
        MATRIX A, SPARSEMAT sA, ARPACK_FUNC fun, INT n, EXTRA extra,
        EIGENALGO algorithm, EIGENWHICH which, INOUT ARPACK_OPTIONS options=igraph.arpack.default,
        INOUT ARPACK_STORAGE storage, OUT VECTOR values, OUT MATRIX vectors

igraph_solve_lsap:
    PARAMS: MATRIX c, INTEGER n, OUT VECTOR_INT p

#######################################
# Eulerian functions
#######################################

igraph_is_eulerian:
    PARAMS: GRAPH graph, OUT BOOLEAN has_path, OUT BOOLEAN has_cycle

igraph_eulerian_path:
    PARAMS: GRAPH graph, OPTIONAL OUT EDGE_INDICES edge_res, OPTIONAL OUT VERTEX_INDICES vertex_res
    DEPS: edge_res ON graph, vertex_res ON graph

igraph_eulerian_cycle:
    PARAMS: GRAPH graph, OPTIONAL OUT EDGE_INDICES edge_res, OPTIONAL OUT VERTEX_INDICES vertex_res
    DEPS: edge_res ON graph, vertex_res ON graph

#######################################
# Cycle bases
#######################################

igraph_fundamental_cycles:
    PARAMS: GRAPH graph, OUT EDGE_INDICES_LIST basis, OPTIONAL VERTEX start, INTEGER bfs_cutoff, EDGE_WEIGHTS weights=NULL
    DEPS: weights ON graph, basis ON graph, start ON graph

igraph_minimum_cycle_basis:
    PARAMS: GRAPH graph, OUT EDGE_INDICES_LIST basis, INTEGER bfs_cutoff, BOOLEAN complete, BOOLEAN use_cycle_order, EDGE_WEIGHTS weights=NULL
    DEPS: weights ON graph, basis ON graph

#######################################
# Trees
#######################################

igraph_is_tree:
    PARAMS: GRAPH graph, PRIMARY OUT BOOLEAN res, OPTIONAL OUT VERTEX root, NEIMODE mode=OUT
    DEPS: root ON graph

igraph_is_forest:
    PARAMS: GRAPH graph, PRIMARY OUT BOOLEAN res, OPTIONAL OUT VERTEX_INDICES roots, NEIMODE mode=OUT
    DEPS: roots ON graph

igraph_from_prufer:
    PARAMS: OUT GRAPH graph, INDEX_VECTOR prufer

igraph_to_prufer:
    PARAMS: GRAPH graph, OUT INDEX_VECTOR prufer

igraph_tree_from_parent_vector:
    PARAMS: OUT GRAPH graph, INDEX_VECTOR parents, TREE_MODE type=OUT

igraph_minimum_spanning_tree:
    PARAMS: GRAPH graph, OUT EDGE_INDICES res, EDGE_WEIGHTS weights=NULL
    DEPS: res ON graph, weights ON graph

igraph_minimum_spanning_tree_unweighted:
    PARAMS: GRAPH graph, OUT GRAPH mst

igraph_minimum_spanning_tree_prim:
    PARAMS: GRAPH graph, OUT GRAPH mst, EDGE_WEIGHTS weights
    DEPS: weights ON graph

igraph_random_spanning_tree:
    PARAMS: GRAPH graph, OUT EDGE_INDICES res, OPTIONAL VERTEX vid
    DEPS: res ON graph, vid ON graph

igraph_tree_game:
    PARAMS: OUT GRAPH graph, INTEGER n, BOOLEAN directed=False, RANDOM_TREE_METHOD method=LERW

#######################################
# Coloring
#######################################

igraph_vertex_coloring_greedy:
    PARAMS: GRAPH graph, OUT VERTEX_COLORS colors, GREEDY_COLORING_HEURISTIC heuristic=NEIGHBORS
    DEPS: colors ON graph

#######################################
# Microscopic update
#######################################

igraph_deterministic_optimal_imitation:
    PARAMS: |-
        GRAPH graph, VERTEX vid, OPTIMALITY optimality=MAXIMUM, VERTEX_QTYS quantities,
        INOUT VECTOR_INT strategies, NEIMODE mode=OUT
    DEPS: vid ON graph, quantities ON graph, strategies ON graph

<<<<<<< HEAD
igraph_stochastic_imitation:
    PARAMS: |-
        GRAPH graph, VERTEX vid, IMITATE_ALGORITHM algo, VERTEX_QTYS quantities,
        INOUT VECTOR_INT strategies, NEIMODE mode=OUT
    DEPS: vid ON graph, quantities ON graph, strategies ON graph

=======
>>>>>>> b853f65c
igraph_moran_process:
    PARAMS: |-
        GRAPH graph, EDGE_WEIGHTS weights=NULL, INOUT VERTEX_QTYS quantities,
        INOUT VECTOR_INT strategies, NEIMODE mode=OUT
    DEPS: weights ON graph, quantities ON graph, strategies ON graph

igraph_roulette_wheel_imitation:
    PARAMS: |-
        GRAPH graph, VERTEX vid, BOOLEAN is_local, VERTEX_QTYS quantities,
        INOUT VECTOR_INT strategies, NEIMODE mode=OUT
    DEPS: vid ON graph, quantities ON graph, strategies ON graph

igraph_stochastic_imitation:
    PARAMS: |-
        GRAPH graph, VERTEX vid, IMITATE_ALGORITHM algo, VERTEX_QTYS quantities,
        INOUT VECTOR_INT strategies, NEIMODE mode=OUT
    DEPS: vid ON graph, quantities ON graph, strategies ON graph

#######################################
# Other, (yet) undocumented functions
#######################################

igraph_convergence_degree:
    PARAMS: GRAPH graph, OUT VECTOR result, OUT VECTOR in, OUT VECTOR out

igraph_has_attribute_table:
    RETURN: BOOLEAN

#######################################
# Progress, status handling
#######################################

igraph_progress:
    PARAMS: CSTRING message, REAL percent, EXTRA data

igraph_status:
    PARAMS: CSTRING message, EXTRA data

igraph_strerror:
    PARAMS: ERROR igraph_errno
    RETURN: CSTRING

#######################################
# Other functions, documented, graph related
#######################################

igraph_expand_path_to_pairs:
    PARAMS: INOUT VERTEX_INDICES path

igraph_invalidate_cache:
    PARAMS: GRAPH graph
    RETURN: VOID

igraph_vertex_path_from_edge_path:
    PARAMS: |-
        GRAPH graph, VERTEX start, EDGE_INDICES edge_path,
        OUT VERTEX_INDICES vertex_path, NEIMODE mode=OUT

#######################################
# Meta info
#######################################

igraph_version:
    PARAMS: |-
        OPTIONAL OUT CSTRING version_string, OPTIONAL OUT INT major,
        OPTIONAL OUT INT minor, OPTIONAL OUT INT subminor
    RETURN: VOID<|MERGE_RESOLUTION|>--- conflicted
+++ resolved
@@ -2018,30 +2018,6 @@
         OPTIONAL EDGE_CAPACITIES capacity, OPTIONAL OUT MAXFLOW_STATS stats
     DEPS: source ON graph, target ON graph, capacity ON graph
 
-<<<<<<< HEAD
-igraph_mincut_value:
-    PARAMS: GRAPH graph, OUT REAL res, OPTIONAL EDGE_CAPACITIES capacity
-    DEPS:
-        capacity ON graph
-
-igraph_st_mincut:
-    PARAMS: |-
-        GRAPH graph, OUT REAL value, OUT EDGE_INDICES cut,
-        OUT VERTEX_INDICES partition1, OUT VERTEX_INDICES partition2,
-        VERTEX source, VERTEX target,
-        OPTIONAL EDGE_CAPACITIES capacity
-    DEPS: |-
-        source ON graph, target ON graph, capacity ON graph,
-        partition1 ON graph, partition2 ON graph, cut ON graph
-
-igraph_st_mincut_value:
-    PARAMS: |-
-        GRAPH graph, OUT REAL res, VERTEX source, VERTEX target,
-        OPTIONAL EDGE_CAPACITIES capacity
-    DEPS: source ON graph, target ON graph, capacity ON graph
-
-=======
->>>>>>> b853f65c
 igraph_mincut:
     PARAMS: |-
         GRAPH graph, OUT REAL value, OUT VERTEX_INDICES partition1,
@@ -2050,7 +2026,7 @@
     DEPS: capacity ON graph, partition1 ON graph, partition2 ON graph, cut ON graph
 
 igraph_mincut_value:
-    PARAMS: GRAPH graph, OUT REAL res, OPTIONAL EDGE_CAPACITY capacity
+    PARAMS: GRAPH graph, OUT REAL res, OPTIONAL EDGE_CAPACITIES capacity
     DEPS:
         capacity ON graph
 
@@ -2079,7 +2055,7 @@
 igraph_st_mincut_value:
     PARAMS: |-
         GRAPH graph, OUT REAL res, VERTEX source, VERTEX target,
-        OPTIONAL EDGE_CAPACITY capacity
+        OPTIONAL EDGE_CAPACITIES capacity
     DEPS: source ON graph, target ON graph, capacity ON graph
 
 igraph_st_vertex_connectivity:
@@ -2527,33 +2503,24 @@
         INOUT VECTOR_INT strategies, NEIMODE mode=OUT
     DEPS: vid ON graph, quantities ON graph, strategies ON graph
 
-<<<<<<< HEAD
+igraph_moran_process:
+    PARAMS: |-
+        GRAPH graph, EDGE_WEIGHTS weights=NULL, INOUT VERTEX_QTYS quantities,
+        INOUT VECTOR_INT strategies, NEIMODE mode=OUT
+    DEPS: weights ON graph, quantities ON graph, strategies ON graph
+
+igraph_roulette_wheel_imitation:
+    PARAMS: |-
+        GRAPH graph, VERTEX vid, BOOLEAN is_local, VERTEX_QTYS quantities,
+        INOUT VECTOR_INT strategies, NEIMODE mode=OUT
+    DEPS: vid ON graph, quantities ON graph, strategies ON graph
+
 igraph_stochastic_imitation:
     PARAMS: |-
         GRAPH graph, VERTEX vid, IMITATE_ALGORITHM algo, VERTEX_QTYS quantities,
         INOUT VECTOR_INT strategies, NEIMODE mode=OUT
     DEPS: vid ON graph, quantities ON graph, strategies ON graph
 
-=======
->>>>>>> b853f65c
-igraph_moran_process:
-    PARAMS: |-
-        GRAPH graph, EDGE_WEIGHTS weights=NULL, INOUT VERTEX_QTYS quantities,
-        INOUT VECTOR_INT strategies, NEIMODE mode=OUT
-    DEPS: weights ON graph, quantities ON graph, strategies ON graph
-
-igraph_roulette_wheel_imitation:
-    PARAMS: |-
-        GRAPH graph, VERTEX vid, BOOLEAN is_local, VERTEX_QTYS quantities,
-        INOUT VECTOR_INT strategies, NEIMODE mode=OUT
-    DEPS: vid ON graph, quantities ON graph, strategies ON graph
-
-igraph_stochastic_imitation:
-    PARAMS: |-
-        GRAPH graph, VERTEX vid, IMITATE_ALGORITHM algo, VERTEX_QTYS quantities,
-        INOUT VECTOR_INT strategies, NEIMODE mode=OUT
-    DEPS: vid ON graph, quantities ON graph, strategies ON graph
-
 #######################################
 # Other, (yet) undocumented functions
 #######################################
