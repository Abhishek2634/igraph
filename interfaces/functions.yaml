--- conflicted
+++ resolved
@@ -379,15 +379,10 @@
     DEPS: vertices ON graph, edges ON graph, from ON graph, to ON graph
 
 igraph_get_all_shortest_paths:
-<<<<<<< HEAD
-    DEPS: vertices ON graph, edges ON graph, from ON graph, to ON graph
-    IGNORE: RR
-=======
->>>>>>> 3d89b6e9
     PARAMS: |-
         OUT EDGESETLIST_OR_0 edges, OUT VECTOR_OR_0 nrgeo,
         VERTEX from, VERTEXSET to, NEIMODE mode=OUT
-    DEPS: res ON graph, from ON graph, to ON graph
+    DEPS: edges ON graph, from ON graph, to ON graph
 
 igraph_shortest_paths_dijkstra:
     PARAMS: |-
@@ -582,16 +577,11 @@
     DEPS: vids ON graph
 
 igraph_neighborhood:
-<<<<<<< HEAD
-    IGNORE: RR, RC
-    PARAMS: DEPS res ON graph, vids ON graph
-=======
     PARAMS: |-
         GRAPH graph, OUT VERTEXSETLIST res,
         VERTEXSET vids, INTEGER order,
         NEIMODE mode=ALL, INTEGER mindist=0
     DEPS: res ON graph, vids ON graph
->>>>>>> 3d89b6e9
 
 igraph_neighborhood_graphs:
     PARAMS: |-
@@ -601,12 +591,7 @@
     DEPS: vids ON graph
 
 igraph_topological_sorting:
-<<<<<<< HEAD
-    IGNORE: RR, RC
     PARAMS: GRAPH graph, OUT VECTOR_INT res, NEIMODE mode=OUT
-=======
-    PARAMS: GRAPH graph, OUT VECTOR res, NEIMODE mode=OUT
->>>>>>> 3d89b6e9
 
 igraph_is_loop:
     PARAMS: GRAPH graph, OUT VECTOR_BOOL res, EDGESET es=ALL
@@ -814,15 +799,12 @@
 # Degree sequences
 #######################################
 
-<<<<<<< HEAD
-=======
 igraph_is_degree_sequence:
-    PARAMS: VECTOR out_deg, VECTOR_OR_0 in_deg=NULL, OUT BOOLEANPTR res
+    PARAMS: VECTOR_INT out_deg, VECTOR_INT_OR_0 in_deg=NULL, OUT BOOLEANPTR res
 
 igraph_is_graphical_degree_sequence:
-    PARAMS: VECTOR out_deg, VECTOR_OR_0 in_deg=NULL, OUT BOOLEANPTR res
-
->>>>>>> 3d89b6e9
+    PARAMS: VECTOR_INT out_deg, VECTOR_INT_OR_0 in_deg=NULL, OUT BOOLEANPTR res
+
 #######################################
 # Visitors
 #######################################
@@ -1204,12 +1186,8 @@
     PARAMS: |-
         GRAPH graph, VECTOR edges, EDGEWEIGHTS weights=NULL,
         OUT MATRIX merges, OUT VECTOR bridges,
-<<<<<<< HEAD
         OUT VECTOR_OR_0 modularity, OUT VECTOR_INT_OR_0 membership
-=======
-        OUT VECTOR_OR_0 modularity, OUT VECTOR_OR_0 membership
-    DEPS: weights ON graph
->>>>>>> 3d89b6e9
+    DEPS: weights ON graph
 
 igraph_community_fastgreedy:
     PARAMS: GRAPH graph, VECTOR_OR_0 weights, OUT MATRIX merges, OUT VECTOR modularity,
@@ -1237,13 +1215,7 @@
     DEPS: weights ON graph
 
 igraph_reindex_membership:
-<<<<<<< HEAD
-    IGNORE: RR, RC
-    NAME-R: reindex.membership
     PARAMS: INOUT VECTOR_INT membership, OUT VECTOR_OR_0 new_to_old
-=======
-    PARAMS: INOUT VECTOR membership, OUT VECTOR_OR_0 new_to_old
->>>>>>> 3d89b6e9
 
 igraph_community_leading_eigenvector:
     PARAMS: |-
@@ -1273,14 +1245,9 @@
     PARAMS: |-
         GRAPH graph, EDGEWEIGHTS weights=NULL,
         REAL resolution=1.0,
-<<<<<<< HEAD
         OUT VECTOR_INT membership,
         OUT MATRIX_INT_OR_0 memberships, OUT VECTOR_OR_0 modularity
-=======
-        OUT VECTOR membership,
-        OUT MATRIX_OR_0 memberships, OUT VECTOR_OR_0 modularity
-    DEPS: weights ON graph
->>>>>>> 3d89b6e9
+    DEPS: weights ON graph
 
 igraph_community_optimal_modularity:
     PARAMS: |-
@@ -1335,12 +1302,8 @@
     PARAMS: |-
         GRAPH graph, EDGEWEIGHTS e_weights=NULL,
         VERTEXWEIGHTS v_weights=NULL, INT nb_trials=10,
-<<<<<<< HEAD
         OUT VECTOR_INT membership, OUT REALPTR codelength
-=======
-        OUT VECTOR membership, OUT REALPTR codelength
     DEPS: e_weights ON graph, v_weights ON graph
->>>>>>> 3d89b6e9
 
 igraph_graphlets:
     PARAMS: |-
@@ -1687,12 +1650,7 @@
 #######################################
 
 igraph_coreness:
-<<<<<<< HEAD
-    IGNORE: RR, RC
     PARAMS: GRAPH graph, OUT VECTOR_INT cores, NEIMODE mode=ALL
-=======
-    PARAMS: GRAPH graph, OUT VECTOR cores, NEIMODE mode=ALL
->>>>>>> 3d89b6e9
 
 #######################################
 # Graph isomorphism
@@ -1789,12 +1747,7 @@
         BLISSINFO info
 
 igraph_permute_vertices:
-<<<<<<< HEAD
-    NAME-R: permute
     PARAMS: GRAPH graph, OUT GRAPH res, VECTOR_INT_M1 permutation
-=======
-    PARAMS: GRAPH graph, OUT GRAPH res, VECTORM1 permutation
->>>>>>> 3d89b6e9
 
 igraph_isomorphic_bliss:
     PARAMS: |-
@@ -1965,12 +1918,7 @@
     PARAMS: OUT VECTOR res, INTEGER l, INTEGER h, INTEGER length
 
 igraph_convex_hull:
-<<<<<<< HEAD
-    NAME-R: convex_hull
     PARAMS: MATRIX data, OUT VECTOR_INT resverts, OUT MATRIX rescoords
-=======
-    PARAMS: MATRIX data, OUT VECTOR resverts, OUT MATRIX rescoords
->>>>>>> 3d89b6e9
 
 igraph_dim_select:
     PARAMS: VECTOR sv, OUT INTEGERPTR dim
