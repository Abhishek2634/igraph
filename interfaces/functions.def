
#######################################
# The basic interface
#######################################

igraph_empty:
        PARAMS: OUT GRAPH graph, INTEGER n=0, BOOLEAN directed=True

igraph_add_edges:
        PARAMS: INOUT GRAPH graph, VECTOR edges, ATTRIBUTES attr
        NAME-R: add.edges
        IGNORE: RR, RC

igraph_add_vertices:
        PARAMS: INOUT GRAPH graph, INTEGER nv, ATTRIBUTES attr
        NAME-R: add.vertices
        IGNORE: RR, RC, RNamespace

igraph_delete_edges:
        PARAMS: INOUT GRAPH graph, EDGESET edges
        NAME-R: delete.edges
        DEPS: edges ON graph
        IGNORE: RR, RC, RNamespace

igraph_delete_vertices:
        PARAMS: INOUT GRAPH graph, VERTEXSET vertices
        NAME-R: delete.vertices
        IGNORE: RR, RC, RNamespace

igraph_vcount:
        PARAMS: GRAPH graph
        NAME-R: vcount
        RETURN: INTEGER

igraph_ecount:
        PARAMS: GRAPH graph
        NAME-R: ecount
        RETURN: INTEGER
        IGNORE: RR, RC, RNamespace

igraph_neighbors:
        PARAMS: GRAPH graph, OUT VECTOR neis, INTEGER vid, NEIMODE mode=ALL
        NAME-R: neighbors
        IGNORE: RR, RC, RNamespace

igraph_is_directed:
        PARAMS: GRAPH graph
        NAME-R: is.directed
        RETURN: BOOLEAN
        IGNORE: RR, RC, RNamespace

igraph_degree:
        PARAMS: GRAPH graph, OUT VECTOR res, VERTEXSET vids=ALL, NEIMODE mode=ALL, \ 
                BOOLEAN loops
        NAME-R: degree
        IGNORE: RR, RC, RNamespace

igraph_edge:
        PARAMS: GRAPH graph, INTEGER eid, OUT INTEGERPTR from, OUT INTEGERPTR to
        NAME-R: get.edge
        IGNORE: RR, RC, RNamespace

igraph_edges:
        PARAMS: GRAPH graph, EDGESET eids, OUT VECTOR edges
        NAME-R: get.edges
        DEPS: eids ON graph
        IGNORE: RR, RC, RNamespace

igraph_get_eid:
        PARAMS: GRAPH graph, OUT INTEGERPTR eid, INTEGER from, \
                INTEGER to, BOOLEAN directed=True, BOOLEAN error=True
        IGNORE: RR, RC, RNamespace

igraph_get_eids:
        PARAMS: GRAPH graph, OUT VECTOR eids, VECTOR pairs, \
                BOOLEAN directed=True, BOOLEAN error=True
        IGNORE: RR, RC, RNamespace

igraph_incident:
        PARAMS: GRAPH graph, OUT VECTOR eids, INTEGER vid, NEIMODE mode=ALL
        IGNORE: RR, RC, RNamespace

#######################################
# Constructors, deterministic
#######################################

igraph_create:
        PARAMS: OUT GRAPH graph, VECTOR edges, INTEGER n=0, BOOLEAN directed=True
        IGNORE: RR, RC, RNamespace

igraph_adjacency:
        PARAMS: OUT GRAPH graph, MATRIX adjmatrix, ADJACENCYMODE mode=DIRECTED
        IGNORE: RR, RC, RNamespace

igraph_weighted_adjacency:
        PARAMS: OUT GRAPH graph, MATRIX adjmatrix, \
                ADJACENCYMODE mode=DIRECTED, CSTRING attr="weight", \
                BOOLEAN loops
        IGNORE: RR, RC, RNamespace

igraph_star:
        PARAMS: OUT GRAPH graph, INTEGER n, STARMODE mode=OUT, INTEGER center=0
        IGNORE: RR, RC, RNamespace

igraph_lattice:
        PARAMS: OUT GRAPH graph, VECTOR dimvector, INTEGER nei=1, \
                BOOLEAN directed=False, BOOLEAN mutual=False, BOOLEAN circular=False
        IGNORE: RR, RC, RNamespace

igraph_ring:
        PARAMS: OUT GRAPH graph, INTEGER n, BOOLEAN directed=False, BOOLEAN mutual=False, \
                BOOLEAN circular=True
        IGNORE: RR, RC, RNamespace

igraph_tree:
        PARAMS: OUT GRAPH graph, INTEGER n, INTEGER children=2, TREEMODE type=OUT
        IGNORE: RR, RC, RNamespace

igraph_full:
        PARAMS: OUT GRAPH graph, INTEGER n, BOOLEAN directed=False, BOOLEAN loops=False
        IGNORE: RR, RC, RNamespace

igraph_full_citation:
        PARAMS: OUT GRAPH graph, INTEGER n, BOOLEAN directed=True
        GATTR-R: name IS Full citation graph

igraph_atlas:
        PARAMS: OUT GRAPH graph, INT number=0
        IGNORE: RR, RC, RNamespace

igraph_extended_chordal_ring:
        PARAMS: OUT GRAPH graph, INTEGER nodes, MATRIX W
        IGNORE: RR, RC, RNamespace

igraph_connect_neighborhood:
        PARAMS: INOUT GRAPH graph, INTEGER order=2, NEIMODE mode=ALL
        IGNORE: RR, RC, RNamespace

igraph_linegraph:
        PARAMS: GRAPH graph, OUT GRAPH linegraph
        IGNORE: RR, RC, RNamespace

igraph_de_bruijn:
        PARAMS: OUT GRAPH graph, INTEGER m, INTEGER n
        IGNORE: RR, RC, RNamespace

igraph_kautz:
        PARAMS: OUT GRAPH graph, INTEGER m, INTEGER n
        IGNORE: RR, RC, RNamespace

igraph_famous:
        PARAMS: OUT GRAPH graph, CSTRING name=""
        IGNORE: RR, RC, RNamespace

igraph_lcf_vector:
        PARAMS: OUT GRAPH graph, INTEGER n, VECTOR shifts, INTEGER repeats=1
        NAME-R: graph.lcf
        GATTR-R: name IS LCF graph

igraph_adjlist:
        PARAMS: OUT GRAPH graph, ADJLIST adjlist, NEIMODE mode=OUT, \
                BOOLEAN duplicate=True
        NAME-R: graph.adjlist

igraph_full_bipartite:
        PARAMS: OUT GRAPH graph, OUT VECTOR_BOOL_OR_0 types, INTEGER n1, \
                INTEGER n2, BOOLEAN directed=False, NEIMODE mode=ALL
        IGNORE: RR

#######################################
# Constructors, games
#######################################

igraph_barabasi_game:
        PARAMS: OUT GRAPH graph, INTEGER n, INTEGER m=1, REAL power=1.0, \
                VECTOR_OR_0 outseq, BOOLEAN outpref=False, REAL A=1.0, \
                BOOLEAN directed=True, BARABASI_ALGORITHM algo=BAG, \
                GRAPH_OR_0 start_from=0
        IGNORE: RR, RC, RNamespace

igraph_erdos_renyi_game_gnp:
        PARAMS: OUT GRAPH graph, INTEGER n, REAL p, BOOLEAN directed=False, BOOLEAN loops=False
        IGNORE: RR, RC, RNamespace

igraph_erdos_renyi_game_gnm:
        PARAMS: OUT GRAPH graph, INTEGER n, REAL m, BOOLEAN directed=False, BOOLEAN loops=False
        IGNORE: RR, RC, RNamespace

igraph_degree_sequence_game:
        PARAMS: OUT GRAPH graph, VECTOR out_deg, VECTOR_OR_0 in_deg, \
                DEGSEQMODE method=SIMPLE
        IGNORE: RR, RC, RNamespace

igraph_growing_random_game:
        PARAMS: OUT GRAPH graph, INTEGER n, INTEGER m=1, BOOLEAN directed=False, \
                BOOLEAN citation=False
        IGNORE: RR, RC, RNamespace

igraph_barabasi_aging_game:
        PARAMS: OUT GRAPH graph, INTEGER nodes, INTEGER m=1, VECTOR_OR_0 outseq, \
                BOOLEAN outpref=False, REAL pa_exp=1.0, REAL aging_exp=0.0, INTEGER aging_bin=1, \
                REAL zero_deg_appeal=1.0, REAL zero_age_appeal=0.0, REAL deg_coef=1.0, \
                REAL age_coef=1.0, BOOLEAN directed=True
        IGNORE: RR, RC, RNamespace

igraph_recent_degree_game:
        PARAMS: OUT GRAPH graph, INTEGER n, REAL power=1.0, INTEGER window=1, \
                INTEGER m=1, VECTOR_OR_0 outseq, BOOLEAN outpref=False, \
                REAL zero_appeal=1.0, BOOLEAN directed=True
        IGNORE: RR, RC, RNamespace

igraph_recent_degree_aging_game:
        PARAMS: OUT GRAPH graph, INTEGER nodes, INTEGER m=1, VECTOR_OR_0 outseq, \
                BOOLEAN outpref=False, REAL pa_exp=1.0, REAL aging_exp=0.0, INTEGER aging_bin=1, \
                INTEGER window=1, REAL zero_appeal=1.0, BOOLEAN directed=True
        IGNORE: RR, RC, RNamespace

igraph_callaway_traits_game:
        PARAMS: OUT GRAPH graph, INTEGER nodes, INTEGER types, \
                INTEGER edges_per_step=1, VECTOR type_dist, MATRIX pref_matrix, \
                BOOLEAN directed=False
        IGNORE: RR, RC, RNamespace

igraph_establishment_game:
        PARAMS: OUT GRAPH graph, INTEGER nodes, INTEGER types, INTEGER k=1, \
                VECTOR type_dist, MATRIX pref_matrix, BOOLEAN directed=True
        IGNORE: RR, RC, RNamespace

igraph_grg_game:
        PARAMS: OUT GRAPH graph, INTEGER nodes, REAL radius, BOOLEAN torus=False, VECTOR_OR_0 x, VECTOR_OR_0 y
        IGNORE: RR, RC, RNamespace

igraph_preference_game:
        PARAMS: OUT GRAPH graph, INTEGER nodes, INTEGER types, \
                VECTOR type_dist, BOOLEAN fixed_sizes=False, \
                MATRIX pref_matrix, OUT VECTOR node_type_vec, \
                BOOLEAN directed=False, BOOLEAN loops=False
        IGNORE: RR, RC, RNamespace

igraph_asymmetric_preference_game:
        PARAMS: OUT GRAPH graph, INTEGER nodes, INTEGER types, \
                MATRIX type_dist_matrix, MATRIX pref_matrix, \
                OUT VECTOR node_type_in_vec, OUT VECTOR node_type_out_vec, \
                BOOLEAN loops=False
        IGNORE: RR, RC, RNamespace

igraph_rewire_edges:
        PARAMS: INOUT GRAPH graph, REAL prob, BOOLEAN loops=False
        IGNORE: RR, RC, RNamespace

igraph_watts_strogatz_game:
        PARAMS: OUT GRAPH graph, INTEGER dim, INTEGER size, INTEGER nei, \
                REAL p, BOOLEAN loops=False, BOOLEAN multiple=False
        IGNORE: RR, RC, RNamespace

igraph_lastcit_game:
        PARAMS: OUT GRAPH graph, INTEGER nodes, INTEGER edges_per_node=1, \
                INTEGER agebins=1, VECTOR preference, BOOLEAN directed=True
        IGNORE: RR, RC, RNamespace

igraph_cited_type_game:
        PARAMS: OUT GRAPH graph, INTEGER nodes, VECTOR types, VECTOR pref, \
                INTEGER edges_per_step=1, BOOLEAN directed=True
        IGNORE: RR, RC, RNamespace

igraph_citing_cited_type_game:
        PARAMS: OUT GRAPH graph, INTEGER nodes, VECTOR types, MATRIX pref, \
                INTEGER edges_per_step=1, BOOLEAN directed=True
        IGNORE: RR, RC, RNamespace

igraph_forest_fire_game:
        PARAMS: OUT GRAPH graph, INTEGER nodes, REAL fw_prob, REAL bw_factor=1, \
                INTEGER ambs=1, BOOLEAN directed=True
        NAME-R: forest.fire.game
        GATTR-R: name IS Forest fire model
        GATTR-PARAM-R: fw_prob, bw_factor, ambs
        FLAGS: PROGRESS

igraph_simple_interconnected_islands_game:
        PARAMS: OUT GRAPH graph, INTEGER islands_n, INTEGER islands_size, \
                REAL islands_pin, INTEGER n_inter
        NAME-R: interconnected.islands.game
        GATTR-R: name IS Interconnected islands model
        GATTR-PARAM-R: islands_n, islands_size, islands_pin, n_inter
        IGNORE: RC

igraph_static_fitness_game:
        PARAMS: OUT GRAPH graph, INTEGER no_of_edges, VECTOR fitness_out, \
                VECTOR_OR_0 fitness_in=NULL, BOOLEAN loops=False, \
                BOOLEAN multiple=False
        NAME-R: static.fitness.game
        GATTR-R: name IS Static fitness model
        GATTR-PARAM-R: loops, multiple
        FLAGS: PROGRESS

igraph_static_power_law_game:
        PARAMS: OUT GRAPH graph, INTEGER no_of_nodes, INTEGER no_of_edges, \
                REAL exponent_out, REAL exponent_in=-1, \
                BOOLEAN loops=False, BOOLEAN multiple=False, \
		BOOLEAN finite_size_correction=True
        NAME-R: static.power.law.game
        GATTR-R: name IS Static power law model
        GATTR-PARAM-R: exponent_out, exponent_in, loops, multiple, \
                       finite_size_correction
        FLAGS: PROGRESS
                
igraph_k_regular_game:
        PARAMS: OUT GRAPH graph, INTEGER no_of_nodes, INTEGER k, \
                BOOLEAN directed=False, BOOLEAN multiple=False
        NAME-R: k.regular.game
        GATTR-R: name IS k-regular graph
        GATTR-PARAM-R: k
<<<<<<< HEAD
=======

igraph_sbm_game:
        PARAMS: OUT GRAPH graph, INTEGER n, MATRIX pref_matrix, \
                VECTOR_INT block_sizes, BOOLEAN directed=False, \
                BOOLEAN loops=False
        NAME-R: sbm.game
        GATTR-R: name IS Stochastic block-model
        GATTR-PARAM-R: loops
>>>>>>> ddf7029d

#######################################
# Basic query functions
#######################################

igraph_are_connected:
        PARAMS: GRAPH graph, INTEGER v1, INTEGER v2, OUT BOOLEANPTR res
        IGNORE: RR, RC, RNamespace

#######################################
# Structural properties
#######################################

igraph_diameter:
        PARAMS: GRAPH graph, OUT INTEGERPTR res, OUT INTEGERPTR from, \
                OUT INTEGERPTR to, OUT VECTOR_OR_0 path, BOOLEAN directed=True, \
                BOOLEAN unconnected=True
        IGNORE: RR, RC, RNamespace

igraph_diameter_dijkstra:
        PARAMS: GRAPH graph, EDGEWEIGHTS weights=NULL, \
                OUT INTEGERPTR res, OUT INTEGERPTR from, \
                OUT INTEGERPTR to, OUT VECTOR_OR_0 path, BOOLEAN directed=True, \
                BOOLEAN unconnected=True
        DEPS: weights ON graph
        IGNORE: RR, RC, RNamespace

igraph_minimum_spanning_tree:
        PARAMS: GRAPH graph, OUT VECTOR res, EDGEWEIGHTS weights=NULL
        DEPS: weights ON graph
        IGNORE: RR, RC, RNamespace

igraph_minimum_spanning_tree_unweighted:
        PARAMS: GRAPH graph, OUT GRAPH mst
        IGNORE: RR, RC, RNamespace

igraph_minimum_spanning_tree_prim:
        PARAMS: GRAPH graph, OUT GRAPH mst, VECTOR weights
        IGNORE: RR, RC, RNamespace

igraph_closeness:
        PARAMS: GRAPH graph, OUT VECTOR res, VERTEXSET vids=ALL, \
                NEIMODE mode=OUT, EDGEWEIGHTS weights=NULL
        DEPS: vids ON graph, weights ON graph
        NAME-R: closeness
        IGNORE: RR

igraph_closeness_estimate:
        PARAMS: GRAPH graph, OUT VERTEXINDEX res, VERTEXSET vids=ALL, \
                NEIMODE mode=OUT, REAL cutoff, EDGEWEIGHTS weights=NULL
        DEPS: vids ON graph, weights ON graph, res ON graph vids
        NAME-R: closeness.estimate

igraph_shortest_paths:
        PARAMS: GRAPH graph, OUT MATRIX res, VERTEXSET from=ALL, \
                VERTEXSET to=ALL, NEIMODE mode=OUT
        IGNORE: RR, RC, RNamespace

igraph_get_shortest_paths:
        PARAMS: GRAPH graph, OUT VERTEXSETLIST_OR_0 vertices, 
                OUT EDGESETLIST_OR_0 edges, VERTEX from, VERTEXSET to=ALL, \
                NEIMODE mode=OUT, OUT VECTOR_LONG_OR_0 predecessors=0, \
                OUT VECTOR_LONG_OR_0 inbound_edges=0
        DEPS: vertices ON graph, edges ON graph, from ON graph, to ON graph
        IGNORE: RR, RC, RNamespace

igraph_get_all_shortest_paths:
        PARAMS: GRAPH graph, OUT VERTEXSETLIST res, OUT VECTOR nrgeo, \
                VERTEX from, VERTEXSET to, NEIMODE mode=OUT
        DEPS: res ON graph, from ON graph, to ON graph
        IGNORE: RR, RNamespace

igraph_shortest_paths_dijkstra:
        PARAMS: GRAPH graph, OUT MATRIX res, VERTEXSET from=ALL, \
                VERTEXSET to=ALL, EDGEWEIGHTS weights, NEIMODE mode=OUT
        IGNORE: RR, RC, RNamespace

igraph_get_shortest_paths_dijkstra:
        PARAMS: GRAPH graph, OUT VERTEXSETLIST_OR_0 vertices, \
                OUT EDGESETLIST_OR_0 edges, VERTEX from, VERTEXSET to=ALL, \
                EDGEWEIGHTS weights=NULL, NEIMODE mode=OUT, \
                OUT VECTOR_LONG_OR_0 predecessors=0, \
                OUT VECTOR_LONG_OR_0 inbound_edges=0
        DEPS: vertices ON graph, edges ON graph, from ON graph, to ON graph,\
              weights ON graph
        IGNORE: RR, RC, RNamespace

igraph_get_all_shortest_paths_dijkstra:
        PARAMS: GRAPH graph, OUT VERTEXSETLIST res, OUT VECTOR nrgeo, \
                VERTEX from, VERTEXSET to=ALL, EDGEWEIGHTS weights, \
                NEIMODE mode=OUT
        DEPS: weights ON graph, to ON graph, res ON graph, from ON graph
        IGNORE: RR, RNamespace

igraph_shortest_paths_bellman_ford:
        PARAMS: GRAPH graph, OUT MATRIX res, VERTEXSET from=ALL, \
                VERTEXSET to=ALL, EDGEWEIGHTS weights, NEIMODE mode=OUT
        DEPS: from ON graph, to ON graph, weights ON graph
        IGNORE: RR, RC, RNamespace

igraph_shortest_paths_johnson:
        PARAMS: GRAPH graph, OUT MATRIX res, VERTEXSET from=ALL, \
                VERTEXSET to=ALL, EDGEWEIGHTS weights
        IGNORE: RR, RC, RNamespace

igraph_subcomponent: 
        PARAMS: GRAPH graph, OUT VERTEXSET res, VERTEX vid, NEIMODE mode=ALL
        IGNORE: RR, RC, RNamespace

igraph_betweenness:
        PARAMS: GRAPH graph, OUT VECTOR res, VERTEXSET vids=ALL, \
                BOOLEAN directed=True, EDGEWEIGHTS weights=NULL, \
                BOOLEAN nobigint=True
        IGNORE: RR, RC, RNamespace
        DEPS: weights ON graph
        FLAGS: PROGRESS

igraph_betweenness_estimate:
        PARAMS: GRAPH graph, OUT VERTEXINDEX res, VERTEXSET vids=ALL, \
                BOOLEAN directed=True, REAL cutoff, EDGEWEIGHTS weights=NULL, \
                BOOLEAN nobigint=True
        DEPS: vids ON graph, weights ON graph, res ON graph vids
        NAME-R: betweenness.estimate
        FLAGS: PROGRESS

igraph_edge_betweenness:
        PARAMS: GRAPH graph, OUT VECTOR res, BOOLEAN directed=True, \
                EDGEWEIGHTS weights=NULL
        DEPS: weights ON graph
        NAME-R: edge.betweenness
        IGNORE: RR

igraph_edge_betweenness_estimate:
        PARAMS: GRAPH graph, OUT VECTOR res, BOOLEAN directed=True, \
                REAL cutoff, EDGEWEIGHTS weights=NULL
        DEPS: weights ON graph
        NAME-R: edge.betweenness.estimate
        IGNORE: RR

igraph_pagerank_old:
        PARAMS: GRAPH graph, OUT VERTEXINDEX res, VERTEXSET vids=ALL, \
                BOOLEAN directed=True, INTEGER niter=1000, REAL eps=0.001, \
                REAL damping=0.85, BOOLEAN old=False
        DEPS: vids ON graph, res ON graph vids
        NAME-R: page.rank.old

igraph_pagerank:
        PARAMS: GRAPH graph, OUT VERTEXINDEX vector, OUT REALPTR value, \
                VERTEXSET vids=ALL, BOOLEAN directed=True, \
                REAL damping=0.85, EDGEWEIGHTS weights=NULL, \
                INOUT ARPACKOPT options=igraph.arpack.default
        DEPS: vids ON graph, weights ON graph, vector ON graph vids
        DEFAULT-R: options=igraph.arpack.default
        NAME-R: page.rank
        IGNORE: RR, RC, RNamespace

igraph_personalized_pagerank:
        PARAMS: GRAPH graph, OUT VERTEXINDEX vector, OUT REALPTR value, \
                VERTEXSET vids=ALL, BOOLEAN directed=True, \
                REAL damping=0.85, VECTOR_OR_0 personalized=NULL, \
                EDGEWEIGHTS weights=NULL, \
                INOUT ARPACKOPT options=igraph.arpack.default
        DEPS: vids ON graph, weights ON graph, vector ON graph vids
        DEFAULT-R: options=igraph.arpack.default
        NAME-R: page.rank

igraph_rewire:
        PARAMS: INOUT GRAPH rewire, INTEGER n, REWIRINGMODE mode=SIMPLE
        IGNORE: RR, RC, RNamespace

igraph_induced_subgraph:
        PARAMS: GRAPH graph, OUT GRAPH res, VERTEXSET vids, SUBGRAPH_IMPL impl=AUTO
        DEPS: vids ON graph
        NAME-R: induced.subgraph

igraph_subgraph:
        PARAMS: GRAPH graph, OUT GRAPH res, VERTEXSET vids
        IGNORE: RR, RC, RNamespace

igraph_subgraph_edges:
        PARAMS: GRAPH graph, OUT GRAPH res, EDGESET eids, BOOLEAN delete_vertices=True
        DEPS: eids ON graph
        NAME-R: subgraph.edges

igraph_average_path_length:
        PARAMS: GRAPH graph, OUT REALPTR res, BOOLEAN directed=True, BOOLEAN unconn=True
        IGNORE: RR, RC, RNamespace

igraph_path_length_hist:
        PARAMS: GRAPH graph, OUT VECTOR res, OUT REALPTR unconnected, \
                BOOLEAN directed=True
        NAME-R: path.length.hist
        FLAGS: PROGRESS

igraph_simplify:
        PARAMS: INOUT GRAPH graph, BOOLEAN remove_multiple=True, \
                BOOLEAN remove_loops=True, \
		EDGE_ATTRIBUTE_COMBINATION edge_attr_comb=Default
        NAME-R: simplify

igraph_transitivity_undirected:
        PARAMS: GRAPH graph, OUT REALPTR res, TRANSITIVITYMODE mode=NAN
        IGNORE: RR, RC, RNamespace

igraph_transitivity_local_undirected:
        PARAMS: GRAPH graph, OUT VECTOR res, VERTEXSET vids=ALL, TRANSITIVITYMODE mode=NAN
        IGNORE: RR, RC, RNamespace

igraph_transitivity_avglocal_undirected:
        PARAMS: GRAPH graph, OUT REALPTR res, TRANSITIVITYMODE mode=NAN
        IGNORE: RR, RC, RNamespace

igraph_transitivity_barrat:
        PARAMS: GRAPH graph, OUT VECTOR res, VERTEXSET vids=ALL, \
                EDGEWEIGHTS weights=NULL, TRANSITIVITYMODE mode=NAN
        DEPENDS: weights ON graph
        IGNORE: RR, RC, RNamespace

igraph_reciprocity:
        PARAMS: GRAPH graph, OUT REALPTR res, BOOLEAN ignore_loops=True, \
                RECIP mode=Default
        IGNORE: RR, RC, RNamespace

igraph_constraint:
        PARAMS: GRAPH graph, OUT VECTOR res, VERTEXSET vids=ALL, VECTOR_OR_0 weights
        IGNORE: RR, RC, RNamespace

igraph_maxdegree:
        PARAMS: GRAPH graph, OUT INTEGERPTR res, VERTEXSET vids=ALL, NEIMODE mode=ALL, \
                BOOLEAN loops=True
        IGNORE: RR, RC, RNamespace

igraph_density:
        PARAMS: GRAPH graph, OUT REALPTR res, BOOLEAN loops=False
        IGNORE: RR, RC, RNamespace

igraph_neighborhood_size:
        PARAMS: GRAPH graph, OUT VECTOR res, VERTEXSET vids, INTEGER order, \
                NEIMODE mode=ALL
        DEPS: vids ON graph
        IGNORE: RR, RC, RNamespace

igraph_neighborhood:
        PARAMS: GRAPH graph, OUT VERTEXSETLIST res, \
                VERTEXSET vids, INTEGER order, \
                NEIMODE mode=ALL
        DEPS res ON graph, vids ON graph
        IGNORE: RR, RC, RNamespace

igraph_neighborhood_graphs:
        PARAMS: GRAPH graph, OUT GRAPHLIST res, VERTEXSET vids, \
                INTEGER order, \
                NEIMODE mode=ALL
        DEPS: vids ON graph
        IGNORE: RR, RC, RNamespace

igraph_topological_sorting:
        PARAMS: GRAPH graph, OUT VECTOR res, NEIMODE mode=OUT
        IGNORE: RR, RC, RNamespace

igraph_is_loop:
        PARAMS: GRAPH graph, OUT VECTOR_BOOL res, EDGESET es=ALL
        DEPS: es ON graph
        IGNORE: RR, RC, RNamespace

igraph_is_dag:
        PARAMS: GRAPH graph, OUT BOOLEANPTR res
        NAME-R: is.dag

igraph_is_simple:
        PARAMS: GRAPH graph, OUT BOOLEANPTR res
        NAME-R: is.simple

igraph_is_multiple:
        PARAMS: GRAPH graph, OUT VECTOR_BOOL res, EDGESET es=ALL
        DEPS: es ON graph
        IGNORE: RR, RC, RNamespace

igraph_has_multiple:
        PARAMS: GRAPH graph, OUT BOOLEANPTR res
        NAME-R: has.multiple

igraph_count_multiple:
        PARAMS: GRAPH graph, OUT VECTOR res, EDGESET es=ALL
        DEPS: es ON graph
        IGNORE: RR, RC, RNamespace

igraph_girth:
        PARAMS: GRAPH graph, OUT INTEGERPTR girth, OUT VERTEXSET circle
        IGNORE: RR, RC, RNamespace

igraph_add_edge:
        PARAMS: INOUT GRAPH graph, INTEGER from, INTEGER to
        IGNORE: RR, RC, RNamespace

igraph_eigenvector_centrality:
        PARAMS: GRAPH graph, OUT VERTEXINDEX vector, OUT REALPTR value, \
                BOOLEAN directed=False, BOOLEAN scale=True, \
                EDGEWEIGHTS weights=NULL, \
                INOUT ARPACKOPT options=igraph.arpack.default
        DEPS: weights ON graph, vector ON graph
        DEFAULT-R: options=igraph.arpack.default
        NAME-R: evcent

igraph_hub_score:
        PARAMS: GRAPH graph, OUT VERTEXINDEX vector, OUT REALPTR value, \
                BOOLEAN scale=True, EDGEWEIGHTS weights=NULL, \
                INOUT ARPACKOPT options=igraph.arpack.default
        DEFAULT-R: options=igraph.arpack.default
        DEPS: weights ON graph, vector ON graph
        NAME-R: hub.score

igraph_authority_score:
        PARAMS: GRAPH graph, OUT VERTEXINDEX vector, OUT REALPTR value, \
                BOOLEAN scale=True, EDGEWEIGHTS weights=NULL, \
                INOUT ARPACKOPT options=igraph.arpack.default
        DEFAULT-R: options=igraph.arpack.default
        DEPS: weights ON graph, vector ON graph
        NAME-R: authority.score

igraph_arpack_rssolve:
        PARAMS: ARPFUNC fun, EXTRA extra, INOUT ARPACKOPT options=igraph.arpack.default, \
                NULL storage, OUT VECTOR_OR_0 values, \
                OUT MATRIX_OR_0 vectors
        DEFAULT-R: options=igraph.arpack.default
        IGNORE: RR, RC, RNamespace

igraph_arpack_rnsolve:
        PARAMS: ARPFUNC fun, EXTRA extra, INOUT ARPACKOPT options=igraph.arpack.default, \
                NULL storage, OUT VECTOR_OR_0 values, \
                OUT MATRIX_OR_0 vectors
        DEFAULT-R: options=igraph.arpack.default
        IGNORE: RR, RC, RNamespace

igraph_arpack_unpack_complex:
         PARAMS: INOUT MATRIX vectors, INOUT MATRIX values, INTEGER nev
         NAME-R: arpack.unpack.complex

igraph_unfold_tree:
        PARAMS: GRAPH graph, OUT GRAPH tree, NEIMODE mode=ALL, VECTOR roots,\
                OUT VECTORM1_OR_0 vertex_index
        NAME-R: unfold.tree
        IGNORE: RR

igraph_is_mutual:
        PARAMS: GRAPH graph, OUT VECTOR_BOOL res, EDGESET es=ALL
        DEPS: es ON graph
        NAME-R: is.mutual

igraph_maximum_cardinality_search:
        PARAMS: GRAPH graph, OUT VECTORM1 alpha, OUT VECTORM1_OR_0 alpham1
        NAME-R: maximum.cardinality.search

igraph_is_chordal:
        PARAMS: GRAPH graph, VECTORM1_OR_0 alpha=NULL, VECTORM1_OR_0 alpham1=NULL, \
                OUT BOOLEANPTR_OR_0 chordal, OUT VECTORM1_OR_0 fillin, \
                OUT GRAPH_OR_0 newgraph
        NAME-R: is.chordal
        IGNORE: RR, RC

igraph_avg_nearest_neighbor_degree:
        PARAMS: GRAPH graph, VERTEXSET vids=ALL, OUT VERTEXINDEX_OR_0 knn, \
                OUT VECTOR_OR_0 knnk, EDGEWEIGHTS weights=NULL
        DEPS: vids ON graph, weights ON graph, knn ON graph vids
        NAME-R: graph.knn

igraph_strength:
        PARAMS: GRAPH graph, OUT VERTEXINDEX res, VERTEXSET vids=ALL, \
                NEIMODE mode=ALL, BOOLEAN loops=True, EDGEWEIGHTS weights=NULL
        DEPS: vids ON graph, weights ON graph, res ON graph vids

igraph_centralization:
        PARAMS: VECTOR scores, REAL theoretical_max=0, BOOLEAN normalized=True
        RETURN: REAL
        NAME-R: centralize.scores

igraph_centralization_degree:
        PARAMS: GRAPH graph, OUT VECTOR res, \
                NEIMODE mode=ALL, BOOLEAN loops=True, \
                OUT REALPTR centralization, OUT REALPTR theoretical_max, \
                BOOLEAN normalized=True
        NAME-R: centralization.degree

igraph_centralization_degree_tmax:
        PARAMS: GRAPH_OR_0 graph=NULL, INTEGER nodes=0, NEIMODE mode=ALL, \
                BOOLEAN loops=False, OUT REALPTR res
        NAME-R: centralization.degree.tmax

igraph_centralization_betweenness:
        PARAMS: GRAPH graph, OUT VECTOR res, \
                BOOLEAN directed=True, BOOLEAN nobigint=True, \
                OUT REALPTR centralization, \
                OUT REALPTR theoretical_max, \
                BOOLEAN normalized=True
        NAME-R: centralization.betweenness

igraph_centralization_betweenness_tmax:
        PARAMS: GRAPH_OR_0 graph=NULL, INTEGER nodes=0, \
                BOOLEAN directed=True, OUT REALPTR res
        NAME-R: centralization.betweenness.tmax

igraph_centralization_closeness:
        PARAMS: GRAPH graph, OUT VECTOR res, \
                NEIMODE mode=OUT, OUT REALPTR centralization, \
                OUT REALPTR theoretical_max, \
                BOOLEAN normalized=True
        NAME-R: centralization.closeness

igraph_centralization_closeness_tmax:
        PARAMS: GRAPH_OR_0 graph=NULL, INTEGER nodes=0, \
                NEIMODE mode=OUT, OUT REALPTR res
        NAME-R: centralization.closeness.tmax

igraph_centralization_eigenvector_centrality:
        PARAMS: GRAPH graph, OUT VECTOR vector, OUT REALPTR value, \
                BOOLEAN directed=False, BOOLEAN scale=True, \
                INOUT ARPACKOPT options=igraph.arpack.default, \
                OUT REALPTR centralization, OUT REALPTR theoretical_max,\
                BOOLEAN normalized=True
        NAME-R: centralization.evcent

igraph_centralization_eigenvector_centrality_tmax:
        PARAMS: GRAPH_OR_0 graph=NULL, INTEGER nodes=0, \
                BOOLEAN directed=False, BOOLEAN scale=True, \
                OUT REALPTR res
        NAME-R: centralization.evcent.tmax

igraph_assortativity_nominal:
        PARAMS: GRAPH graph, VECTORM1 types, OUT REALPTR res, \
                BOOLEAN directed=True
        NAME-R: assortativity.nominal

igraph_assortativity:
        PARAMS: GRAPH graph, VECTOR types1, VECTOR_OR_0 types2=NULL, \
                OUT REALPTR res, BOOLEAN directed=True
        NAME-R: assortativity

igraph_assortativity_degree:
        PARAMS: GRAPH graph, OUT REALPTR res, BOOLEAN directed=True
        NAME-R: assortativity.degree

igraph_contract_vertices:
        PARAMS: INOUT GRAPH graph, VECTORM1 mapping, \
                VERTEX_ATTRIBUTE_COMBINATION vertex_attr_comb=Default
        NAME-R: contract.vertices

igraph_eccentricity:
        PARAMS: GRAPH graph, OUT VERTEXINDEX res, VERTEXSET vids=ALL, \
                NEIMODE mode=ALL
        DEPS: vids ON graph, res ON graph vids
        NAME-R: eccentricity

igraph_radius:
        PARAMS: GRAPH graph, OUT REALPTR radius, NEIMODE mode=ALL
        NAME-R: radius

igraph_diversity:
        PARAMS: GRAPH graph, EDGEWEIGHTS weights=NULL, OUT VERTEXINDEX res, \
                VERTEXSET vids=ALL
        DEPS: weights ON graph, vids ON graph, res ON graph vids

#######################################
# Degree sequences     
#######################################

igraph_is_degree_sequence:
        PARAMS: VECTOR out_deg, VECTOR_OR_0 in_deg=NULL, OUT BOOLEANPTR res
        NAME-R: is.degree.sequence

igraph_is_graphical_degree_sequence:
        PARAMS: VECTOR out_deg, VECTOR_OR_0 in_deg=NULL, OUT BOOLEANPTR res
        NAME-R: is.graphical.degree.sequence

#######################################
# Visitors
#######################################

igraph_bfs:
        PARAMS: GRAPH graph, INTEGER root, VECTOR_OR_0 roots, \
                NEIMODE mode=OUT, BOOLEAN unreachable, \
                VECTOR_OR_0 restricted, \
                OUT VECTOR_OR_0 order, OUT VECTOR_OR_0 rank, \
                OUT VECTOR_OR_0 father, \
                OUT VECTOR_OR_0 pred, OUT VECTOR_OR_0 succ, \
                OUT VECTOR_OR_0 dist, BFS_FUNC callback, NULL extra
        IGNORE: RR, RC

igraph_dfs:
        PARAMS: GRAPH graph, INTEGER root, NEIMODE mode=OUT, \
                BOOLEAN unreachable, \
                OUT VECTOR_OR_0 order, OUT VECTOR_OR_0 order_out, \
                OUT VECTOR_OR_0 dist, DFS_FUNC in_callback, \
                DFS_FUNC out_callback, NULL extra
        IGNORE: RR, RC

#######################################
# Bipartite graphs
#######################################

igraph_bipartite_projection_size:
        PARAMS: GRAPH graph, BIPARTITE_TYPES types=NULL, \
                OUT INTEGERPTR vcount1, OUT INTEGERPTR ecount1, \
                OUT INTEGERPTR vcount2, OUT INTEGERPTR ecount2
        DEPS: types ON graph
        NAME-R: bipartite.projection.size

igraph_bipartite_projection:
        PARAMS: GRAPH graph, BIPARTITE_TYPES types=NULL, \
                OUT GRAPH proj1, OUT GRAPH proj2, \
                OUT VECTOR_OR_0 multiplicity1, \
                OUT VECTOR_OR_0 multiplicity2, INTEGER probe1=-1
        DEPS: types ON graph
        NAME-R: bipartite.projection
        IGNORE: RR

igraph_create_bipartite:
        PARAMS: OUT GRAPH graph, IN VECTOR_BOOL types, \
                VECTORM1 edges, BOOLEAN directed=False
        NAME-R: graph.bipartite
        IGNORE: RR

igraph_incidence:
        PARAMS: OUT GRAPH graph, OUT VECTOR_BOOL types, MATRIX incidence, \
                BOOLEAN directed=False, NEIMODE mode=ALL, \
                BOOLEAN multiple=False
        IGNORE: RR

igraph_get_incidence:
        PARAMS: GRAPH graph, BIPARTITE_TYPES types=NULL, OUT MATRIX res, \
                OUT VECTOR_OR_0 row_ids, OUT VECTOR_OR_0 col_ids
        DEPS: types ON graph
        NAME-R: get.incidence
        IGNORE: RR

igraph_is_bipartite:
        PARAMS: GRAPH graph, OUT BOOLEANPTR res, OUT VECTOR_BOOL_OR_0 type
        NAME-R: bipartite.mapping

igraph_bipartite_game_gnp:
        PARAMS: OUT GRAPH graph, OUT VECTOR_BOOL_OR_0 types, \
                INTEGER n1, INTEGER n2, REAL p, BOOLEAN directed, \
                NEIMODE mode
        IGNORE: RR, RNamespace

igraph_bipartite_game_gnm:
        PARAMS: OUT GRAPH graph, OUT VECTOR_BOOL_OR_0 types, \
                INTEGER n1, INTEGER n2, INTEGER m, BOOLEAN directed, \
                NEIMODE mode
        IGNORE: RR, RNamespace

#######################################
# Spectral properties
#######################################

igraph_laplacian:
        PARAMS: GRAPH graph, OUT MATRIX_OR_0 res, \
                OUT SPARSEMAT_OR_0 sparseres, BOOLEAN normalized=False, \
                EDGEWEIGHTS weights=NULL
        DEPS: weights ON graph
        IGNORE: RR, RC

#######################################
# Components
#######################################

igraph_clusters:
        PARAMS: GRAPH graph, OUT VECTOR membership, OUT VECTOR csize, \
                OUT INTEGERPTR no, CONNECTEDNESS mode=WEAK
        NAME-R: clusters
        IGNORE: RR

igraph_is_connected:
        PARAMS: GRAPH graph, OUT BOOLEANPTR res, CONNECTEDNESS mode=WEAK
        IGNORE: RR, RC, RNamespace

igraph_decompose:
        PARAMS: GRAPH graph, OUT GRAPHLIST components, CONNECTEDNESS mode=WEAK, \
                LONGINT maxcompno=-1, LONGINT minelements=1
        IGNORE: RR, RC, RNamespace

igraph_articulation_points:
        PARAMS: GRAPH graph, OUT VERTEXSET res
        DEPS: res ON graph
        NAME-R: articulation.points

igraph_biconnected_components:
        PARAMS: GRAPH graph, OUT INTEGERPTR no, \
                OUT EDGESETLIST_OR_0 tree_edges, \
                OUT EDGESETLIST_OR_0 component_edges, \
                OUT VERTEXSETLIST_OR_0 components, \
                OUT VERTEXSET articulation_points
        DEPS: tree_edges ON graph, component_edges ON graph, \
              components ON graph
        NAME-R: biconnected.components

#######################################
# Cliques
#######################################

igraph_cliques:
        PARAMS: GRAPH graph, OUT VERTEXSETLIST res, INTEGER min_size=0, \
                INTEGER max_size=0
        DEPS: res ON graph
        IGNORE: RR, RC, RNamespace

igraph_largest_cliques:
        PARAMS: GRAPH graph, OUT VERTEXSETLIST res
        DEPS: res ON graph
        IGNORE: RR, RC, RNamespace

igraph_maximal_cliques:
        PARAMS: GRAPH graph, OUT VERTEXSETLIST res
        DEPS: res ON graph
        IGNORE: RR, RC, RNamespace

igraph_maximal_cliques_count:
        PARAMS: GRAPH graph, OUT INTEGERPTR no, INTEGER min_size=0, \
                INTEGER max_size=0
        NAME-R: maximal.cliques.count
        IGNORE: RR, RC

igraph_maximal_cliques_file:
        PARAMS: GRAPH graph, OUTFILE res, INTEGER min_size=0, \
                INTEGER max_size=0
        NAME-R: maximal.cliques.file
        IGNORE: RR, RC, RNamespace

igraph_clique_number:
        PARAMS: GRAPH graph, OUT INTEGERPTR no
        IGNORE: RR, RC, RNamespace

igraph_independent_vertex_sets:
        PARAMS: GRAPH graph, OUT VERTEXSETLIST res, INTEGER min_size=0, \
                INTEGER max_size=0
        DEPS: res ON graph
        IGNORE: RR, RC, RNamespace

igraph_largest_independent_vertex_sets:
        PARAMS: GRAPH graph, OUT VERTEXSETLIST res
        DEPS: res ON graph
        IGNORE: RR, RC, RNamespace

igraph_maximal_independent_vertex_sets:
        PARAMS: GRAPH graph, OUT VERTEXSETLIST res
        DEPS: res ON graph
        IGNORE: RR, RC, RNamespace

igraph_independence_number:
        PARAMS: GRAPH graph, OUT INTEGERPTR no
        IGNORE: RR, RC, RNamespace

#######################################
# Layouts
#######################################

igraph_layout_random:
        PARAMS: GRAPH graph, OUT MATRIX res
        IGNORE: RR, RC, RNamespace

igraph_layout_circle:
        PARAMS: GRAPH graph, OUT MATRIX res
        IGNORE: RR, RC, RNamespace

igraph_layout_star:
        PARAMS: GRAPH graph, OUT MATRIX res, VERTEX center=V(graph)[1], \
                VECTORM1_OR_0 order=NULL
        DEPS: center ON graph
        NAME-R: layout.star

igraph_layout_grid:
        PARAMS: GRAPH graph, OUT MATRIX res, INTEGER width=0
        NAME-R: layout.grid

igraph_layout_grid_3d:
        PARAMS: GRAPH graph, OUT MATRIX res, INTEGER width=0, INTEGER height=0
        NAME-R: layout.grid.3d

igraph_layout_fruchterman_reingold:
        PARAMS: GRAPH graph, OUT MATRIX res, INTEGER niter=500, \
                REAL maxdelta=VCOUNT(graph), REAL area=VCOUNT(graph)^2, \
                REAL coolexp=1.5, REAL repulserad=VCOUNT(graph)^3, \
                NULL use_seed, VECTOR_OR_0 weight, \
                VECTOR_OR_0 minx, VECTOR_OR_0 maxx, \
                VECTOR_OR_0 miny, VECTOR_OR_0 maxy
        NAME-R: layout.fruchterman.reingold
        FLAGS: PROGRESS
        IGNORE: RR, RC

igraph_layout_grid_fruchterman_reingold:
        PARAMS: GRAPH graph, OUT MATRIX res, INTEGER niter=500, REAL maxdelta=VCOUNT(graph), \
                REAL area=VCOUNT(graph)^2, REAL coolexp=1.5, REAL repulserad=VCOUNT(graph)^3, REAL cellsize=VCOUNT(graph), \
                NULL use_seed, VECTOR_OR_0 weight
        IGNORE: RR, RC, RNamespace

igraph_layout_kamada_kawai:
        PARAMS: GRAPH graph, OUT MATRIX res, INTEGER niter=1000, \
                REAL sigma=VCOUNT(graph)/4, REAL initemp=10, \
                REAL coolexp=0.99, REAL kkconst=VCOUNT(graph)^2, \
                VECTOR_OR_0 minx, VECTOR_OR_0 maxx, VECTOR_OR_0 miny, \
                VECTOR_OR_0 maxy
        IGNORE: RR, RC, RNamespace

igraph_layout_lgl:
        PARAMS: GRAPH graph, OUT MATRIX res, INTEGER maxiter=150, REAL maxdelta=VCOUNT(graph), \
                REAL area=VCOUNT(graph)^2, REAL coolexp=1.5, REAL repulserad=VCOUNT(graph)^3, REAL cellsize=VCOUNT(graph), \
                INTEGER root=-1
        IGNORE: RR, RC, RNamespace

igraph_layout_reingold_tilford:
        PARAMS: GRAPH graph, OUT MATRIX res, NEIMODE mode=OUT, VECTOR roots
        IGNORE: RR, RC, RNamespace

igraph_layout_reingold_tilford_circular:
        PARAMS: GRAPH graph, OUT MATRIX res, NEIMODE mode=OUT, VECTOR roots
        IGNORE: RR, RC, RNamespace

igraph_layout_random_3d:
        PARAMS: GRAPH graph, OUT MATRIX res
        IGNORE: RR, RC, RNamespace

igraph_layout_sphere:
        PARAMS: GRAPH graph, OUT MATRIX res
        IGNORE: RR, RC, RNamespace

igraph_layout_fruchterman_reingold_3d:
        PARAMS: GRAPH graph, OUT MATRIX res, INTEGER niter=500, \
                REAL maxdelta=VCOUNT(graph), REAL volume=VCOUNT(graph)^2, \
                REAL coolexp=1.5, REAL repulserad=VCOUNT(graph)^3, \
                NULL use_seed, VECTOR_OR_0 weight, VECTOR_OR_0 minx, \
                VECTOR_OR_0 maxx, VECTOR_OR_0 miny, VECTOR_OR_0 maxy, \
                VECTOR_OR_0 minz, VECTOR_OR_0 maxz
        IGNORE: RR, RC, RNamespace

igraph_layout_kamada_kawai_3d:
        PARAMS: GRAPH graph, OUT MATRIX res, INTEGER niter=1000, \
                REAL sigma=VCOUNT(graph)/4, REAL initemp=10, \
                REAL coolexp=0.99, REAL kkconst=VCOUNT(graph)^2, \
                BOOLEAN fixz, VECTOR_OR_0 minx, VECTOR_OR_0 maxx, \
                VECTOR_OR_0 miny, VECTOR_OR_0 maxy, VECTOR_OR_0 minz, \
                VECTOR_OR_0 maxz
        IGNORE: RR, RC, RNamespace

igraph_layout_graphopt:
        PARAMS: GRAPH graph, OUT MATRIX res, INTEGER niter=500, \
                REAL node_charge=0.001, REAL node_mass=30, \
                INTEGER spring_length=0, REAL spring_constant=1, \
                REAL max_sa_movement=5, NULL use_seed
        NAME-R: layout.graphopt
        FLAGS: PROGRESS
        IGNORE: RR, RC

igraph_layout_drl:
        PARAMS: GRAPH graph, INOUT MATRIX res, BOOLEAN use_seed=False, \
                DRL_OPTIONS options=igraph.drl.default, VECTOR_OR_0 weights=NULL, \
                VECTOR_BOOL_OR_0 fixed=NULL
        DEFAULT-R: options=igraph.drl.default
        NAME-R: layout.drl
        IGNORE: RR

igraph_layout_drl_3d:
        PARAMS: GRAPH graph, INOUT MATRIX res, BOOLEAN use_seed=False, \
                DRL_OPTIONS options=igraph.drl.default, VECTOR_OR_0 weights=NULL, \
                VECTOR_BOOL_OR_0 fixed=NULL
        DEFAULT-R: options=igraph.drl.default
        NAME-R: layout.drl
        IGNORE: RR

igraph_layout_merge_dla:
        PARAMS: GRAPHLIST graphs, MATRIXLIST coords, OUT MATRIX res
        IGNORE: RR, RC, RNamespace

igraph_layout_sugiyama:
        PARAMS: GRAPH graph, OUT MATRIX res, OUT GRAPH_OR_0 extd_graph, \
                OUT VECTORM1_OR_0 extd_to_orig_eids, \
                VECTORM1_OR_0 layers=NULL, \
                REAL hgap=1, REAL vgap=1, INTEGER maxiter=100, \
                EDGEWEIGHTS weights=NULL
        DEPS: weights ON graph
        NAME-R: layout.sugiyama
        IGNORE: RR

igraph_layout_mds:
        PARAMS: GRAPH graph, OUT MATRIX res, MATRIX_OR_0 dist=NULL, \
                INTEGER dim=2, NULL options
        IGNORE: RR
        NAME-R: layout.mds

igraph_layout_bipartite:
        PARAMS: GRAPH graph, BIPARTITE_TYPES types=NULL, OUT MATRIX res, \
                REAL hgap=1, REAL vgap=1, INTEGER maxiter=100
        DEPS: types ON graph
        NAME-R: layout.bipartite

#######################################
# Cocitation and other similarity measures
#######################################

igraph_cocitation:
        PARAMS: GRAPH graph, OUT MATRIX res, VERTEXSET vids=ALL
        IGNORE: RR, RC, RNamespace

igraph_bibcoupling:
        PARAMS: GRAPH graph, OUT MATRIX res, VERTEXSET vids=ALL
        IGNORE: RR, RC, RNamespace

igraph_similarity_jaccard:
        PARAMS: GRAPH graph, OUT MATRIX res, VERTEXSET vids=ALL, NEIMODE mode=ALL, \
                BOOLEAN loops=False
        DEPS: vids ON graph res, mode ON vids
        NAME-R: similarity.jaccard

igraph_similarity_dice:
        PARAMS: GRAPH graph, OUT MATRIX res, VERTEXSET vids=ALL, NEIMODE mode=ALL, \
                BOOLEAN loops=False
        DEPS: vids ON graph
        NAME-R: similarity.dice

igraph_similarity_inverse_log_weighted:
        PARAMS: GRAPH graph, OUT MATRIX res, VERTEXSET vids=ALL, NEIMODE mode=ALL
        DEPS: vids ON graph
        NAME-R: similarity.invlogweighted

#######################################
# Community structure
#######################################

igraph_compare_communities:
        PARAMS: VECTOR comm1, VECTOR comm2, OUT REALPTR res, \
                COMMCMP method=VI
        IGNORE: RR, RNamespace

igraph_community_spinglass:
        PARAMS: GRAPH graph, VECTOR_OR_0 weights, OUT REALPTR modularity,  \
                OUT REALPTR temperature, OUT VECTOR membership, OUT VECTOR csize, \
                INTEGER spins=25, BOOLEAN parupdate=False, REAL starttemp=1, REAL stoptemp=0.01, \
                REAL coolfact=0.99, SPINCOMMUPDATE update_rule=CONFIG, REAL gamma=1.0, \
                REAL gamma_minus=0, REAL d_p=0, REAL d_n=0
        IGNORE: RR, RC, RNamespace

igraph_community_spinglass_single:
        PARAMS: GRAPH graph, VECTOR_OR_0 weights, INTEGER vertex, OUT VECTOR community, \
                OUT REALPTR cohesion, OUT REALPTR adhesion, \
                OUT INTEGERPTR inner_links, OUT INTEGERPTR outer_links, \
                INTEGER spins=25, SPINCOMMUPDATE update_rule=CONFIG, REAL gamma=1.0
        IGNORE: RR, RC, RNamespace

igraph_community_walktrap:
        PARAMS: GRAPH graph, VECTOR weights, INT steps=4, OUT MATRIX merges, \
                OUT VECTOR modularity, OUT VECTOR membership
        IGNORE: RR, RC, RNamespace

igraph_community_edge_betweenness:
        PARAMS: GRAPH graph, OUT VECTOR result, OUT VECTOR edge_betweenness, \
                OUT MATRIX merges, OUT VECTOR bridges, \
                OUT VECTOR_OR_0 modularity, OUT VECTOR_OR_0 membership, \
                BOOLEAN directed=True, EDGEWEIGHTS weights=NULL
        DEPS: weights ON graph
        IGNORE: RR, RC, RNamespace

igraph_community_eb_get_merges:
        PARAMS: GRAPH graph, VECTOR edges, EDGEWEIGHTS weights=NULL, \
                OUT MATRIX merges, OUT VECTOR bridges, \
                OUT VECTOR_OR_0 modularity, OUT VECTOR_OR_0 membership
        IGNORE: RR, RC, RNamespace

igraph_community_fastgreedy:
        PARAMS: GRAPH graph, VECTOR_OR_0 weights, OUT MATRIX merges, OUT VECTOR modularity, OUT VECTOR_OR_0 membership
        IGNORE: RR, RC, RNamespace

igraph_community_to_membership:
        PARAMS: GRAPH graph, MATRIX merges, INTEGER steps, \
                OUT VECTOR membership, OUT VECTOR csize
        IGNORE: RR, RC, RNamespace

igraph_le_community_to_membership:
        PARAMS: MATRIX merges, INTEGER steps, INOUT VECTOR membership, \
                OUT VECTOR_OR_0 csize
        NAME-R: community.le.to.membership

igraph_modularity:
        PARAMS: GRAPH graph, VECTOR membership, OUT REALPTR modularity, \
                IN VECTOR_OR_0 weights=NULL
        NAME-R: modularity.igraph
        IGNORE: RNamespace, RR

igraph_modularity_matrix:
        PARAMS: GRAPH graph, VECTORM1 membership, OUT MATRIX modmat, \
                EDGEWEIGHTS weights=NULL
        DEPS: weights ON graph
        NAME-R: mod.matrix        

igraph_reindex_membership:
        PARAMS: INOUT VECTOR membership, OUT VECTOR_OR_0 new_to_old
        NAME-R: reindex.membership
        IGNORE: RNamespace

igraph_community_leading_eigenvector:
        PARAMS: GRAPH graph, EDGEWEIGHTS weights=NULL, \
                OUT MATRIX merges, OUT VECTOR membership, \
                INTEGER steps=-1, \
                INOUT ARPACKOPT options=igraph.arpack.default, \
                OUT REALPTR modularity, BOOLEAN start=False, \
                OUT VECTOR_OR_0 eigenvalues, \
                OUT VECTOR_OR_0 eigenvectors, \
                OUT VECTOR_OR_0 history, \
                LEVCFUNC callback, EXTRA callback_extra
        DEFAULT-R: options=igraph.arpack.default
        CLASS-R: igraph.eigenc
        NAME-R: leading.eigenvector.community
        IGNORE: RR, RC

igraph_community_label_propagation:
        PARAMS: GRAPH graph, OUT VECTOR membership, EDGEWEIGHTS weights=NULL, \
                VECTOR_OR_0 initial=NULL, VECTOR_BOOL_OR_0 fixed=NULL, \
                OUT REALPTR modularity
        DEPS: weights ON graph
        NAME-R: label.propagation.community
        IGNORE: RR

igraph_community_multilevel:
        PARAMS: GRAPH graph, EDGEWEIGHTS weights=NULL, \
                OUT VECTOR membership, \
		OUT MATRIX_OR_0 memberships, OUT VECTOR_OR_0 modularity
        DEPS: weights ON graph
        NAME-R: multilevel.community
        IGNORE: RR

igraph_community_optimal_modularity:
        PARAMS: GRAPH graph, OUT REALPTR modularity, \
                OUT VECTOR_OR_0 membership, \
                EDGEWEIGHTS weights=NULL
        NAME-R: optimal.community
        IGNORE: RR

igraph_split_join_distance:
        PARAMS: VECTOR comm1, VECTOR comm2, OUT INTEGERPTR distance12, \
		        OUT INTEGERPTR distance21
        NAME-R: split.join.distance
        IGNORE: RR, RC, RNamespace

igraph_hrg_fit:
        PARAMS: GRAPH graph, INOUT HRG hrg=Default, BOOLEAN start=False, \
                INT steps=0
        NAME-R: hrg.fit
        CLASS-R: igraphHRG
        IGNORE: RR

igraph_hrg_game:
        PARAMS: OUT GRAPH graph, HRG hrg
        NAME-R: hrg.game
        GATTR-R: name IS Hierarchical random graph model

igraph_hrg_dendrogram:
        PARAMS: OUT GRAPH graph, HRG hrg
        NAME-R: hrg.dendrogram

igraph_hrg_consensus:
        PARAMS: GRAPH graph, OUT VECTOR parents, OUT VECTOR weights, \
                INOUT HRG hrg=Default, BOOLEAN start=False, \
                INT num_samples=10000
        NAME-R: hrg.consensus

igraph_hrg_predict:
        PARAMS: GRAPH graph, OUT VERTEXSET edges, OUT VECTOR prob, \
                INOUT HRG hrg=Default, BOOLEAN start=False, \
                INT num_samples=10000, INT num_bins=25
        NAME-R: hrg.predict
        IGNORE: RR

igraph_hrg_create:
        PARAMS: OUT HRG hrg, GRAPH graph, VECTOR prob
        NAME-R: hrg.create
        DEPS: prob ON graph
        CLASS-R: igraphHRG

igraph_community_infomap:
        PARAMS: GRAPH graph, EDGEWEIGHTS e_weights=NULL, \
                VERTEXWEIGHTS v_weights=NULL, INT nb_trials=10, \
                OUT VECTOR membership, OUT REALPTR codelength
        NAME-R: infomap.community
        DEPS: e_weights ON graph, v_weights ON graph
        IGNORE: RR

igraph_graphlets:
        PARAMS: GRAPH graph, EDGEWEIGHTS weights=NULL, \
                OUT VERTEXSETLIST cliques, OUT VECTOR Mu, INT niter=1000
        NAME-R: graphlets
        DEPS: weights ON graph
        IGNORE: RC

igraph_graphlets_candidate_basis:
        PARAMS: GRAPH graph, EDGEWEIGHTS weights=NULL, \
                OUT VERTEXSETLIST cliques, OUT VECTOR thresholds
        NAME-R: graphlets.candidate.basis
        DEPS: weights ON graph
        IGNORE: RR, RC

igraph_graphlets_project:
        PARAMS: GRAPH graph, EDGEWEIGHTS weights=NULL, \
                VERTEXSETLIST cliques, INOUT VECTOR Muc, \
                BOOLEAN startMu=False, INT niter=1000
        NAME-R: graphlets.project
        DEPS: weights ON graph
        IGNORE: RR, RC

#######################################
# Conversion
#######################################

igraph_get_adjacency:
        PARAMS: GRAPH graph, OUT MATRIX res, GETADJACENCY type=BOTH, \
                BOOLEAN eids=False
        IGNORE: RR, RC, RNamespace

igraph_get_edgelist:
        PARAMS: GRAPH graph, OUT VECTOR res, BOOLEAN bycol=False
        IGNORE: RR, RC, RNamespace

igraph_to_directed:
        PARAMS: INOUT GRAPH graph, TODIRECTED flags=MUTUAL
        IGNORE: RR, RC, RNamespace

igraph_to_undirected:
        PARAMS: INOUT GRAPH graph, TOUNDIRECTED mode=COLLAPSE, \
                EDGE_ATTRIBUTE_COMBINATION edge_attr_comb=Default
        NAME-R: as.undirected

igraph_get_stochastic:
        PARAMS: GRAPH graph, OUT MATRIX res, BOOLEAN column_wise=False
        NAME-R: get.stochastic
        IGNORE: RR

igraph_get_stochastic_sparsemat:
        PARAMS: GRAPH graph, OUT SPARSEMATPTR sparsemat, \
                BOOLEAN column_wise=False
        IGNORE: RR, RNamespace

#######################################
# Read and write foreign formats
#######################################

igraph_read_graph_edgelist:
        PARAMS: OUT GRAPH graph, INFILE instream, INTEGER n=0, BOOLEAN directed=True
        IGNORE: RR, RC, RNamespace

igraph_read_graph_ncol:
        PARAMS: OUT GRAPH graph, INFILE instream, STRVECTOR_OR_0 predefnames, \
                BOOLEAN names=True, ADD_WEIGHTS weights=True, BOOLEAN directed=True
        IGNORE: RR, RC, RNamespace

igraph_read_graph_lgl:
        PARAMS: OUT GRAPH graph, INFILE instream, BOOLEAN names=True, \
                ADD_WEIGHTS weights=True, BOOLEAN directed=True
        IGNORE: RR, RC, RNamespace

igraph_read_graph_pajek:
        PARAMS: OUT GRAPH graph, INFILE instream
        IGNORE: RR, RC, RNamespace

igraph_read_graph_graphml:
        PARAMS: OUT GRAPH graph, INFILE instream, INT index=0
        IGNORE: RR, RC, RNamespace

igraph_read_graph_dimacs:
        PARAMS: OUT GRAPH graph, INFILE instream, OUT INTEGERPTR source, \
                OUT INTEGERPTR target, OUT VECTOR capacity, BOOLEAN directed=True
        IGNORE: RR, RC, RNamespace

igraph_read_graph_graphdb:
        PARAMS: OUT GRAPH graph, INFILE instream, BOOLEAN directed=False
        IGNORE: RR, RC, RNamespace

igraph_read_graph_gml:
        PARAMS: OUT GRAPH graph, INFILE instream
        IGNORE: RR, RC, RNamespace

igraph_read_graph_dl:
        PARAMS: OUT GRAPH graph, INFILE instream, BOOLEAN directed=True
        IGNORE: RR, RC, RNamespace

igraph_write_graph_edgelist:
        PARAMS: GRAPH graph, OUTFILE outstream
        IGNORE: RR, RC, RNamespace

igraph_write_graph_ncol:
        PARAMS: GRAPH graph, OUTFILE outstream, CSTRING names="name", CSTRING weights="weight"
        IGNORE: RR, RC, RNamespace

igraph_write_graph_lgl:
        PARAMS: GRAPH graph, OUTFILE outstream, CSTRING names="name", CSTRING weights="weight", \
                BOOLEAN isolates=True
        IGNORE: RR, RC, RNamespace

igraph_write_graph_leda:
        PARAMS: GRAPH graph, OUTFILE outstream, CSTRING names="name", CSTRING weights="weight"
        IGNORE: RR, RC, RNamespace

igraph_write_graph_graphml:
        PARAMS: GRAPH graph, OUTFILE outstream, BOOLEAN prefixattr=True
        IGNORE: RR, RC, RNamespace

igraph_write_graph_pajek:
        PARAMS: GRAPH graph, OUTFILE outstream
        IGNORE: RR, RC, RNamespace

igraph_write_graph_dimacs:
        PARAMS: GRAPH graph, OUTFILE outstream, LONGINT source=0, LONGINT target=0, \
                VECTOR capacity
        IGNORE: RR, RC, RNamespace

igraph_write_graph_gml:
        PARAMS: GRAPH graph, OUTFILE outstream, VECTOR id, CSTRING creator="igraph"
        IGNORE: RR, RC, RNamespace

igraph_write_graph_dot:
        PARAMS: GRAPH graph, OUTFILE outstream
        IGNORE: RR, RC, RNamespace

#######################################
# Motifs
#######################################

igraph_motifs_randesu:
        PARAMS: GRAPH graph, OUT VECTOR hist, INT size=3, VECTOR cut_prob
        IGNORE: RR, RC, RNamespace

igraph_motifs_randesu_estimate:
        PARAMS: GRAPH graph, OUT INTEGERPTR est, INT size=3, VECTOR cut_prob, \
                INTEGER sample_size, VECTOR_OR_0 sample
        IGNORE: RR, RC, RNamespace

igraph_motifs_randesu_no:
        PARAMS: GRAPH graph, OUT INTEGERPTR no, INT size=3, VECTOR cut_prob
        IGNORE: RR, RC, RNamespace

igraph_dyad_census:
        PARAMS: GRAPH graph, OUT INTEGERPTR mut, OUT INTEGERPTR asym, OUT INTEGERPTR null
        NAME-R: dyad.census
        RETURN: ERROR

igraph_triad_census:
        PARAMS: GRAPH graph, OUT VECTOR res
        NAME-R: triad.census
        RETURN: ERROR

igraph_adjacenct_triangles:
        PARAMS: GRAPH graph, OUT VECTOR res, VERTEXSET vids=ALL
        DEPS: vids ON graph
        NAME-R: adjacent.triangles

#######################################
# Graph operators
#######################################

igraph_disjoint_union:
        PARAMS: OUT GRAPH res, GRAPH left, GRAPH right, \
                OUT EDGESET edge_map_left, OUT EDGESET edge_map_right
        DEPS: edge_map_left ON left, edge_map_right ON right      
        IGNORE: RR, RC, RNamespace

igraph_disjoint_union_many:
        PARAMS: OUT GRAPH res, GRAPHLIST graphs, OUT VECTORLIST edgemaps
        IGNORE: RR, RC, RNamespace

igraph_union:
        PARAMS: OUT GRAPH res, GRAPH left, GRAPH right
        IGNORE: RR, RC, RNamespace

igraph_union_many:
        PARAMS: OUT GRAPH res, GRAPHLIST graphs
        IGNORE: RR, RC, RNamespace

igraph_intersection:
        PARAMS: OUT GRAPH res, GRAPH left, GRAPH right
        IGNORE: RR, RC, RNamespace

igraph_intersection_many:
        PARAMS: OUT GRAPH res, GRAPHLIST graphs
        IGNORE: RR, RC, RNamespace

igraph_difference:
        PARAMS: OUT GRAPH res, GRAPH orig, GRAPH sub
        IGNORE: RR, RC, RNamespace

igraph_complementer:
        PARAMS: OUT GRAPH res, GRAPH graph, BOOLEAN loops=False
        IGNORE: RR, RC, RNamespace

igraph_compose:
        PARAMS: OUT GRAPH res, GRAPH g1, GRAPH g2
        IGNORE: RR, RC, RNamespace

#######################################
# Maximum flows, minimum cuts
#######################################

igraph_maxflow:
        PARAMS: GRAPH graph, OUT REALPTR value, OUT VECTOR_OR_0 flow, \
                OUT VECTORM1_OR_0 cut, OUT VECTORM1_OR_0 partition1, \
                OUT VECTORM1_OR_0 partition2, VERTEX source, VERTEX target, \
                EDGECAPACITY capacity=NULL, OUT MAXFLOW_STATS stats
        DEPS: capacity ON graph, source ON graph, target ON graph

igraph_maxflow_value:
        PARAMS: GRAPH graph, OUT REALPTR value, VERTEX source, VERTEX target, \
                VECTOR_OR_0 capacity, OUT MAXFLOW_STATS stats
        DEPS: source ON graph, target ON graph
        IGNORE: RR, RC, RNamespace

igraph_mincut_value:
        PARAMS: GRAPH graph, OUT REALPTR res, VECTOR_OR_0 capacity
        IGNORE: RR, RC, RNamespace

igraph_st_mincut_value:
        PARAMS: GRAPH graph, OUT REALPTR res, VERTEX source, VERTEX target, \
                VECTOR_OR_0 capacity
        DEPS: source ON graph, target ON graph
        IGNORE: RR, RC, RNamespace

igraph_mincut:
        PARAMS: GRAPH graph, OUT REALPTR value, OUT VECTORM1 partition1, \
                OUT VECTORM1 partition2, OUT VECTORM1 cut, VECTOR_OR_0 capacity
        IGNORE: RR, RC, RNamespace

igraph_st_vertex_connectivity:
        PARAMS: GRAPH graph, OUT INTEGERPTR res, VERTEX source, VERTEX target, \
                VCONNNEI neighbors=NUMBER_OF_NODES
        DEPS: source ON graph, target ON graph
        IGNORE: RR, RC, RNamespace

igraph_vertex_connectivity:
        PARAMS: GRAPH graph, OUT INTEGERPTR res, BOOLEAN checks=True
        IGNORE: RR, RC, RNamespace

igraph_st_edge_connectivity:
        PARAMS: GRAPH graph, OUT INTEGERPTR res, VERTEX source, VERTEX target
        DEPS: source ON graph, target ON graph
        IGNORE: RR, RC, RNamespace

igraph_edge_connectivity:
        PARAMS: GRAPH graph, OUT INTEGERPTR res, BOOLEAN checks=True
        IGNORE: RR, RC, RNamespace

igraph_edge_disjoint_paths:
        PARAMS: GRAPH graph, OUT INTEGERPTR res, VERTEX source, VERTEX target
        DEPS: source ON graph, target ON graph
        IGNORE: RR, RC, RNamespace

igraph_vertex_disjoint_paths:
        PARAMS: GRAPH graph, OUT INTEGERPTR res, VERTEX source, VERTEX target
        DEPS: source ON graph, target ON graph
        IGNORE: RR, RC, RNamespace

igraph_adhesion:
        PARAMS: GRAPH graph, OUT INTEGERPTR res, BOOLEAN checks=True
        IGNORE: RR, RC, RNamespace

igraph_cohesion:
        PARAMS: GRAPH graph, OUT INTEGERPTR res, BOOLEAN checks=True
        IGNORE: RR, RC, RNamespace

#######################################
# Listing s-t cuts, separators
#######################################

igraph_dominator_tree: 
        PARAMS: GRAPH graph, VERTEX root, OUT VERTEXSET dom, \
                OUT GRAPH_OR_0 domtree, OUT VERTEXSET leftout, \
                INOUTMODE mode=OUT
        DEPS: root ON graph
        NAME-R: dominator.tree

igraph_all_st_cuts:
        PARAMS: GRAPH graph, OUT EDGESETLIST_OR_0 cuts, \
                OUT VERTEXSETLIST_OR_0 partition1s, \
                VERTEX source, VERTEX target
        DEPS: source ON graph, target ON graph, cuts ON graph, \
              partition1s ON graph
        NAME-R: stCuts

igraph_all_st_mincuts:
        PARAMS: GRAPH graph, OUT REALPTR value, \
                OUT EDGESETLIST_OR_0 cuts, \
                OUT VERTEXSETLIST_OR_0 partition1s, \
                VERTEX source, VERTEX target, EDGEWEIGHTS capacity=NULL
        DEPS: capacity ON graph, source ON graph, target ON graph, \
              cuts ON graph, partition1s ON graph
        NAME-R: stMincuts

igraph_is_separator:
        PARAMS: GRAPH graph, VERTEXSET candidate, OUT BOOLEANPTR res
        DEPS: candidate ON graph
        NAME-R: is.separator

igraph_is_minimal_separator:
        PARAMS: GRAPH graph, VERTEXSET candidate, OUT BOOLEANPTR res
        DEPS: candidate ON graph
        NAME-R: is.minimal.separator

igraph_all_minimal_st_separators:
        PARAMS: GRAPH graph, OUT VERTEXSETLIST separators
        DEPS: separators ON graph
        NAME-R: minimal.st.separators

igraph_minimum_size_separators:
        PARAMS: GRAPH graph, OUT VERTEXSETLIST separators
        DEPS: separators ON graph
        NAME-R: minimum.size.separators

igraph_cohesive_blocks:
        PARAMS: GRAPH graph, OUT VERTEXSETLIST blocks, \
                OUT VECTOR cohesion, OUT VECTORM1 parent, \
                OUT GRAPH blockTree
        DEPS: blocks ON graph
        NAME-R: cohesive.blocks
        CLASS-R: cohesiveBlocks
        IGNORE: RR, RC

#######################################
# K-Cores
#######################################

igraph_coreness:
        PARAMS: GRAPH graph, OUT VECTOR cores, NEIMODE mode=ALL
        IGNORE: RR, RC, RNamespace

#######################################
# Graph isomorphism
#######################################

igraph_isoclass:
        PARAMS: GRAPH graph, OUT INTEGERPTR isoclass

igraph_isomorphic:
        PARAMS: GRAPH graph1, GRAPH graph2, OUT BOOLEANPTR iso

igraph_isoclass_subgraph:
        PARAMS: GRAPH graph, VECTOR vids, OUT INTEGERPTR isoclass
        DEPS: vids ON graph
        IGNORE: RR

igraph_isoclass_create:
        PARAMS: OUT GRAPH graph, INTEGER size, INTEGER number, BOOLEAN directed=True
        NAME-R: graph.isocreate

igraph_isomorphic_vf2:
        PARAMS: GRAPH graph1, GRAPH graph2, \
                VERTEX_COLOR vertex_color1, VERTEX_COLOR vertex_color2, \
                EDGE_COLOR edge_color1, EDGE_COLOR edge_color2, \
                OUT BOOLEANPTR iso, \
                OUT VECTORM1_OR_0 map12, OUT VECTORM1_OR_0 map21, \
                NULL node_compat_fn, NULL edge_compat_fn, \
                NULL extra
        DEPS: vertex_color1 ON graph1, vertex_color2 ON graph2, \
              edge_color1 ON graph1, edge_color2 ON graph2

igraph_count_isomorphisms_vf2:
        PARAMS: GRAPH graph1, GRAPH graph2, \
                VERTEX_COLOR vertex_color1, VERTEX_COLOR vertex_color2, \
                EDGE_COLOR edge_color1, EDGE_COLOR edge_color2, \
                OUT INTEGERPTR count, NULL node_compat_fn, \
                NULL edge_compat_fn, NULL extra
        DEPS: vertex_color1 ON graph1, vertex_color2 ON graph2, \
              edge_color1 ON graph1, edge_color2 ON graph2

igraph_get_isomorphisms_vf2:
        PARAMS: GRAPH graph1, GRAPH graph2, \
                VERTEX_COLOR vertex_color1, VERTEX_COLOR vertex_color2, \
                EDGE_COLOR edge_color1, EDGE_COLOR edge_color2, \
                OUT VECTORLIST maps, NULL node_compat_fn, \
                NULL edge_compat_fn, NULL extra
        DEPS: vertex_color1 ON graph1, vertex_color2 ON graph2, \
              edge_color1 ON graph1, edge_color2 ON graph2
        IGNORE: RR

igraph_subisomorphic_vf2:
        PARAMS: GRAPH graph1, GRAPH graph2, \
                VERTEX_COLOR vertex_color1, VERTEX_COLOR vertex_color2, \
                EDGE_COLOR edge_color1, EDGE_COLOR edge_color2, \
                OUT BOOLEANPTR iso, \
                OUT VECTORM1_OR_0 map12, OUT VECTORM1_OR_0 map21, \
                NULL node_compat_fn, NULL edge_compat_fn, \
                NULL extra
        DEPS: vertex_color1 ON graph1, vertex_color2 ON graph2, \
              edge_color1 ON graph1, edge_color2 ON graph2

igraph_count_subisomorphisms_vf2:
        PARAMS: GRAPH graph1, GRAPH graph2, \
                VERTEX_COLOR vertex_color1, VERTEX_COLOR vertex_color2, \
                EDGE_COLOR edge_color1, EDGE_COLOR edge_color2, \
                OUT INTEGERPTR count, NULL node_compat_fn, \
                NULL edge_compat_fn, NULL extra
        DEPS: vertex_color1 ON graph1, vertex_color2 ON graph2, \
              edge_color1 ON graph1, edge_color2 ON graph2

igraph_get_subisomorphisms_vf2:
        PARAMS: GRAPH graph1, GRAPH graph2, \
                VERTEX_COLOR vertex_color1, VERTEX_COLOR vertex_color2, \
                EDGE_COLOR edge_color1, EDGE_COLOR edge_color2, \
                OUT VECTORLIST maps, NULL node_compat_fn, \
                NULL edge_compat_fn, NULL extra
        DEPS: vertex_color1 ON graph1, vertex_color2 ON graph2, \
              edge_color1 ON graph1, edge_color2 ON graph2
        IGNORE: RR

igraph_isomorphic_34:
        PARAMS: GRAPH graph1, GRAPH graph2, OUT BOOLEANPTR iso

igraph_canonical_permutation:
        PARAMS: GRAPH graph, OUT VECTORM1 labeling, BLISSSH sh="fm", OUT BLISSINFO info
        NAME-R: canonical.permutation

igraph_permute_vertices:
        PARAMS: GRAPH graph, OUT GRAPH res, VECTORM1 permutation
        NAME-R: permute.vertices

igraph_isomorphic_bliss:
        PARAMS: GRAPH graph1, GRAPH graph2, OUT BOOLEANPTR iso, \
                OUT VECTORM1_OR_0 map12, OUT VECTORM1_OR_0 map21, \
                BLISSSH sh1="fm", BLISSSH sh2="fm", OUT BLISSINFO info1, \
                OUT BLISSINFO info2

igraph_automorphisms:
        PARAMS: GRAPH graph, BLISSSH sh="fm", OUT BLISSINFO info

igraph_subisomorphic_lad:
        PARAMS: GRAPH pattern, GRAPH target, VERTEXSETLIST_OR_0 domains, \
                OUT BOOLEANPTR_OR_0 iso, OUT VECTOR_OR_0 map, \
                OUT VECTORLIST_OR_0 maps, BOOLEAN induced, INT time_limit
        IGNORE: RR, RC

#######################################
# SCG
#######################################

igraph_scg_grouping:
        PARAMS: MATRIX V, OUT VECTORM1 groups, INTEGER nt, \
                VECTOR_OR_0 nt_vec, SCGMAT mtype=Default, \
                SCGALGO algo=Default, VECTOR_OR_0 p=NULL, \
		INTEGER maxiter=100
        NAME-R: scgGrouping
        IGNORE: RR

igraph_scg_semiprojectors:
        PARAMS: VECTORM1 groups, SCGMAT mtype=Default, \
                OUT MATRIX_OR_0 L, OUT MATRIX_OR_0 R, \
                OUT SPARSEMATPTR_OR_0 Lsparse, OUT SPARSEMATPTR_OR_0 Rsparse, \
                VECTOR_OR_0 p=NULL, SCGNORM norm=Default
        NAME-R: scgSemiProjectors
        IGNORE: RR, RC

igraph_scg_norm_eps:
        PARAMS: MATRIX V, VECTORM1 groups, OUT VECTOR eps, \
                SCGMAT mtype=Default, VECTOR_OR_0 p=NULL, \
                SCGNORM norm=Default
        NAME-R: scgNormEps

igraph_scg_adjacency:
        PARAMS: GRAPH_OR_0 graph, MATRIX_OR_0 matrix, \
                SPARSEMAT_OR_0 sparsemat, VECTOR ev, \
                INTEGER nt, VECTOR_OR_0 ntvec, \
                SCGALGO algo, INOUT VECTOR_OR_0 values, \
                INOUT MATRIX_OR_0 vectors, INOUT VECTORM1_OR_0 groups, \
                BOOLEAN use_arpack=False, INTEGER maxiter, \
                OUT GRAPH_OR_0 scg_graph, OUT MATRIX_OR_0 scg_matrix, \
                OUT SPARSEMAT_OR_0 scg_sparsemat, OUT MATRIX_OR_0 L, \
                OUT MATRIX_OR_0 R, OUT SPARSEMATPTR_OR_0 Lsparse, \
                OUT SPARSEMATPTR_OR_0 Rsparse
        IGNORE: RR, RC, RNamespace

igraph_scg_stochastic:
        PARAMS: GRAPH_OR_0 graph, MATRIX_OR_0 matrix, \
                SPARSEMAT_OR_0 sparsemat, VECTOR ev, \
                INTEGER nt, VECTOR_OR_0 nt_vec, \
                SCGALGO algo, SCGNORM norm=Default, \
                INOUT CVECTOR_OR_0 values, INOUT CMATRIX_OR_0 vectors, \
                INOUT VECTORM1_OR_0 groups, INOUT VECTOR_OR_0 p, \
                BOOLEAN use_arpack=False, INTEGER maxiter, \
                OUT GRAPH_OR_0 scg_graph, OUT MATRIX_OR_0 scg_matrix, \
                OUT SPARSEMAT_OR_0 scg_sparsemat, OUT MATRIX_OR_0 L, \
                OUT MATRIX_OR_0 R, OUT SPARSEMATPTR_OR_0 Lsparse, \
                OUT SPARSEMATPTR_OR_0 Rsparse
        IGNORE: RR, RC, RNamespace

igraph_scg_laplacian:
        PARAMS: GRAPH_OR_0 graph, MATRIX_OR_0 matrix, \
                SPARSEMAT_OR_0 sparsemat, VECTOR ev, \
                INTEGER nt, VECTOR_OR_0 nt_vec, \
                SCGALGO algo, SCGNORM norm=Default, \
                SCGDIR direction=Default, INOUT CVECTOR_OR_0 values, \
                INOUT CMATRIX_OR_0 vectors, INOUT VECTORM1_OR_0 groups, \
                BOOLEAN use_arpack=False, INTEGER maxiter, \
                OUT GRAPH_OR_0 scg_graph, OUT MATRIX_OR_0 scg_matrix, \
                OUT SPARSEMAT_OR_0 scg_sparsemat, OUT MATRIX_OR_0 L, \
                OUT MATRIX_OR_0 R, OUT SPARSEMATPTR_OR_0 Lsparse, \
                OUT SPARSEMATPTR_OR_0 Rsparse
        IGNORE: RR, RC, RNamespace


#######################################
# Matching
#######################################

igraph_is_matching:
       PARAMS: GRAPH graph, BIPARTITE_TYPES_OR_0 types=NULL, \
               VECTOR_LONG_M1 matching, OUT BOOLEANPTR res
       DEPS: types ON graph, matching ON graph
       NAME-R: is.matching
       IGNORE: RR

igraph_is_maximal_matching:
       PARAMS: GRAPH graph, BIPARTITE_TYPES_OR_0 types=NULL, \
               VECTOR_LONG_M1 matching, OUT BOOLEANPTR res
       DEPS: types ON graph
       NAME-R: is.maximal.matching
       IGNORE: RR

igraph_maximum_bipartite_matching:
       PARAMS: GRAPH graph, BIPARTITE_TYPES_OR_0 types=NULL, \
               OUT INTEGERPTR_OR_0 matching_size, \
               OUT REALPTR_OR_0 matching_weight, \
               OUT VECTOR_LONG_M1 matching, \
               EDGEWEIGHTS weights=NULL, REAL eps=.Machine$double.eps
       DEPS: types ON graph, weights ON graph
       NAME-R: maximum.bipartite.matching
       IGNORE: RR

#######################################
# Eigensolvers
#######################################

igraph_eigen_adjacency:
       PARAMS: GRAPH graph, EIGENALGO algorithm=ARPACK, \
               EIGENWHICH which=Default, \
               INOUT ARPACKOPT options=igraph.arpack.default, \
               NULL storage, OUT VECTOR values, OUT MATRIX vectors, \
               NULL cmplxvalues, NULL cmplxvectors
       NAME-R: graph.eigen

#######################################
# Fitting power laws
#######################################

igraph_power_law_fit:
       PARAMS: VECTOR data, OUT PLFIT res, REAL xmin=-1, \
               BOOLEAN force_continuous=False
       NAME-R: power.law.fit.new
       IGNORE: RNamespace

#######################################
# Other, not graph related
#######################################

igraph_running_mean:
        PARAMS: VECTOR data, OUT VECTOR res, INTEGER binwidth
        IGNORE: RR, RC, RNamespace

igraph_random_sample:
        PARAMS: OUT VECTOR res, INTEGER l, INTEGER h, INTEGER length
        IGNORE: RR, RC, RNamespace

igraph_convex_hull:
        PARAMS: MATRIX data, OUT VECTOR resverts, OUT MATRIX rescoords
        NAME-R: convex.hull

#######################################
# (R)evolver
#######################################

igraph_revolver_ml_d:
        PARAMS: GRAPH graph, INTEGER niter, OUT VECTOR kernel, \
                OUT VECTOR_OR_0 cites, REAL delta=1e-10, VECTOR_OR_0 filter=NULL, \
                OUT REALPTR logprob, OUT REALPTR logmax
        NAME-R: revolver.ml.d
        FLAGS: PROGRESS

igraph_revolver_probs_d:
        PARAMS: GRAPH graph, VECTOR kernel, OUT VECTOR_OR_0 probs, \
                OUT VECTOR_OR_0 citedprobs, OUT VECTOR_OR_0 citingprobs, \
                BOOLEAN ntk=False
        NAME-R: revolver.probs.d

igraph_revolver_ml_de:
        PARAMS: GRAPH graph, INTEGER niter, OUT MATRIX kernel, \
                VECTOR cats, OUT MATRIX_OR_0 cites, REAL delta=1e-10, \
                VECTOR_OR_0 filter=NULL, \
                OUT REALPTR logprob, OUT REALPTR logmax
        NAME-R: revolver.ml.de
        FLAGS: PROGRESS

igraph_revolver_probs_de:
        PARAMS: GRAPH graph, MATRIX kernel, VECTOR cats, OUT VECTOR_OR_0 logprobs, \
                OUT VECTOR_OR_0 logcited, OUT VECTOR_OR_0 logciting
        NAME-R: revolver.probs.de

igraph_revolver_ml_ade:
        PARAMS: GRAPH graph, INTEGER niter, OUT ARRAY3 kernel, \
                VECTOR cats, OUT ARRAY3_OR_0 cites, INTEGER agebins=300, \
                REAL delta=1e-10, VECTOR_OR_0 filter=NULL, \
                OUT REALPTR logprob, OUT REALPTR logmax
        NAME-R: revolver.ml.ade
        FLAGS: PROGRESS

igraph_revolver_probs_ade:
        PARAMS: GRAPH graph, ARRAY3 kernel, VECTOR cats, OUT VECTOR_OR_0 logprobs, \
                OUT VECTOR_OR_0 logcited, OUT VECTOR_OR_0 logciting
        NAME-R: revolver.probs.ade

igraph_revolver_ml_f:
        PARAMS: GRAPH graph, INTEGER niter, OUT VECTOR kernel, \
                OUT VECTOR_OR_0 cites, REAL delta=1e-10, OUT REALPTR logprob, \
                OUT REALPTR logmax
        NAME-R: revolver.ml.f
        FLAGS: PROGRESS

igraph_revolver_ml_df:
        PARAMS: GRAPH graph, INTEGER niter, OUT MATRIX kernel, \
                OUT MATRIX_OR_0 cites, REAL delta=1e-10, OUT REALPTR logprob, \
                OUT REALPTR logmax
        NAME-R: revolver.ml.df
        FLAGS: PROGRESS

igraph_revolver_ml_l:
        PARAMS: GRAPH graph, INTEGER niter, OUT VECTOR kernel, \
                OUT VECTOR_OR_0 cites, INTEGER agebins=300, REAL delta=1e-10, \
                OUT REALPTR logprob, OUT REALPTR logmax
        NAME-R: revolver.ml.l

igraph_revolver_ml_ad:
        PARAMS: GRAPH graph, INTEGER niter, OUT MATRIX kernel, \
                OUT MATRIX_OR_0 cites, INTEGER agebins=300, \
                REAL delta=1e-10, VECTOR_OR_0 filter=NULL, \
                OUT REALPTR logprob, OUT REALPTR logmax
        NAME-R: revolver.ml.ad
        FLAGS: PROGRESS

igraph_revolver_probs_ad:
        PARAMS: GRAPH graph, MATRIX kernel, OUT VECTOR_OR_0 probs, \
                OUT VECTOR_OR_0 citedprobs, OUT VECTOR_OR_0 citingprobs, \
                BOOLEAN ntk=False
        NAME-R: revolver.probs.ad

igraph_revolver_ml_D_alpha:
        PARAMS: GRAPH graph, INOUT REALPTR alpha, OUT REALPTR Fmin, \
                REAL abstol=1e-8, REAL reltol=1e-8, INT maxit=1000, \
                VECTOR_OR_0 filter=NULL, \
                OUT INTEGERPTR fncount, OUT INTEGERPTR grcount
        NAME-R: revolver.ml.D.alpha
        FLAGS: PROGRESS

igraph_revolver_ml_D_alpha_a:
        PARAMS: GRAPH graph, INOUT REALPTR alpha, INOUT REALPTR a, \
                OUT REALPTR Fmin, REAL abstol=1e-8, REAL reltol=1e-8, \
                INT maxit=1000, VECTOR_OR_0 filter=NULL, \
                OUT INTEGERPTR fncount, OUT INTEGERPTR grcount
        NAME-R: revolver.ml.D.alpha.a
        FLAGS: PROGRESS

igraph_revolver_ml_DE_alpha_a:
        PARAMS: GRAPH graph, VECTOR cats, INOUT REALPTR alpha, \
                INOUT REALPTR a, INOUT VECTOR coeffs, OUT REALPTR Fmin, \
                REAL abstol=1e-8, REAL reltol=1e-8, INT maxit=1000, \
                VECTOR_OR_0 filter=NULL, \
                OUT INTEGERPTR fncount, OUT INTEGERPTR grcount
        NAME-R: revolver.ml.DE.alpha.a

igraph_revolver_ml_AD_alpha_a_beta:
        PARAMS: GRAPH graph, INOUT REALPTR alpha, INOUT REALPTR a, \
                INOUT REALPTR beta, OUT REALPTR Fmin, \
                REAL abstol=1e-8, REAL reltol=1e-8, INT maxit=1000, INT agebins=300,\
                VECTOR_OR_0 filter=NULL, \
                OUT INTEGERPTR fncount, OUT INTEGERPTR grcount
        NAME-R: revolver.ml.AD.alpha.a.beta
        FLAGS: PROGRESS

igraph_revolver_ml_AD_dpareto:
        PARAMS: GRAPH graph, INOUT REALPTR alpha, INOUT REALPTR a, \
                INOUT REALPTR paralpha, INOUT REALPTR parbeta, \
                INOUT REALPTR parscale, OUT REALPTR Fmin, \
                REAL abstol=1e-8, REAL reltol=1e-8, INT maxit=1000, INT agebins=300,\
                VECTOR_OR_0 filter=NULL, \
                OUT INTEGERPTR fncount, OUT INTEGERPTR grcount
        NAME-R: revolver.ml.AD.dpareto
        FLAGS: PROGRESS

igraph_revolver_ml_AD_dpareto_eval:
        PARAMS: GRAPH graph, REAL alpha, REAL a, REAL paralpha, REAL parbeta, \
                REAL parscale, OUT REALPTR value, OUT VECTOR deriv, \
                INT agebins=300, VECTOR_OR_0 filter=NULL
        NAME-R: revolver.ml.AD.dpareto.eval

igraph_revolver_ml_ADE_alpha_a_beta:
        PARAMS: GRAPH graph, VECTOR cats, INOUT REALPTR alpha, \
                INOUT REALPTR a, INOUT REALPTR beta, INOUT VECTOR coeffs, \
                OUT REALPTR Fmin, REAL abstol=1e-8, REAL reltol=1e-8, \
                INT maxit=1000, INT agebins=300, \
                VECTOR_OR_0 filter=NULL, \
                OUT INTEGERPTR fncount, OUT INTEGERPTR grcount
        NAME-R: revolver.ml.ADE.alpha.a.beta

igraph_revolver_ml_ADE_dpareto:
        PARAMS: GRAPH graph, VECTOR cats, INOUT REALPTR alpha, \
                INOUT REALPTR a, INOUT REALPTR paralpha, \
                INOUT REALPTR parbeta, INOUT REALPTR parscale, \
                INOUT VECTOR coeffs, OUT REALPTR Fmin, \
                REAL abstol=1e-8, REAL reltol=1e-8, INT maxit=1000, \
                INT agebins=300, VECTOR_OR_0 filter=NULL, \
                OUT INTEGERPTR fncount, OUT INTEGERPTR grcount
        NAME-R: revolver.ml.ADE.dpareto

igraph_revolver_ml_ADE_dpareto_eval:
        PARAMS: GRAPH graph, VECTOR cats, REAL alpha, REAL a, REAL paralpha, \
                REAL parbeta, REAL parscale, VECTOR coeffs, \
                OUT REALPTR value, OUT VECTOR deriv, INT agebins=300, \
                VECTOR_OR_0 filter=NULL
        NAME-R: revolver.ml.ADE.dpareto.eval

igraph_revolver_ml_ADE_dpareto_evalf:
        PARAMS: GRAPH graph, VECTOR cats, MATRIX par, OUT VECTOR value, \
                INT agebins, VECTOR_OR_0 filter=NULL
        NAME-R: revolver.ml.ADE.dpareto.evalf

igraph_revolver_probs_ADE_dpareto:
        PARAMS: GRAPH graph, MATRIX par, VECTOR cats, VECTOR gcats, \
                INT agebins, OUT VECTOR_OR_0 logprobs, \
                OUT VECTOR_OR_0 logcited, OUT VECTOR_OR_0 logciting
        NAME-R: revolver.probs.ADE.dpareto

#######################################
# Other, (yet) undocumented functions
#######################################
igraph_convergence_degree:
        PARAMS: GRAPH graph, OUT VECTOR result, OUT VECTOR in, OUT VECTOR out
        IGNORE: RR, RC, RNamespace<|MERGE_RESOLUTION|>--- conflicted
+++ resolved
@@ -310,8 +310,6 @@
         NAME-R: k.regular.game
         GATTR-R: name IS k-regular graph
         GATTR-PARAM-R: k
-<<<<<<< HEAD
-=======
 
 igraph_sbm_game:
         PARAMS: OUT GRAPH graph, INTEGER n, MATRIX pref_matrix, \
@@ -320,7 +318,6 @@
         NAME-R: sbm.game
         GATTR-R: name IS Stochastic block-model
         GATTR-PARAM-R: loops
->>>>>>> ddf7029d
 
 #######################################
 # Basic query functions
