
#######################################
# The basic interface
#######################################

igraph_empty:
        PARAMS: OUT GRAPH graph, INTEGER n=0, BOOLEAN directed=True

igraph_add_edges:
        PARAMS: INOUT GRAPH graph, VECTOR edges, ATTRIBUTES attr
        NAME-R: add.edges
        IGNORE: RR, RC

igraph_add_vertices:
        PARAMS: INOUT GRAPH graph, INTEGER nv, ATTRIBUTES attr
        NAME-R: add.vertices
        IGNORE: RR, RC, RNamespace

igraph_delete_edges:
        PARAMS: INOUT GRAPH graph, EDGESET edges
        NAME-R: delete.edges
        DEPS: edges ON graph
        IGNORE: RR, RC, RNamespace

igraph_delete_vertices:
        PARAMS: INOUT GRAPH graph, VERTEXSET vertices
        NAME-R: delete.vertices
        IGNORE: RR, RC, RNamespace

igraph_vcount:
        PARAMS: GRAPH graph
        NAME-R: vcount
        RETURN: INTEGER

igraph_ecount:
        PARAMS: GRAPH graph
        NAME-R: ecount
        RETURN: INTEGER
        IGNORE: RR, RC, RNamespace

igraph_neighbors:
        PARAMS: GRAPH graph, OUT VECTOR neis, INTEGER vid, NEIMODE mode=ALL
        NAME-R: neighbors
        IGNORE: RR, RC, RNamespace

igraph_is_directed:
        PARAMS: GRAPH graph
        NAME-R: is.directed
        RETURN: BOOLEAN
        IGNORE: RR, RC, RNamespace

igraph_degree:
        PARAMS: GRAPH graph, OUT VECTOR res, VERTEXSET vids=ALL, NEIMODE mode=ALL, \ 
                BOOLEAN loops
        NAME-R: degree
        IGNORE: RR, RC, RNamespace

igraph_edge:
        PARAMS: GRAPH graph, INTEGER eid, OUT INTEGERPTR from, OUT INTEGERPTR to
        NAME-R: get.edge
        IGNORE: RR, RC, RNamespace

igraph_edges:
        PARAMS: GRAPH graph, EDGESET eids, OUT VECTOR edges
        NAME-R: get.edges
        DEPS: eids ON graph
        IGNORE: RR, RC, RNamespace

igraph_get_eid:
        PARAMS: GRAPH graph, OUT INTEGERPTR eid, INTEGER from, \
                INTEGER to, BOOLEAN directed=True, BOOLEAN error=True
        IGNORE: RR, RC, RNamespace

igraph_get_eids:
        PARAMS: GRAPH graph, OUT VECTOR eids, VECTOR pairs, \
                BOOLEAN directed=True, BOOLEAN error=True
        IGNORE: RR, RC, RNamespace

igraph_incident:
        PARAMS: GRAPH graph, OUT VECTOR eids, INTEGER vid, NEIMODE mode=ALL
        IGNORE: RR, RC, RNamespace

#######################################
# Constructors, deterministic
#######################################

igraph_create:
        PARAMS: OUT GRAPH graph, VECTOR edges, INTEGER n=0, BOOLEAN directed=True
        IGNORE: RR, RC, RNamespace

igraph_adjacency:
        PARAMS: OUT GRAPH graph, MATRIX adjmatrix, ADJACENCYMODE mode=DIRECTED
        IGNORE: RR, RC, RNamespace

igraph_weighted_adjacency:
        PARAMS: OUT GRAPH graph, MATRIX adjmatrix, \
                ADJACENCYMODE mode=DIRECTED, CSTRING attr="weight", \
                BOOLEAN loops
        IGNORE: RR, RC, RNamespace

igraph_star:
        PARAMS: OUT GRAPH graph, INTEGER n, STARMODE mode=OUT, INTEGER center=0
        IGNORE: RR, RC, RNamespace

igraph_lattice:
        PARAMS: OUT GRAPH graph, VECTOR dimvector, INTEGER nei=1, \
                BOOLEAN directed=False, BOOLEAN mutual=False, BOOLEAN circular=False
        IGNORE: RR, RC, RNamespace

igraph_ring:
        PARAMS: OUT GRAPH graph, INTEGER n, BOOLEAN directed=False, BOOLEAN mutual=False, \
                BOOLEAN circular=True
        IGNORE: RR, RC, RNamespace

igraph_tree:
        PARAMS: OUT GRAPH graph, INTEGER n, INTEGER children=2, TREEMODE type=OUT
        IGNORE: RR, RC, RNamespace

igraph_full:
        PARAMS: OUT GRAPH graph, INTEGER n, BOOLEAN directed=False, BOOLEAN loops=False
        IGNORE: RR, RC, RNamespace

igraph_full_citation:
        PARAMS: OUT GRAPH graph, INTEGER n, BOOLEAN directed=True
        GATTR-R: name IS Full citation graph

igraph_atlas:
        PARAMS: OUT GRAPH graph, INT number=0
        IGNORE: RR, RC, RNamespace

igraph_extended_chordal_ring:
        PARAMS: OUT GRAPH graph, INTEGER nodes, MATRIX W
        IGNORE: RR, RC, RNamespace

igraph_connect_neighborhood:
        PARAMS: INOUT GRAPH graph, INTEGER order=2, NEIMODE mode=ALL
        IGNORE: RR, RC, RNamespace

igraph_linegraph:
        PARAMS: GRAPH graph, OUT GRAPH linegraph
        IGNORE: RR, RC, RNamespace

igraph_de_bruijn:
        PARAMS: OUT GRAPH graph, INTEGER m, INTEGER n
        IGNORE: RR, RC, RNamespace

igraph_kautz:
        PARAMS: OUT GRAPH graph, INTEGER m, INTEGER n
        IGNORE: RR, RC, RNamespace

igraph_famous:
        PARAMS: OUT GRAPH graph, CSTRING name=""
        IGNORE: RR, RC, RNamespace

igraph_lcf_vector:
        PARAMS: OUT GRAPH graph, INTEGER n, VECTOR shifts, INTEGER repeats=1
        NAME-R: graph.lcf
        GATTR-R: name IS LCF graph

igraph_adjlist:
        PARAMS: OUT GRAPH graph, ADJLIST adjlist, NEIMODE mode=OUT, \
                BOOLEAN duplicate=True
        NAME-R: graph.adjlist

igraph_full_bipartite:
        PARAMS: OUT GRAPH graph, OUT VECTOR_BOOL_OR_0 types, INTEGER n1, \
                INTEGER n2, BOOLEAN directed=False, NEIMODE mode=ALL
        IGNORE: RR

#######################################
# Constructors, games
#######################################

igraph_barabasi_game:
        PARAMS: OUT GRAPH graph, INTEGER n, INTEGER m=1, REAL power=1.0, \
                VECTOR_OR_0 outseq, BOOLEAN outpref=False, REAL A=1.0, \
                BOOLEAN directed=True, BARABASI_ALGORITHM algo=BAG, \
                GRAPH_OR_0 start_from=0
        IGNORE: RR, RC, RNamespace

igraph_erdos_renyi_game_gnp:
        PARAMS: OUT GRAPH graph, INTEGER n, REAL p, BOOLEAN directed=False, BOOLEAN loops=False
        IGNORE: RR, RC, RNamespace

igraph_erdos_renyi_game_gnm:
        PARAMS: OUT GRAPH graph, INTEGER n, REAL m, BOOLEAN directed=False, BOOLEAN loops=False
        IGNORE: RR, RC, RNamespace

igraph_degree_sequence_game:
        PARAMS: OUT GRAPH graph, VECTOR out_deg, VECTOR_OR_0 in_deg, \
                DEGSEQMODE method=SIMPLE
        IGNORE: RR, RC, RNamespace

igraph_growing_random_game:
        PARAMS: OUT GRAPH graph, INTEGER n, INTEGER m=1, BOOLEAN directed=False, \
                BOOLEAN citation=False
        IGNORE: RR, RC, RNamespace

igraph_barabasi_aging_game:
        PARAMS: OUT GRAPH graph, INTEGER nodes, INTEGER m=1, VECTOR_OR_0 outseq, \
                BOOLEAN outpref=False, REAL pa_exp=1.0, REAL aging_exp=0.0, INTEGER aging_bin=1, \
                REAL zero_deg_appeal=1.0, REAL zero_age_appeal=0.0, REAL deg_coef=1.0, \
                REAL age_coef=1.0, BOOLEAN directed=True
        IGNORE: RR, RC, RNamespace

igraph_recent_degree_game:
        PARAMS: OUT GRAPH graph, INTEGER n, REAL power=1.0, INTEGER window=1, \
                INTEGER m=1, VECTOR_OR_0 outseq, BOOLEAN outpref=False, \
                REAL zero_appeal=1.0, BOOLEAN directed=True
        IGNORE: RR, RC, RNamespace

igraph_recent_degree_aging_game:
        PARAMS: OUT GRAPH graph, INTEGER nodes, INTEGER m=1, VECTOR_OR_0 outseq, \
                BOOLEAN outpref=False, REAL pa_exp=1.0, REAL aging_exp=0.0, INTEGER aging_bin=1, \
                INTEGER window=1, REAL zero_appeal=1.0, BOOLEAN directed=True
        IGNORE: RR, RC, RNamespace

igraph_callaway_traits_game:
        PARAMS: OUT GRAPH graph, INTEGER nodes, INTEGER types, \
                INTEGER edges_per_step=1, VECTOR type_dist, MATRIX pref_matrix, \
                BOOLEAN directed=False
        IGNORE: RR, RC, RNamespace

igraph_establishment_game:
        PARAMS: OUT GRAPH graph, INTEGER nodes, INTEGER types, INTEGER k=1, \
                VECTOR type_dist, MATRIX pref_matrix, BOOLEAN directed=True
        IGNORE: RR, RC, RNamespace

igraph_grg_game:
        PARAMS: OUT GRAPH graph, INTEGER nodes, REAL radius, BOOLEAN torus=False, VECTOR_OR_0 x, VECTOR_OR_0 y
        IGNORE: RR, RC, RNamespace

igraph_preference_game:
        PARAMS: OUT GRAPH graph, INTEGER nodes, INTEGER types, \
                VECTOR type_dist, BOOLEAN fixed_sizes=False, \
                MATRIX pref_matrix, OUT VECTOR node_type_vec, \
                BOOLEAN directed=False, BOOLEAN loops=False
        IGNORE: RR, RC, RNamespace

igraph_asymmetric_preference_game:
        PARAMS: OUT GRAPH graph, INTEGER nodes, INTEGER types, \
                MATRIX type_dist_matrix, MATRIX pref_matrix, \
                OUT VECTOR node_type_in_vec, OUT VECTOR node_type_out_vec, \
                BOOLEAN loops=False
        IGNORE: RR, RC, RNamespace

igraph_rewire_edges:
        PARAMS: INOUT GRAPH graph, REAL prob, BOOLEAN loops=False
        IGNORE: RR, RC, RNamespace

igraph_watts_strogatz_game:
        PARAMS: OUT GRAPH graph, INTEGER dim, INTEGER size, INTEGER nei, \
                REAL p, BOOLEAN loops=False, BOOLEAN multiple=False
        IGNORE: RR, RC, RNamespace

igraph_lastcit_game:
        PARAMS: OUT GRAPH graph, INTEGER nodes, INTEGER edges_per_node=1, \
                INTEGER agebins=1, VECTOR preference, BOOLEAN directed=True
        IGNORE: RR, RC, RNamespace

igraph_cited_type_game:
        PARAMS: OUT GRAPH graph, INTEGER nodes, VECTOR types, VECTOR pref, \
                INTEGER edges_per_step=1, BOOLEAN directed=True
        IGNORE: RR, RC, RNamespace

igraph_citing_cited_type_game:
        PARAMS: OUT GRAPH graph, INTEGER nodes, VECTOR types, MATRIX pref, \
                INTEGER edges_per_step=1, BOOLEAN directed=True
        IGNORE: RR, RC, RNamespace

igraph_forest_fire_game:
        PARAMS: OUT GRAPH graph, INTEGER nodes, REAL fw_prob, REAL bw_factor=1, \
                INTEGER ambs=1, BOOLEAN directed=True
        NAME-R: forest.fire.game
        GATTR-R: name IS Forest fire model
        GATTR-PARAM-R: fw_prob, bw_factor, ambs
        FLAGS: PROGRESS

igraph_simple_interconnected_islands_game:
        PARAMS: OUT GRAPH graph, INTEGER islands_n, INTEGER islands_size, \
                REAL islands_pin, INTEGER n_inter
        NAME-R: interconnected.islands.game
        GATTR-R: name IS Interconnected islands model
        GATTR-PARAM-R: islands_n, islands_size, islands_pin, n_inter
        IGNORE: RC

igraph_static_fitness_game:
        PARAMS: OUT GRAPH graph, INTEGER no_of_edges, VECTOR fitness_out, \
                VECTOR_OR_0 fitness_in=NULL, BOOLEAN loops=False, \
                BOOLEAN multiple=False
        NAME-R: static.fitness.game
        GATTR-R: name IS Static fitness model
        GATTR-PARAM-R: loops, multiple
        FLAGS: PROGRESS

igraph_static_power_law_game:
        PARAMS: OUT GRAPH graph, INTEGER no_of_nodes, INTEGER no_of_edges, \
                REAL exponent_out, REAL exponent_in=-1, \
                BOOLEAN loops=False, BOOLEAN multiple=False, \
		BOOLEAN finite_size_correction=True
        NAME-R: static.power.law.game
        GATTR-R: name IS Static power law model
        GATTR-PARAM-R: exponent_out, exponent_in, loops, multiple, \
                       finite_size_correction
        FLAGS: PROGRESS
                
igraph_k_regular_game:
        PARAMS: OUT GRAPH graph, INTEGER no_of_nodes, INTEGER k, \
                BOOLEAN directed=False, BOOLEAN multiple=False
        NAME-R: k.regular.game
        GATTR-R: name IS k-regular graph
        GATTR-PARAM-R: k

#######################################
# Basic query functions
#######################################

igraph_are_connected:
        PARAMS: GRAPH graph, INTEGER v1, INTEGER v2, OUT BOOLEANPTR res
        IGNORE: RR, RC, RNamespace

#######################################
# Structural properties
#######################################

igraph_diameter:
        PARAMS: GRAPH graph, OUT INTEGERPTR res, OUT INTEGERPTR from, \
                OUT INTEGERPTR to, OUT VECTOR_OR_0 path, BOOLEAN directed=True, \
                BOOLEAN unconnected=True
        IGNORE: RR, RC, RNamespace

igraph_diameter_dijkstra:
        PARAMS: GRAPH graph, EDGEWEIGHTS weights=NULL, \
                OUT INTEGERPTR res, OUT INTEGERPTR from, \
                OUT INTEGERPTR to, OUT VECTOR_OR_0 path, BOOLEAN directed=True, \
                BOOLEAN unconnected=True
        DEPS: weights ON graph
        IGNORE: RR, RC, RNamespace

igraph_minimum_spanning_tree:
        PARAMS: GRAPH graph, OUT VECTOR res, EDGEWEIGHTS weights=NULL
        DEPS: weights ON graph
        IGNORE: RR, RC, RNamespace

igraph_minimum_spanning_tree_unweighted:
        PARAMS: GRAPH graph, OUT GRAPH mst
        IGNORE: RR, RC, RNamespace

igraph_minimum_spanning_tree_prim:
        PARAMS: GRAPH graph, OUT GRAPH mst, VECTOR weights
        IGNORE: RR, RC, RNamespace

igraph_closeness:
        PARAMS: GRAPH graph, OUT VECTOR res, VERTEXSET vids=ALL, \
                NEIMODE mode=OUT, EDGEWEIGHTS weights=NULL
        DEPS: vids ON graph, weights ON graph
        NAME-R: closeness
        IGNORE: RR

igraph_closeness_estimate:
        PARAMS: GRAPH graph, OUT VERTEXINDEX res, VERTEXSET vids=ALL, \
                NEIMODE mode=OUT, REAL cutoff, EDGEWEIGHTS weights=NULL
        DEPS: vids ON graph, weights ON graph, res ON graph vids
        NAME-R: closeness.estimate

igraph_shortest_paths:
        PARAMS: GRAPH graph, OUT MATRIX res, VERTEXSET from=ALL, \
                VERTEXSET to=ALL, NEIMODE mode=OUT
        IGNORE: RR, RC, RNamespace

igraph_get_shortest_paths:
        PARAMS: GRAPH graph, OUT VERTEXSETLIST_OR_0 vertices, 
                OUT EDGESETLIST_OR_0 edges, VERTEX from, VERTEXSET to=ALL, \
                NEIMODE mode=OUT, OUT VECTOR_LONG_OR_0 predecessors=0, \
                OUT VECTOR_LONG_OR_0 inbound_edges=0
        DEPS: vertices ON graph, edges ON graph, from ON graph, to ON graph
        IGNORE: RR, RC, RNamespace

igraph_get_all_shortest_paths:
        PARAMS: GRAPH graph, OUT VERTEXSETLIST res, OUT VECTOR nrgeo, \
                VERTEX from, VERTEXSET to, NEIMODE mode=OUT
        DEPS: res ON graph, from ON graph, to ON graph
        IGNORE: RR, RNamespace

igraph_shortest_paths_dijkstra:
        PARAMS: GRAPH graph, OUT MATRIX res, VERTEXSET from=ALL, \
                VERTEXSET to=ALL, EDGEWEIGHTS weights, NEIMODE mode=OUT
        IGNORE: RR, RC, RNamespace

igraph_get_shortest_paths_dijkstra:
        PARAMS: GRAPH graph, OUT VERTEXSETLIST_OR_0 vertices, \
                OUT EDGESETLIST_OR_0 edges, VERTEX from, VERTEXSET to=ALL, \
                EDGEWEIGHTS weights=NULL, NEIMODE mode=OUT, \
                OUT VECTOR_LONG_OR_0 predecessors=0, \
                OUT VECTOR_LONG_OR_0 inbound_edges=0
        DEPS: vertices ON graph, edges ON graph, from ON graph, to ON graph,\
              weights ON graph
        IGNORE: RR, RC, RNamespace

igraph_get_all_shortest_paths_dijkstra:
        PARAMS: GRAPH graph, OUT VERTEXSETLIST res, OUT VECTOR nrgeo, \
                VERTEX from, VERTEXSET to=ALL, EDGEWEIGHTS weights, \
                NEIMODE mode=OUT
        DEPS: weights ON graph, to ON graph, res ON graph, from ON graph
        IGNORE: RR, RNamespace

igraph_shortest_paths_bellman_ford:
        PARAMS: GRAPH graph, OUT MATRIX res, VERTEXSET from=ALL, \
                VERTEXSET to=ALL, EDGEWEIGHTS weights, NEIMODE mode=OUT
        DEPS: from ON graph, to ON graph, weights ON graph
        IGNORE: RR, RC, RNamespace

igraph_shortest_paths_johnson:
        PARAMS: GRAPH graph, OUT MATRIX res, VERTEXSET from=ALL, \
                VERTEXSET to=ALL, EDGEWEIGHTS weights
        IGNORE: RR, RC, RNamespace

igraph_subcomponent: 
        PARAMS: GRAPH graph, OUT VERTEXSET res, VERTEX vid, NEIMODE mode=ALL
        IGNORE: RR, RC, RNamespace

igraph_betweenness:
        PARAMS: GRAPH graph, OUT VECTOR res, VERTEXSET vids=ALL, \
                BOOLEAN directed=True, EDGEWEIGHTS weights=NULL, \
                BOOLEAN nobigint=True
        IGNORE: RR, RC, RNamespace
        DEPS: weights ON graph
        FLAGS: PROGRESS

igraph_betweenness_estimate:
        PARAMS: GRAPH graph, OUT VERTEXINDEX res, VERTEXSET vids=ALL, \
                BOOLEAN directed=True, REAL cutoff, EDGEWEIGHTS weights=NULL, \
                BOOLEAN nobigint=True
        DEPS: vids ON graph, weights ON graph, res ON graph vids
        NAME-R: betweenness.estimate
        FLAGS: PROGRESS

igraph_edge_betweenness:
        PARAMS: GRAPH graph, OUT VECTOR res, BOOLEAN directed=True, \
                EDGEWEIGHTS weights=NULL
        DEPS: weights ON graph
        NAME-R: edge.betweenness
        IGNORE: RR

igraph_edge_betweenness_estimate:
        PARAMS: GRAPH graph, OUT VECTOR res, BOOLEAN directed=True, \
                REAL cutoff, EDGEWEIGHTS weights=NULL
        DEPS: weights ON graph
        NAME-R: edge.betweenness.estimate
        IGNORE: RR

igraph_pagerank_old:
        PARAMS: GRAPH graph, OUT VERTEXINDEX res, VERTEXSET vids=ALL, \
                BOOLEAN directed=True, INTEGER niter=1000, REAL eps=0.001, \
                REAL damping=0.85, BOOLEAN old=False
        DEPS: vids ON graph, res ON graph vids
        NAME-R: page.rank.old

igraph_pagerank:
        PARAMS: GRAPH graph, OUT VERTEXINDEX vector, OUT REALPTR value, \
                VERTEXSET vids=ALL, BOOLEAN directed=True, \
                REAL damping=0.85, EDGEWEIGHTS weights=NULL, \
                INOUT ARPACKOPT options=igraph.arpack.default
        DEPS: vids ON graph, weights ON graph, vector ON graph vids
        DEFAULT-R: options=igraph.arpack.default
        NAME-R: page.rank
        IGNORE: RR, RC, RNamespace

igraph_personalized_pagerank:
        PARAMS: GRAPH graph, OUT VERTEXINDEX vector, OUT REALPTR value, \
                VERTEXSET vids=ALL, BOOLEAN directed=True, \
                REAL damping=0.85, VECTOR_OR_0 personalized=NULL, \
                EDGEWEIGHTS weights=NULL, \
                INOUT ARPACKOPT options=igraph.arpack.default
        DEPS: vids ON graph, weights ON graph, vector ON graph vids
        DEFAULT-R: options=igraph.arpack.default
        NAME-R: page.rank

igraph_rewire:
        PARAMS: INOUT GRAPH rewire, INTEGER n, REWIRINGMODE mode=SIMPLE
        IGNORE: RR, RC, RNamespace

igraph_induced_subgraph:
        PARAMS: GRAPH graph, OUT GRAPH res, VERTEXSET vids, SUBGRAPH_IMPL impl=AUTO
        DEPS: vids ON graph
        NAME-R: induced.subgraph

igraph_subgraph:
        PARAMS: GRAPH graph, OUT GRAPH res, VERTEXSET vids
        IGNORE: RR, RC, RNamespace

igraph_subgraph_edges:
        PARAMS: GRAPH graph, OUT GRAPH res, EDGESET eids, BOOLEAN delete_vertices=True
        DEPS: eids ON graph
        NAME-R: subgraph.edges

igraph_average_path_length:
        PARAMS: GRAPH graph, OUT REALPTR res, BOOLEAN directed=True, BOOLEAN unconn=True
        IGNORE: RR, RC, RNamespace

igraph_path_length_hist:
        PARAMS: GRAPH graph, OUT VECTOR res, OUT REALPTR unconnected, \
                BOOLEAN directed=True
        NAME-R: path.length.hist
        FLAGS: PROGRESS

igraph_simplify:
        PARAMS: INOUT GRAPH graph, BOOLEAN remove_multiple=True, \
                BOOLEAN remove_loops=True, \
		EDGE_ATTRIBUTE_COMBINATION edge_attr_comb=Default
        NAME-R: simplify

igraph_transitivity_undirected:
        PARAMS: GRAPH graph, OUT REALPTR res, TRANSITIVITYMODE mode=NAN
        IGNORE: RR, RC, RNamespace

igraph_transitivity_local_undirected:
        PARAMS: GRAPH graph, OUT VECTOR res, VERTEXSET vids=ALL, TRANSITIVITYMODE mode=NAN
        IGNORE: RR, RC, RNamespace

igraph_transitivity_avglocal_undirected:
        PARAMS: GRAPH graph, OUT REALPTR res, TRANSITIVITYMODE mode=NAN
        IGNORE: RR, RC, RNamespace

igraph_transitivity_barrat:
        PARAMS: GRAPH graph, OUT VECTOR res, VERTEXSET vids=ALL, \
                EDGEWEIGHTS weights=NULL, TRANSITIVITYMODE mode=NAN
        DEPENDS: weights ON graph
        IGNORE: RR, RC, RNamespace

igraph_reciprocity:
        PARAMS: GRAPH graph, OUT REALPTR res, BOOLEAN ignore_loops=True, \
                RECIP mode=Default
        IGNORE: RR, RC, RNamespace

igraph_constraint:
        PARAMS: GRAPH graph, OUT VECTOR res, VERTEXSET vids=ALL, VECTOR_OR_0 weights
        IGNORE: RR, RC, RNamespace

igraph_maxdegree:
        PARAMS: GRAPH graph, OUT INTEGERPTR res, VERTEXSET vids=ALL, NEIMODE mode=ALL, \
                BOOLEAN loops=True
        IGNORE: RR, RC, RNamespace

igraph_density:
        PARAMS: GRAPH graph, OUT REALPTR res, BOOLEAN loops=False
        IGNORE: RR, RC, RNamespace

igraph_neighborhood_size:
        PARAMS: GRAPH graph, OUT VECTOR res, VERTEXSET vids, INTEGER order, \
                NEIMODE mode=ALL
        DEPS: vids ON graph
        IGNORE: RR, RC, RNamespace

igraph_neighborhood:
        PARAMS: GRAPH graph, OUT VERTEXSETLIST res, \
                VERTEXSET vids, INTEGER order, \
                NEIMODE mode=ALL
        DEPS res ON graph, vids ON graph
        IGNORE: RR, RC, RNamespace

igraph_neighborhood_graphs:
        PARAMS: GRAPH graph, OUT GRAPHLIST res, VERTEXSET vids, \
                INTEGER order, \
                NEIMODE mode=ALL
        DEPS: vids ON graph
        IGNORE: RR, RC, RNamespace

igraph_topological_sorting:
        PARAMS: GRAPH graph, OUT VECTOR res, NEIMODE mode=OUT
        IGNORE: RR, RC, RNamespace

igraph_is_loop:
        PARAMS: GRAPH graph, OUT VECTOR_BOOL res, EDGESET es=ALL
        DEPS: es ON graph
        IGNORE: RR, RC, RNamespace

igraph_is_dag:
        PARAMS: GRAPH graph, OUT BOOLEANPTR res
        NAME-R: is.dag

igraph_is_simple:
        PARAMS: GRAPH graph, OUT BOOLEANPTR res
        NAME-R: is.simple

igraph_is_multiple:
        PARAMS: GRAPH graph, OUT VECTOR_BOOL res, EDGESET es=ALL
        DEPS: es ON graph
        IGNORE: RR, RC, RNamespace

igraph_has_multiple:
        PARAMS: GRAPH graph, OUT BOOLEANPTR res
        NAME-R: has.multiple

igraph_count_multiple:
        PARAMS: GRAPH graph, OUT VECTOR res, EDGESET es=ALL
        DEPS: es ON graph
        IGNORE: RR, RC, RNamespace

igraph_girth:
        PARAMS: GRAPH graph, OUT INTEGERPTR girth, OUT VERTEXSET circle
        IGNORE: RR, RC, RNamespace

igraph_add_edge:
        PARAMS: INOUT GRAPH graph, INTEGER from, INTEGER to
        IGNORE: RR, RC, RNamespace

igraph_eigenvector_centrality:
        PARAMS: GRAPH graph, OUT VERTEXINDEX vector, OUT REALPTR value, \
                BOOLEAN directed=False, BOOLEAN scale=True, \
                EDGEWEIGHTS weights=NULL, \
                INOUT ARPACKOPT options=igraph.arpack.default
        DEPS: weights ON graph, vector ON graph
        DEFAULT-R: options=igraph.arpack.default
        NAME-R: evcent

igraph_hub_score:
        PARAMS: GRAPH graph, OUT VERTEXINDEX vector, OUT REALPTR value, \
                BOOLEAN scale=True, EDGEWEIGHTS weights=NULL, \
                INOUT ARPACKOPT options=igraph.arpack.default
        DEFAULT-R: options=igraph.arpack.default
        DEPS: weights ON graph, vector ON graph
        NAME-R: hub.score

igraph_authority_score:
        PARAMS: GRAPH graph, OUT VERTEXINDEX vector, OUT REALPTR value, \
                BOOLEAN scale=True, EDGEWEIGHTS weights=NULL, \
                INOUT ARPACKOPT options=igraph.arpack.default
        DEFAULT-R: options=igraph.arpack.default
        DEPS: weights ON graph, vector ON graph
        NAME-R: authority.score

igraph_arpack_rssolve:
        PARAMS: ARPFUNC fun, EXTRA extra, INOUT ARPACKOPT options=igraph.arpack.default, \
                NULL storage, OUT VECTOR_OR_0 values, \
                OUT MATRIX_OR_0 vectors
        DEFAULT-R: options=igraph.arpack.default
        IGNORE: RR, RC, RNamespace

igraph_arpack_rnsolve:
        PARAMS: ARPFUNC fun, EXTRA extra, INOUT ARPACKOPT options=igraph.arpack.default, \
                NULL storage, OUT VECTOR_OR_0 values, \
                OUT MATRIX_OR_0 vectors
        DEFAULT-R: options=igraph.arpack.default
        IGNORE: RR, RC, RNamespace

igraph_arpack_unpack_complex:
         PARAMS: INOUT MATRIX vectors, INOUT MATRIX values, INTEGER nev
         NAME-R: arpack.unpack.complex

igraph_unfold_tree:
        PARAMS: GRAPH graph, OUT GRAPH tree, NEIMODE mode=ALL, VECTOR roots,\
                OUT VECTORM1_OR_0 vertex_index
        NAME-R: unfold.tree
        IGNORE: RR

igraph_is_mutual:
        PARAMS: GRAPH graph, OUT VECTOR_BOOL res, EDGESET es=ALL
        DEPS: es ON graph
        NAME-R: is.mutual

igraph_maximum_cardinality_search:
        PARAMS: GRAPH graph, OUT VECTORM1 alpha, OUT VECTORM1_OR_0 alpham1
        NAME-R: maximum.cardinality.search

igraph_is_chordal:
        PARAMS: GRAPH graph, VECTORM1_OR_0 alpha=NULL, VECTORM1_OR_0 alpham1=NULL, \
                OUT BOOLEANPTR_OR_0 chordal, OUT VECTORM1_OR_0 fillin, \
                OUT GRAPH_OR_0 newgraph
        NAME-R: is.chordal
        IGNORE: RR, RC

igraph_avg_nearest_neighbor_degree:
        PARAMS: GRAPH graph, VERTEXSET vids=ALL, OUT VERTEXINDEX_OR_0 knn, \
                OUT VECTOR_OR_0 knnk, EDGEWEIGHTS weights=NULL
        DEPS: vids ON graph, weights ON graph, knn ON graph vids
        NAME-R: graph.knn

igraph_strength:
        PARAMS: GRAPH graph, OUT VERTEXINDEX res, VERTEXSET vids=ALL, \
                NEIMODE mode=ALL, BOOLEAN loops=True, EDGEWEIGHTS weights=NULL
        DEPS: vids ON graph, weights ON graph, res ON graph vids

igraph_centralization:
        PARAMS: VECTOR scores, REAL theoretical_max=0, BOOLEAN normalized=True
        RETURN: REAL
        NAME-R: centralize.scores

igraph_centralization_degree:
        PARAMS: GRAPH graph, OUT VECTOR res, \
                NEIMODE mode=ALL, BOOLEAN loops=True, \
                OUT REALPTR centralization, OUT REALPTR theoretical_max, \
                BOOLEAN normalized=True
        NAME-R: centralization.degree

igraph_centralization_degree_tmax:
        PARAMS: GRAPH_OR_0 graph=NULL, INTEGER nodes=0, NEIMODE mode=ALL, \
                BOOLEAN loops=False, OUT REALPTR res
        NAME-R: centralization.degree.tmax

igraph_centralization_betweenness:
        PARAMS: GRAPH graph, OUT VECTOR res, \
                BOOLEAN directed=True, BOOLEAN nobigint=True, \
                OUT REALPTR centralization, \
                OUT REALPTR theoretical_max, \
                BOOLEAN normalized=True
        NAME-R: centralization.betweenness

igraph_centralization_betweenness_tmax:
        PARAMS: GRAPH_OR_0 graph=NULL, INTEGER nodes=0, \
                BOOLEAN directed=True, OUT REALPTR res
        NAME-R: centralization.betweenness.tmax

igraph_centralization_closeness:
        PARAMS: GRAPH graph, OUT VECTOR res, \
                NEIMODE mode=OUT, OUT REALPTR centralization, \
                OUT REALPTR theoretical_max, \
                BOOLEAN normalized=True
        NAME-R: centralization.closeness

igraph_centralization_closeness_tmax:
        PARAMS: GRAPH_OR_0 graph=NULL, INTEGER nodes=0, \
                NEIMODE mode=OUT, OUT REALPTR res
        NAME-R: centralization.closeness.tmax

igraph_centralization_eigenvector_centrality:
        PARAMS: GRAPH graph, OUT VECTOR vector, OUT REALPTR value, \
                BOOLEAN directed=False, BOOLEAN scale=True, \
                INOUT ARPACKOPT options=igraph.arpack.default, \
                OUT REALPTR centralization, OUT REALPTR theoretical_max,\
                BOOLEAN normalized=True
        NAME-R: centralization.evcent

igraph_centralization_eigenvector_centrality_tmax:
        PARAMS: GRAPH_OR_0 graph=NULL, INTEGER nodes=0, \
                BOOLEAN directed=False, BOOLEAN scale=True, \
                OUT REALPTR res
        NAME-R: centralization.evcent.tmax

igraph_assortativity_nominal:
        PARAMS: GRAPH graph, VECTORM1 types, OUT REALPTR res, \
                BOOLEAN directed=True
        NAME-R: assortativity.nominal

igraph_assortativity:
        PARAMS: GRAPH graph, VECTOR types1, VECTOR_OR_0 types2=NULL, \
                OUT REALPTR res, BOOLEAN directed=True
        NAME-R: assortativity

igraph_assortativity_degree:
        PARAMS: GRAPH graph, OUT REALPTR res, BOOLEAN directed=True
        NAME-R: assortativity.degree

igraph_contract_vertices:
        PARAMS: INOUT GRAPH graph, VECTORM1 mapping, \
                VERTEX_ATTRIBUTE_COMBINATION vertex_attr_comb=Default
        NAME-R: contract.vertices

igraph_eccentricity:
        PARAMS: GRAPH graph, OUT VERTEXINDEX res, VERTEXSET vids=ALL, \
                NEIMODE mode=ALL
        DEPS: vids ON graph, res ON graph vids
        NAME-R: eccentricity

igraph_radius:
        PARAMS: GRAPH graph, OUT REALPTR radius, NEIMODE mode=ALL
        NAME-R: radius

igraph_diversity:
        PARAMS: GRAPH graph, EDGEWEIGHTS weights=NULL, OUT VERTEXINDEX res, \
                VERTEXSET vids=ALL
        DEPS: weights ON graph, vids ON graph, res ON graph vids

#######################################
# Degree sequences     
#######################################

igraph_is_degree_sequence:
        PARAMS: VECTOR out_deg, VECTOR_OR_0 in_deg=NULL, OUT BOOLEANPTR res
        NAME-R: is.degree.sequence

igraph_is_graphical_degree_sequence:
        PARAMS: VECTOR out_deg, VECTOR_OR_0 in_deg=NULL, OUT BOOLEANPTR res
        NAME-R: is.graphical.degree.sequence

#######################################
# Visitors
#######################################

igraph_bfs:
        PARAMS: GRAPH graph, INTEGER root, VECTOR_OR_0 roots, \
                NEIMODE mode=OUT, BOOLEAN unreachable, \
                VECTOR_OR_0 restricted, \
                OUT VECTOR_OR_0 order, OUT VECTOR_OR_0 rank, \
                OUT VECTOR_OR_0 father, \
                OUT VECTOR_OR_0 pred, OUT VECTOR_OR_0 succ, \
                OUT VECTOR_OR_0 dist, BFS_FUNC callback, NULL extra
        IGNORE: RR, RC

igraph_dfs:
        PARAMS: GRAPH graph, INTEGER root, NEIMODE mode=OUT, \
                BOOLEAN unreachable, \
                OUT VECTOR_OR_0 order, OUT VECTOR_OR_0 order_out, \
                OUT VECTOR_OR_0 dist, DFS_FUNC in_callback, \
                DFS_FUNC out_callback, NULL extra
        IGNORE: RR, RC

#######################################
# Bipartite graphs
#######################################

igraph_bipartite_projection_size:
        PARAMS: GRAPH graph, BIPARTITE_TYPES types=NULL, \
                OUT INTEGERPTR vcount1, OUT INTEGERPTR ecount1, \
                OUT INTEGERPTR vcount2, OUT INTEGERPTR ecount2
        DEPS: types ON graph
        NAME-R: bipartite.projection.size

igraph_bipartite_projection:
        PARAMS: GRAPH graph, BIPARTITE_TYPES types=NULL, \
                OUT GRAPH proj1, OUT GRAPH proj2, \
                OUT VECTOR_OR_0 multiplicity1, \
                OUT VECTOR_OR_0 multiplicity2, INTEGER probe1=-1
        DEPS: types ON graph
        NAME-R: bipartite.projection
        IGNORE: RR

igraph_create_bipartite:
        PARAMS: OUT GRAPH graph, IN VECTOR_BOOL types, \
                VECTORM1 edges, BOOLEAN directed=False
        NAME-R: graph.bipartite
        IGNORE: RR

igraph_incidence:
        PARAMS: OUT GRAPH graph, OUT VECTOR_BOOL types, MATRIX incidence, \
                BOOLEAN directed=False, NEIMODE mode=ALL, \
                BOOLEAN multiple=False
        IGNORE: RR

igraph_get_incidence:
        PARAMS: GRAPH graph, BIPARTITE_TYPES types=NULL, OUT MATRIX res, \
                OUT VECTOR_OR_0 row_ids, OUT VECTOR_OR_0 col_ids
        DEPS: types ON graph
        NAME-R: get.incidence
        IGNORE: RR

igraph_is_bipartite:
        PARAMS: GRAPH graph, OUT BOOLEANPTR res, OUT VECTOR_BOOL_OR_0 type
        NAME-R: bipartite.mapping

igraph_bipartite_game_gnp:
        PARAMS: OUT GRAPH graph, OUT VECTOR_BOOL_OR_0 types, \
                INTEGER n1, INTEGER n2, REAL p, BOOLEAN directed, \
                NEIMODE mode
        IGNORE: RR, RNamespace

igraph_bipartite_game_gnm:
        PARAMS: OUT GRAPH graph, OUT VECTOR_BOOL_OR_0 types, \
                INTEGER n1, INTEGER n2, INTEGER m, BOOLEAN directed, \
                NEIMODE mode
        IGNORE: RR, RNamespace

#######################################
# Spectral properties
#######################################

igraph_laplacian:
        PARAMS: GRAPH graph, OUT MATRIX_OR_0 res, \
                OUT SPARSEMAT_OR_0 sparseres, BOOLEAN normalized=False, \
                EDGEWEIGHTS weights=NULL
        DEPS: weights ON graph
        IGNORE: RR, RC

#######################################
# Components
#######################################

igraph_clusters:
        PARAMS: GRAPH graph, OUT VECTOR membership, OUT VECTOR csize, \
                OUT INTEGERPTR no, CONNECTEDNESS mode=WEAK
        NAME-R: clusters
        IGNORE: RR

igraph_is_connected:
        PARAMS: GRAPH graph, OUT BOOLEANPTR res, CONNECTEDNESS mode=WEAK
        IGNORE: RR, RC, RNamespace

igraph_decompose:
        PARAMS: GRAPH graph, OUT GRAPHLIST components, CONNECTEDNESS mode=WEAK, \
                LONGINT maxcompno=-1, LONGINT minelements=1
        IGNORE: RR, RC, RNamespace

igraph_articulation_points:
        PARAMS: GRAPH graph, OUT VERTEXSET res
        DEPS: res ON graph
        NAME-R: articulation.points

igraph_biconnected_components:
        PARAMS: GRAPH graph, OUT INTEGERPTR no, \
                OUT EDGESETLIST_OR_0 tree_edges, \
                OUT EDGESETLIST_OR_0 component_edges, \
                OUT VERTEXSETLIST_OR_0 components, \
                OUT VERTEXSET articulation_points
        DEPS: tree_edges ON graph, component_edges ON graph, \
              components ON graph
        NAME-R: biconnected.components

#######################################
# Cliques
#######################################

igraph_cliques:
        PARAMS: GRAPH graph, OUT VERTEXSETLIST res, INTEGER min_size=0, \
                INTEGER max_size=0
        DEPS: res ON graph
        IGNORE: RR, RC, RNamespace

igraph_largest_cliques:
        PARAMS: GRAPH graph, OUT VERTEXSETLIST res
        DEPS: res ON graph
        IGNORE: RR, RC, RNamespace

igraph_maximal_cliques:
        PARAMS: GRAPH graph, OUT VERTEXSETLIST res
        DEPS: res ON graph
        IGNORE: RR, RC, RNamespace

igraph_clique_number:
        PARAMS: GRAPH graph, OUT INTEGERPTR no
        IGNORE: RR, RC, RNamespace

igraph_independent_vertex_sets:
        PARAMS: GRAPH graph, OUT VERTEXSETLIST res, INTEGER min_size=0, \
                INTEGER max_size=0
        DEPS: res ON graph
        IGNORE: RR, RC, RNamespace

igraph_largest_independent_vertex_sets:
        PARAMS: GRAPH graph, OUT VERTEXSETLIST res
        DEPS: res ON graph
        IGNORE: RR, RC, RNamespace

igraph_maximal_independent_vertex_sets:
        PARAMS: GRAPH graph, OUT VERTEXSETLIST res
        DEPS: res ON graph
        IGNORE: RR, RC, RNamespace

igraph_independence_number:
        PARAMS: GRAPH graph, OUT INTEGERPTR no
        IGNORE: RR, RC, RNamespace

#######################################
# Layouts
#######################################

igraph_layout_random:
        PARAMS: GRAPH graph, OUT MATRIX res
        IGNORE: RR, RC, RNamespace

igraph_layout_circle:
        PARAMS: GRAPH graph, OUT MATRIX res
        IGNORE: RR, RC, RNamespace

igraph_layout_star:
        PARAMS: GRAPH graph, OUT MATRIX res, VERTEX center=V(graph)[1], \
                VECTORM1_OR_0 order=NULL
        DEPS: center ON graph
        NAME-R: layout.star

igraph_layout_grid:
        PARAMS: GRAPH graph, OUT MATRIX res, INTEGER width=0
        NAME-R: layout.grid

igraph_layout_grid_3d:
        PARAMS: GRAPH graph, OUT MATRIX res, INTEGER width=0, INTEGER height=0
        NAME-R: layout.grid.3d

igraph_layout_fruchterman_reingold:
        PARAMS: GRAPH graph, OUT MATRIX res, INTEGER niter=500, \
                REAL maxdelta=VCOUNT(graph), REAL area=VCOUNT(graph)^2, \
                REAL coolexp=1.5, REAL repulserad=VCOUNT(graph)^3, \
                NULL use_seed, VECTOR_OR_0 weight, \
                VECTOR_OR_0 minx, VECTOR_OR_0 maxx, \
                VECTOR_OR_0 miny, VECTOR_OR_0 maxy
        NAME-R: layout.fruchterman.reingold
        FLAGS: PROGRESS
        IGNORE: RR, RC

igraph_layout_grid_fruchterman_reingold:
        PARAMS: GRAPH graph, OUT MATRIX res, INTEGER niter=500, REAL maxdelta=VCOUNT(graph), \
                REAL area=VCOUNT(graph)^2, REAL coolexp=1.5, REAL repulserad=VCOUNT(graph)^3, REAL cellsize=VCOUNT(graph), \
                NULL use_seed, VECTOR_OR_0 weight
        IGNORE: RR, RC, RNamespace

igraph_layout_kamada_kawai:
        PARAMS: GRAPH graph, OUT MATRIX res, INTEGER niter=1000, \
                REAL sigma=VCOUNT(graph)/4, REAL initemp=10, \
                REAL coolexp=0.99, REAL kkconst=VCOUNT(graph)^2, \
                VECTOR_OR_0 minx, VECTOR_OR_0 maxx, VECTOR_OR_0 miny, \
                VECTOR_OR_0 maxy
        IGNORE: RR, RC, RNamespace

igraph_layout_lgl:
        PARAMS: GRAPH graph, OUT MATRIX res, INTEGER maxiter=150, REAL maxdelta=VCOUNT(graph), \
                REAL area=VCOUNT(graph)^2, REAL coolexp=1.5, REAL repulserad=VCOUNT(graph)^3, REAL cellsize=VCOUNT(graph), \
                INTEGER root=-1
        IGNORE: RR, RC, RNamespace

igraph_layout_reingold_tilford:
        PARAMS: GRAPH graph, OUT MATRIX res, NEIMODE mode=OUT, VECTOR roots
        IGNORE: RR, RC, RNamespace

igraph_layout_reingold_tilford_circular:
        PARAMS: GRAPH graph, OUT MATRIX res, NEIMODE mode=OUT, VECTOR roots
        IGNORE: RR, RC, RNamespace

igraph_layout_random_3d:
        PARAMS: GRAPH graph, OUT MATRIX res
        IGNORE: RR, RC, RNamespace

igraph_layout_sphere:
        PARAMS: GRAPH graph, OUT MATRIX res
        IGNORE: RR, RC, RNamespace

igraph_layout_fruchterman_reingold_3d:
        PARAMS: GRAPH graph, OUT MATRIX res, INTEGER niter=500, \
                REAL maxdelta=VCOUNT(graph), REAL volume=VCOUNT(graph)^2, \
                REAL coolexp=1.5, REAL repulserad=VCOUNT(graph)^3, \
                NULL use_seed, VECTOR_OR_0 weight, VECTOR_OR_0 minx, \
                VECTOR_OR_0 maxx, VECTOR_OR_0 miny, VECTOR_OR_0 maxy, \
                VECTOR_OR_0 minz, VECTOR_OR_0 maxz
        IGNORE: RR, RC, RNamespace

igraph_layout_kamada_kawai_3d:
        PARAMS: GRAPH graph, OUT MATRIX res, INTEGER niter=1000, \
                REAL sigma=VCOUNT(graph)/4, REAL initemp=10, \
                REAL coolexp=0.99, REAL kkconst=VCOUNT(graph)^2, \
                BOOLEAN fixz, VECTOR_OR_0 minx, VECTOR_OR_0 maxx, \
                VECTOR_OR_0 miny, VECTOR_OR_0 maxy, VECTOR_OR_0 minz, \
                VECTOR_OR_0 maxz
        IGNORE: RR, RC, RNamespace

igraph_layout_graphopt:
        PARAMS: GRAPH graph, OUT MATRIX res, INTEGER niter=500, \
                REAL node_charge=0.001, REAL node_mass=30, \
                INTEGER spring_length=0, REAL spring_constant=1, \
                REAL max_sa_movement=5, NULL use_seed
        NAME-R: layout.graphopt
        FLAGS: PROGRESS
        IGNORE: RR, RC

igraph_layout_drl:
        PARAMS: GRAPH graph, INOUT MATRIX res, BOOLEAN use_seed=False, \
                DRL_OPTIONS options=igraph.drl.default, VECTOR_OR_0 weights=NULL, \
                VECTOR_BOOL_OR_0 fixed=NULL
        DEFAULT-R: options=igraph.drl.default
        NAME-R: layout.drl
        IGNORE: RR

igraph_layout_drl_3d:
        PARAMS: GRAPH graph, INOUT MATRIX res, BOOLEAN use_seed=False, \
                DRL_OPTIONS options=igraph.drl.default, VECTOR_OR_0 weights=NULL, \
                VECTOR_BOOL_OR_0 fixed=NULL
        DEFAULT-R: options=igraph.drl.default
        NAME-R: layout.drl
        IGNORE: RR

igraph_layout_merge_dla:
        PARAMS: GRAPHLIST graphs, MATRIXLIST coords, OUT MATRIX res
        IGNORE: RR, RC, RNamespace

igraph_layout_sugiyama:
        PARAMS: GRAPH graph, OUT MATRIX res, OUT GRAPH_OR_0 extd_graph, \
                OUT VECTORM1_OR_0 extd_to_orig_eids, \
                VECTORM1_OR_0 layers=NULL, \
                REAL hgap=1, REAL vgap=1, INTEGER maxiter=100, \
                EDGEWEIGHTS weights=NULL
        DEPS: weights ON graph
        NAME-R: layout.sugiyama
        IGNORE: RR

igraph_layout_mds:
        PARAMS: GRAPH graph, OUT MATRIX res, MATRIX_OR_0 dist=NULL, \
                INTEGER dim=2, NULL options
        IGNORE: RR
        NAME-R: layout.mds

igraph_layout_bipartite:
        PARAMS: GRAPH graph, BIPARTITE_TYPES types=NULL, OUT MATRIX res, \
                REAL hgap=1, REAL vgap=1, INTEGER maxiter=100
        DEPS: types ON graph
        NAME-R: layout.bipartite

#######################################
# Cocitation and other similarity measures
#######################################

igraph_cocitation:
        PARAMS: GRAPH graph, OUT MATRIX res, VERTEXSET vids=ALL
        IGNORE: RR, RC, RNamespace

igraph_bibcoupling:
        PARAMS: GRAPH graph, OUT MATRIX res, VERTEXSET vids=ALL
        IGNORE: RR, RC, RNamespace

igraph_similarity_jaccard:
        PARAMS: GRAPH graph, OUT MATRIX res, VERTEXSET vids=ALL, NEIMODE mode=ALL, \
                BOOLEAN loops=False
        DEPS: vids ON graph res, mode ON vids
        NAME-R: similarity.jaccard

igraph_similarity_dice:
        PARAMS: GRAPH graph, OUT MATRIX res, VERTEXSET vids=ALL, NEIMODE mode=ALL, \
                BOOLEAN loops=False
        DEPS: vids ON graph
        NAME-R: similarity.dice

igraph_similarity_inverse_log_weighted:
        PARAMS: GRAPH graph, OUT MATRIX res, VERTEXSET vids=ALL, NEIMODE mode=ALL
        DEPS: vids ON graph
        NAME-R: similarity.invlogweighted

#######################################
# Community structure
#######################################

igraph_compare_communities:
        PARAMS: VECTOR comm1, VECTOR comm2, OUT REALPTR res, \
                COMMCMP method=VI
        IGNORE: RR, RNamespace

igraph_community_spinglass:
        PARAMS: GRAPH graph, VECTOR_OR_0 weights, OUT REALPTR modularity,  \
                OUT REALPTR temperature, OUT VECTOR membership, OUT VECTOR csize, \
                INTEGER spins=25, BOOLEAN parupdate=False, REAL starttemp=1, REAL stoptemp=0.01, \
                REAL coolfact=0.99, SPINCOMMUPDATE update_rule=CONFIG, REAL gamma=1.0, \
                REAL gamma_minus=0, REAL d_p=0, REAL d_n=0
        IGNORE: RR, RC, RNamespace

igraph_community_spinglass_single:
        PARAMS: GRAPH graph, VECTOR_OR_0 weights, INTEGER vertex, OUT VECTOR community, \
                OUT REALPTR cohesion, OUT REALPTR adhesion, \
                OUT INTEGERPTR inner_links, OUT INTEGERPTR outer_links, \
                INTEGER spins=25, SPINCOMMUPDATE update_rule=CONFIG, REAL gamma=1.0
        IGNORE: RR, RC, RNamespace

igraph_community_walktrap:
        PARAMS: GRAPH graph, VECTOR weights, INT steps=4, OUT MATRIX merges, \
                OUT VECTOR modularity, OUT VECTOR membership
        IGNORE: RR, RC, RNamespace

igraph_community_edge_betweenness:
        PARAMS: GRAPH graph, OUT VECTOR result, OUT VECTOR edge_betweenness, \
                OUT MATRIX merges, OUT VECTOR bridges, \
                OUT VECTOR_OR_0 modularity, OUT VECTOR_OR_0 membership, \
                BOOLEAN directed=True, EDGEWEIGHTS weights=NULL
        DEPS: weights ON graph
        IGNORE: RR, RC, RNamespace

igraph_community_eb_get_merges:
        PARAMS: GRAPH graph, VECTOR edges, EDGEWEIGHTS weights=NULL, \
                OUT MATRIX merges, OUT VECTOR bridges, \
                OUT VECTOR_OR_0 modularity, OUT VECTOR_OR_0 membership
        IGNORE: RR, RC, RNamespace

igraph_community_fastgreedy:
        PARAMS: GRAPH graph, VECTOR_OR_0 weights, OUT MATRIX merges, OUT VECTOR modularity, OUT VECTOR_OR_0 membership
        IGNORE: RR, RC, RNamespace

igraph_community_to_membership:
        PARAMS: GRAPH graph, MATRIX merges, INTEGER steps, \
                OUT VECTOR membership, OUT VECTOR csize
        IGNORE: RR, RC, RNamespace

igraph_le_community_to_membership:
        PARAMS: MATRIX merges, INTEGER steps, INOUT VECTOR membership, \
                OUT VECTOR_OR_0 csize
        NAME-R: community.le.to.membership

igraph_modularity:
        PARAMS: GRAPH graph, VECTOR membership, OUT REALPTR modularity, \
                IN VECTOR_OR_0 weights=NULL
        NAME-R: modularity.igraph
        IGNORE: RNamespace, RR

igraph_modularity_matrix:
        PARAMS: GRAPH graph, VECTORM1 membership, OUT MATRIX modmat, \
                EDGEWEIGHTS weights=NULL
        DEPS: weights ON graph
        NAME-R: mod.matrix        

igraph_reindex_membership:
        PARAMS: INOUT VECTOR membership, OUT VECTOR_OR_0 new_to_old
        NAME-R: reindex.membership
        IGNORE: RNamespace

igraph_community_leading_eigenvector:
        PARAMS: GRAPH graph, EDGEWEIGHTS weights=NULL, \
                OUT MATRIX merges, OUT VECTOR membership, \
                INTEGER steps=-1, \
                INOUT ARPACKOPT options=igraph.arpack.default, \
                OUT REALPTR modularity, BOOLEAN start=False, \
                OUT VECTOR_OR_0 eigenvalues, \
                OUT VECTOR_OR_0 eigenvectors, \
                OUT VECTOR_OR_0 history, \
                LEVCFUNC callback, EXTRA callback_extra
        DEFAULT-R: options=igraph.arpack.default
        CLASS-R: igraph.eigenc
        NAME-R: leading.eigenvector.community
        IGNORE: RR, RC

igraph_community_label_propagation:
        PARAMS: GRAPH graph, OUT VECTOR membership, EDGEWEIGHTS weights=NULL, \
                VECTOR_OR_0 initial=NULL, VECTOR_BOOL_OR_0 fixed=NULL, \
                OUT REALPTR modularity
        DEPS: weights ON graph
        NAME-R: label.propagation.community
        IGNORE: RR

igraph_community_multilevel:
        PARAMS: GRAPH graph, EDGEWEIGHTS weights=NULL, \
                OUT VECTOR membership, \
		OUT MATRIX_OR_0 memberships, OUT VECTOR_OR_0 modularity
        DEPS: weights ON graph
        NAME-R: multilevel.community
        IGNORE: RR

igraph_community_optimal_modularity:
        PARAMS: GRAPH graph, OUT REALPTR modularity, \
                OUT VECTOR_OR_0 membership
        NAME-R: optimal.community
        IGNORE: RR

igraph_split_join_distance:
        PARAMS: VECTOR comm1, VECTOR comm2, OUT INTEGERPTR distance12, \
		        OUT INTEGERPTR distance21
        NAME-R: split.join.distance
        IGNORE: RR, RC, RNamespace

igraph_hrg_fit:
        PARAMS: GRAPH graph, INOUT HRG hrg=Default, BOOLEAN start=False, \
                INT steps=0
        NAME-R: hrg.fit
        CLASS-R: igraphHRG
        IGNORE: RR

igraph_hrg_game:
        PARAMS: OUT GRAPH graph, HRG hrg
        NAME-R: hrg.game
        GATTR-R: name IS Hierarchical random graph model

igraph_hrg_dendrogram:
        PARAMS: OUT GRAPH graph, HRG hrg
        NAME-R: hrg.dendrogram

igraph_hrg_consensus:
        PARAMS: GRAPH graph, OUT VECTOR parents, OUT VECTOR weights, \
                INOUT HRG hrg=Default, BOOLEAN start=False, \
                INT num_samples=10000
        NAME-R: hrg.consensus

igraph_hrg_predict:
        PARAMS: GRAPH graph, OUT VERTEXSET edges, OUT VECTOR prob, \
                INOUT HRG hrg=Default, BOOLEAN start=False, \
                INT num_samples=10000, INT num_bins=25
        NAME-R: hrg.predict
        IGNORE: RR

igraph_hrg_create:
        PARAMS: OUT HRG hrg, GRAPH graph, VECTOR prob
        NAME-R: hrg.create
        DEPS: prob ON graph
        CLASS-R: igraphHRG

igraph_community_infomap:
        PARAMS: GRAPH graph, EDGEWEIGHTS e_weights=NULL, \
                VERTEXWEIGHTS v_weights=NULL, INT nb_trials=10, \
                OUT VECTOR membership, OUT REALPTR codelength
        NAME-R: infomap.community
        DEPS: e_weights ON graph, v_weights ON graph
        IGNORE: RR

#######################################
# Conversion
#######################################

igraph_get_adjacency:
        PARAMS: GRAPH graph, OUT MATRIX res, GETADJACENCY type=BOTH, \
                BOOLEAN eids=False
        IGNORE: RR, RC, RNamespace

igraph_get_edgelist:
        PARAMS: GRAPH graph, OUT VECTOR res, BOOLEAN bycol=False
        IGNORE: RR, RC, RNamespace

igraph_to_directed:
        PARAMS: INOUT GRAPH graph, TODIRECTED flags=MUTUAL
        IGNORE: RR, RC, RNamespace

igraph_to_undirected:
        PARAMS: INOUT GRAPH graph, TOUNDIRECTED mode=COLLAPSE, \
                EDGE_ATTRIBUTE_COMBINATION edge_attr_comb=Default
        NAME-R: as.undirected

igraph_get_stochastic:
        PARAMS: GRAPH graph, OUT MATRIX res, BOOLEAN column_wise=False
        NAME-R: get.stochastic
        IGNORE: RR

igraph_get_stochastic_sparsemat:
        PARAMS: GRAPH graph, OUT SPARSEMATPTR sparsemat, \
                BOOLEAN column_wise=False
        IGNORE: RR, RNamespace

#######################################
# Read and write foreign formats
#######################################

igraph_read_graph_edgelist:
        PARAMS: OUT GRAPH graph, INFILE instream, INTEGER n=0, BOOLEAN directed=True
        IGNORE: RR, RC, RNamespace

igraph_read_graph_ncol:
        PARAMS: OUT GRAPH graph, INFILE instream, STRVECTOR_OR_0 predefnames, \
                BOOLEAN names=True, ADD_WEIGHTS weights=True, BOOLEAN directed=True
        IGNORE: RR, RC, RNamespace

igraph_read_graph_lgl:
        PARAMS: OUT GRAPH graph, INFILE instream, BOOLEAN names=True, \
                ADD_WEIGHTS weights=True, BOOLEAN directed=True
        IGNORE: RR, RC, RNamespace

igraph_read_graph_pajek:
        PARAMS: OUT GRAPH graph, INFILE instream
        IGNORE: RR, RC, RNamespace

igraph_read_graph_graphml:
        PARAMS: OUT GRAPH graph, INFILE instream, INT index=0
        IGNORE: RR, RC, RNamespace

igraph_read_graph_dimacs:
        PARAMS: OUT GRAPH graph, INFILE instream, OUT INTEGERPTR source, \
                OUT INTEGERPTR target, OUT VECTOR capacity, BOOLEAN directed=True
        IGNORE: RR, RC, RNamespace

igraph_read_graph_graphdb:
        PARAMS: OUT GRAPH graph, INFILE instream, BOOLEAN directed=False
        IGNORE: RR, RC, RNamespace

igraph_read_graph_gml:
        PARAMS: OUT GRAPH graph, INFILE instream
        IGNORE: RR, RC, RNamespace

igraph_read_graph_dl:
        PARAMS: OUT GRAPH graph, INFILE instream, BOOLEAN directed=True
        IGNORE: RR, RC, RNamespace

igraph_write_graph_edgelist:
        PARAMS: GRAPH graph, OUTFILE outstream
        IGNORE: RR, RC, RNamespace

igraph_write_graph_ncol:
        PARAMS: GRAPH graph, OUTFILE outstream, CSTRING names="name", CSTRING weights="weight"
        IGNORE: RR, RC, RNamespace

igraph_write_graph_lgl:
        PARAMS: GRAPH graph, OUTFILE outstream, CSTRING names="name", CSTRING weights="weight", \
                BOOLEAN isolates=True
        IGNORE: RR, RC, RNamespace

igraph_write_graph_leda:
        PARAMS: GRAPH graph, OUTFILE outstream, CSTRING names="name", CSTRING weights="weight"
        IGNORE: RR, RC, RNamespace

igraph_write_graph_graphml:
        PARAMS: GRAPH graph, OUTFILE outstream, BOOLEAN prefixattr=True
        IGNORE: RR, RC, RNamespace

igraph_write_graph_pajek:
        PARAMS: GRAPH graph, OUTFILE outstream
        IGNORE: RR, RC, RNamespace

igraph_write_graph_dimacs:
        PARAMS: GRAPH graph, OUTFILE outstream, LONGINT source=0, LONGINT target=0, \
                VECTOR capacity
        IGNORE: RR, RC, RNamespace

igraph_write_graph_gml:
        PARAMS: GRAPH graph, OUTFILE outstream, VECTOR id, CSTRING creator="igraph"
        IGNORE: RR, RC, RNamespace

igraph_write_graph_dot:
        PARAMS: GRAPH graph, OUTFILE outstream
        IGNORE: RR, RC, RNamespace

#######################################
# Motifs
#######################################

igraph_motifs_randesu:
        PARAMS: GRAPH graph, OUT VECTOR hist, INT size=3, VECTOR cut_prob
        IGNORE: RR, RC, RNamespace

igraph_motifs_randesu_estimate:
        PARAMS: GRAPH graph, OUT INTEGERPTR est, INT size=3, VECTOR cut_prob, \
                INTEGER sample_size, VECTOR_OR_0 sample
        IGNORE: RR, RC, RNamespace

igraph_motifs_randesu_no:
        PARAMS: GRAPH graph, OUT INTEGERPTR no, INT size=3, VECTOR cut_prob
        IGNORE: RR, RC, RNamespace

igraph_dyad_census:
        PARAMS: GRAPH graph, OUT INTEGERPTR mut, OUT INTEGERPTR asym, OUT INTEGERPTR null
        NAME-R: dyad.census
        RETURN: ERROR

igraph_triad_census:
        PARAMS: GRAPH graph, OUT VECTOR res
        NAME-R: triad.census
        RETURN: ERROR

igraph_adjacenct_triangles:
        PARAMS: GRAPH graph, OUT VECTOR res, VERTEXSET vids=ALL
        DEPS: vids ON graph
        NAME-R: adjacent.triangles

igraph_scan1:
        PARAMS: GRAPH graph, OUT VECTOR res
        NAME-R: scan1

#######################################
# Graph operators
#######################################

igraph_disjoint_union:
        PARAMS: OUT GRAPH res, GRAPH left, GRAPH right
        IGNORE: RR, RC, RNamespace

igraph_disjoint_union_many:
        PARAMS: OUT GRAPH res, GRAPHLIST graphs
        IGNORE: RR, RC, RNamespace

igraph_union:
        PARAMS: OUT GRAPH res, GRAPH left, GRAPH right
        IGNORE: RR, RC, RNamespace

igraph_union_many:
        PARAMS: OUT GRAPH res, GRAPHLIST graphs
        IGNORE: RR, RC, RNamespace

igraph_intersection:
        PARAMS: OUT GRAPH res, GRAPH left, GRAPH right
        IGNORE: RR, RC, RNamespace

igraph_intersection_many:
        PARAMS: OUT GRAPH res, GRAPHLIST graphs
        IGNORE: RR, RC, RNamespace

igraph_difference:
        PARAMS: OUT GRAPH res, GRAPH orig, GRAPH sub
        IGNORE: RR, RC, RNamespace

igraph_complementer:
        PARAMS: OUT GRAPH res, GRAPH graph, BOOLEAN loops=False
        IGNORE: RR, RC, RNamespace

igraph_compose:
        PARAMS: OUT GRAPH res, GRAPH g1, GRAPH g2
        IGNORE: RR, RC, RNamespace

#######################################
# Maximum flows, minimum cuts
#######################################

igraph_maxflow:
        PARAMS: GRAPH graph, OUT REALPTR value, OUT VECTOR_OR_0 flow, \
                OUT VECTORM1_OR_0 cut, OUT VECTORM1_OR_0 partition1, \
                OUT VECTORM1_OR_0 partition2, VERTEX source, VERTEX target, \
                EDGECAPACITY capacity=NULL, OUT MAXFLOW_STATS stats
        DEPS: capacity ON graph, source ON graph, target ON graph

igraph_maxflow_value:
        PARAMS: GRAPH graph, OUT REALPTR value, VERTEX source, VERTEX target, \
                VECTOR_OR_0 capacity, OUT MAXFLOW_STATS stats
        DEPS: source ON graph, target ON graph
        IGNORE: RR, RC, RNamespace

igraph_mincut_value:
        PARAMS: GRAPH graph, OUT REALPTR res, VECTOR_OR_0 capacity
        IGNORE: RR, RC, RNamespace

igraph_st_mincut_value:
        PARAMS: GRAPH graph, OUT REALPTR res, VERTEX source, VERTEX target, \
                VECTOR_OR_0 capacity
        DEPS: source ON graph, target ON graph
        IGNORE: RR, RC, RNamespace

igraph_mincut:
        PARAMS: GRAPH graph, OUT REALPTR value, OUT VECTORM1 partition1, \
                OUT VECTORM1 partition2, OUT VECTORM1 cut, VECTOR_OR_0 capacity
        IGNORE: RR, RC, RNamespace

igraph_st_vertex_connectivity:
        PARAMS: GRAPH graph, OUT INTEGERPTR res, VERTEX source, VERTEX target, \
                VCONNNEI neighbors=NUMBER_OF_NODES
        DEPS: source ON graph, target ON graph
        IGNORE: RR, RC, RNamespace

igraph_vertex_connectivity:
        PARAMS: GRAPH graph, OUT INTEGERPTR res, BOOLEAN checks=True
        IGNORE: RR, RC, RNamespace

igraph_st_edge_connectivity:
        PARAMS: GRAPH graph, OUT INTEGERPTR res, VERTEX source, VERTEX target
        DEPS: source ON graph, target ON graph
        IGNORE: RR, RC, RNamespace

igraph_edge_connectivity:
        PARAMS: GRAPH graph, OUT INTEGERPTR res, BOOLEAN checks=True
        IGNORE: RR, RC, RNamespace

igraph_edge_disjoint_paths:
        PARAMS: GRAPH graph, OUT INTEGERPTR res, VERTEX source, VERTEX target
        DEPS: source ON graph, target ON graph
        IGNORE: RR, RC, RNamespace

igraph_vertex_disjoint_paths:
        PARAMS: GRAPH graph, OUT INTEGERPTR res, VERTEX source, VERTEX target
        DEPS: source ON graph, target ON graph
        IGNORE: RR, RC, RNamespace

igraph_adhesion:
        PARAMS: GRAPH graph, OUT INTEGERPTR res, BOOLEAN checks=True
        IGNORE: RR, RC, RNamespace

igraph_cohesion:
        PARAMS: GRAPH graph, OUT INTEGERPTR res, BOOLEAN checks=True
        IGNORE: RR, RC, RNamespace

#######################################
# Listing s-t cuts, separators
#######################################

igraph_dominator_tree: 
        PARAMS: GRAPH graph, VERTEX root, OUT VERTEXSET dom, \
                OUT GRAPH_OR_0 domtree, OUT VERTEXSET leftout, \
                INOUTMODE mode=OUT
        DEPS: root ON graph
        NAME-R: dominator.tree

igraph_all_st_cuts:
        PARAMS: GRAPH graph, OUT EDGESETLIST_OR_0 cuts, \
                OUT VERTEXSETLIST_OR_0 partition1s, \
                VERTEX source, VERTEX target
        DEPS: source ON graph, target ON graph, cuts ON graph, \
              partition1s ON graph
        NAME-R: stCuts

igraph_all_st_mincuts:
        PARAMS: GRAPH graph, OUT REALPTR value, \
                OUT EDGESETLIST_OR_0 cuts, \
                OUT VERTEXSETLIST_OR_0 partition1s, \
                VERTEX source, VERTEX target, EDGEWEIGHTS capacity=NULL
        DEPS: capacity ON graph, source ON graph, target ON graph, \
              cuts ON graph, partition1s ON graph
        NAME-R: stMincuts

igraph_is_separator:
        PARAMS: GRAPH graph, VERTEXSET candidate, OUT BOOLEANPTR res
        DEPS: candidate ON graph
        NAME-R: is.separator

igraph_is_minimal_separator:
        PARAMS: GRAPH graph, VERTEXSET candidate, OUT BOOLEANPTR res
        DEPS: candidate ON graph
        NAME-R: is.minimal.separator

igraph_all_minimal_st_separators:
        PARAMS: GRAPH graph, OUT VERTEXSETLIST separators
        DEPS: separators ON graph
        NAME-R: minimal.st.separators

igraph_minimum_size_separators:
        PARAMS: GRAPH graph, OUT VERTEXSETLIST separators
        DEPS: separators ON graph
        NAME-R: minimum.size.separators

igraph_cohesive_blocks:
        PARAMS: GRAPH graph, OUT VERTEXSETLIST blocks, \
                OUT VECTOR cohesion, OUT VECTORM1 parent, \
                OUT GRAPH blockTree
        DEPS: blocks ON graph
        NAME-R: cohesive.blocks
        CLASS-R: cohesiveBlocks
        IGNORE: RR, RC

#######################################
# K-Cores
#######################################

igraph_coreness:
        PARAMS: GRAPH graph, OUT VECTOR cores, NEIMODE mode=ALL
        IGNORE: RR, RC, RNamespace

#######################################
# Graph isomorphism
#######################################

igraph_isoclass:
        PARAMS: GRAPH graph, OUT INTEGERPTR isoclass

igraph_isomorphic:
        PARAMS: GRAPH graph1, GRAPH graph2, OUT BOOLEANPTR iso

igraph_isoclass_subgraph:
        PARAMS: GRAPH graph, VECTOR vids, OUT INTEGERPTR isoclass
        DEPS: vids ON graph
        IGNORE: RR

igraph_isoclass_create:
        PARAMS: OUT GRAPH graph, INTEGER size, INTEGER number, BOOLEAN directed=True
        NAME-R: graph.isocreate

igraph_isomorphic_vf2:
        PARAMS: GRAPH graph1, GRAPH graph2, \
                VERTEX_COLOR vertex_color1, VERTEX_COLOR vertex_color2, \
                EDGE_COLOR edge_color1, EDGE_COLOR edge_color2, \
                OUT BOOLEANPTR iso, \
                OUT VECTORM1_OR_0 map12, OUT VECTORM1_OR_0 map21, \
                NULL node_compat_fn, NULL edge_compat_fn, \
                NULL extra
        DEPS: vertex_color1 ON graph1, vertex_color2 ON graph2, \
              edge_color1 ON graph1, edge_color2 ON graph2

igraph_count_isomorphisms_vf2:
        PARAMS: GRAPH graph1, GRAPH graph2, \
                VERTEX_COLOR vertex_color1, VERTEX_COLOR vertex_color2, \
                EDGE_COLOR edge_color1, EDGE_COLOR edge_color2, \
                OUT INTEGERPTR count, NULL node_compat_fn, \
                NULL edge_compat_fn, NULL extra
        DEPS: vertex_color1 ON graph1, vertex_color2 ON graph2, \
              edge_color1 ON graph1, edge_color2 ON graph2

igraph_get_isomorphisms_vf2:
        PARAMS: GRAPH graph1, GRAPH graph2, \
                VERTEX_COLOR vertex_color1, VERTEX_COLOR vertex_color2, \
                EDGE_COLOR edge_color1, EDGE_COLOR edge_color2, \
                OUT VECTORLIST maps, NULL node_compat_fn, \
                NULL edge_compat_fn, NULL extra
        DEPS: vertex_color1 ON graph1, vertex_color2 ON graph2, \
              edge_color1 ON graph1, edge_color2 ON graph2
        IGNORE: RR

igraph_subisomorphic_vf2:
        PARAMS: GRAPH graph1, GRAPH graph2, \
                VERTEX_COLOR vertex_color1, VERTEX_COLOR vertex_color2, \
                EDGE_COLOR edge_color1, EDGE_COLOR edge_color2, \
                OUT BOOLEANPTR iso, \
                OUT VECTORM1_OR_0 map12, OUT VECTORM1_OR_0 map21, \
                NULL node_compat_fn, NULL edge_compat_fn, \
                NULL extra
        DEPS: vertex_color1 ON graph1, vertex_color2 ON graph2, \
              edge_color1 ON graph1, edge_color2 ON graph2

igraph_count_subisomorphisms_vf2:
        PARAMS: GRAPH graph1, GRAPH graph2, \
                VERTEX_COLOR vertex_color1, VERTEX_COLOR vertex_color2, \
                EDGE_COLOR edge_color1, EDGE_COLOR edge_color2, \
                OUT INTEGERPTR count, NULL node_compat_fn, \
                NULL edge_compat_fn, NULL extra
        DEPS: vertex_color1 ON graph1, vertex_color2 ON graph2, \
              edge_color1 ON graph1, edge_color2 ON graph2

igraph_get_subisomorphisms_vf2:
        PARAMS: GRAPH graph1, GRAPH graph2, \
                VERTEX_COLOR vertex_color1, VERTEX_COLOR vertex_color2, \
                EDGE_COLOR edge_color1, EDGE_COLOR edge_color2, \
                OUT VECTORLIST maps, NULL node_compat_fn, \
                NULL edge_compat_fn, NULL extra
        DEPS: vertex_color1 ON graph1, vertex_color2 ON graph2, \
              edge_color1 ON graph1, edge_color2 ON graph2
        IGNORE: RR

igraph_isomorphic_34:
        PARAMS: GRAPH graph1, GRAPH graph2, OUT BOOLEANPTR iso

igraph_canonical_permutation:
        PARAMS: GRAPH graph, OUT VECTORM1 labeling, BLISSSH sh="fm", OUT BLISSINFO info
        NAME-R: canonical.permutation

igraph_permute_vertices:
        PARAMS: GRAPH graph, OUT GRAPH res, VECTORM1 permutation
        NAME-R: permute.vertices

igraph_isomorphic_bliss:
        PARAMS: GRAPH graph1, GRAPH graph2, OUT BOOLEANPTR iso, \
                OUT VECTORM1_OR_0 map12, OUT VECTORM1_OR_0 map21, \
                BLISSSH sh1="fm", BLISSSH sh2="fm", OUT BLISSINFO info1, \
                OUT BLISSINFO info2

igraph_automorphisms:
        PARAMS: GRAPH graph, BLISSSH sh="fm", OUT BLISSINFO info

igraph_subisomorphic_lad:
        PARAMS: GRAPH pattern, GRAPH target, VERTEXSETLIST_OR_0 domains, \
                OUT BOOLEANPTR_OR_0 iso, OUT VECTOR_OR_0 map, \
                OUT VECTORLIST_OR_0 maps, BOOLEAN induced, INT time_limit
        IGNORE: RR, RC

#######################################
# SCG
#######################################

igraph_scg_grouping:
        PARAMS: MATRIX V, OUT VECTORM1 groups, INTEGER nt, \
                VECTOR_OR_0 nt_vec, SCGMAT mtype=Default, \
                SCGALGO algo=Default, VECTOR_OR_0 p=NULL, \
		INTEGER maxiter=100
        NAME-R: scgGrouping
        IGNORE: RR

igraph_scg_semiprojectors:
        PARAMS: VECTORM1 groups, SCGMAT mtype=Default, \
                OUT MATRIX_OR_0 L, OUT MATRIX_OR_0 R, \
                OUT SPARSEMATPTR_OR_0 Lsparse, OUT SPARSEMATPTR_OR_0 Rsparse, \
                VECTOR_OR_0 p=NULL, SCGNORM norm=Default
        NAME-R: scgSemiProjectors
        IGNORE: RR, RC

igraph_scg_norm_eps:
        PARAMS: MATRIX V, VECTORM1 groups, OUT VECTOR eps, \
                SCGMAT mtype=Default, VECTOR_OR_0 p=NULL, \
                SCGNORM norm=Default
        NAME-R: scgNormEps

igraph_scg_adjacency:
        PARAMS: GRAPH_OR_0 graph, MATRIX_OR_0 matrix, \
                SPARSEMAT_OR_0 sparsemat, VECTOR ev, \
                INTEGER nt, VECTOR_OR_0 ntvec, \
                SCGALGO algo, INOUT VECTOR_OR_0 values, \
                INOUT MATRIX_OR_0 vectors, INOUT VECTORM1_OR_0 groups, \
                BOOLEAN use_arpack=False, INTEGER maxiter, \
                OUT GRAPH_OR_0 scg_graph, OUT MATRIX_OR_0 scg_matrix, \
                OUT SPARSEMAT_OR_0 scg_sparsemat, OUT MATRIX_OR_0 L, \
                OUT MATRIX_OR_0 R, OUT SPARSEMATPTR_OR_0 Lsparse, \
                OUT SPARSEMATPTR_OR_0 Rsparse
        IGNORE: RR, RC, RNamespace

igraph_scg_stochastic:
        PARAMS: GRAPH_OR_0 graph, MATRIX_OR_0 matrix, \
                SPARSEMAT_OR_0 sparsemat, VECTOR ev, \
                INTEGER nt, VECTOR_OR_0 nt_vec, \
                SCGALGO algo, SCGNORM norm=Default, \
                INOUT CVECTOR_OR_0 values, INOUT CMATRIX_OR_0 vectors, \
                INOUT VECTORM1_OR_0 groups, INOUT VECTOR_OR_0 p, \
                BOOLEAN use_arpack=False, INTEGER maxiter, \
                OUT GRAPH_OR_0 scg_graph, OUT MATRIX_OR_0 scg_matrix, \
                OUT SPARSEMAT_OR_0 scg_sparsemat, OUT MATRIX_OR_0 L, \
                OUT MATRIX_OR_0 R, OUT SPARSEMATPTR_OR_0 Lsparse, \
                OUT SPARSEMATPTR_OR_0 Rsparse
        IGNORE: RR, RC, RNamespace

igraph_scg_laplacian:
        PARAMS: GRAPH_OR_0 graph, MATRIX_OR_0 matrix, \
                SPARSEMAT_OR_0 sparsemat, VECTOR ev, \
                INTEGER nt, VECTOR_OR_0 nt_vec, \
                SCGALGO algo, SCGNORM norm=Default, \
                SCGDIR direction=Default, INOUT CVECTOR_OR_0 values, \
                INOUT CMATRIX_OR_0 vectors, INOUT VECTORM1_OR_0 groups, \
                BOOLEAN use_arpack=False, INTEGER maxiter, \
                OUT GRAPH_OR_0 scg_graph, OUT MATRIX_OR_0 scg_matrix, \
                OUT SPARSEMAT_OR_0 scg_sparsemat, OUT MATRIX_OR_0 L, \
                OUT MATRIX_OR_0 R, OUT SPARSEMATPTR_OR_0 Lsparse, \
                OUT SPARSEMATPTR_OR_0 Rsparse
        IGNORE: RR, RC, RNamespace


#######################################
# Matching
#######################################

igraph_is_matching:
       PARAMS: GRAPH graph, BIPARTITE_TYPES_OR_0 types=NULL, \
               VECTOR_LONG_M1 matching, OUT BOOLEANPTR res
       DEPS: types ON graph, matching ON graph
       NAME-R: is.matching
       IGNORE: RR

igraph_is_maximal_matching:
       PARAMS: GRAPH graph, BIPARTITE_TYPES_OR_0 types=NULL, \
               VECTOR_LONG_M1 matching, OUT BOOLEANPTR res
       DEPS: types ON graph
       NAME-R: is.maximal.matching
       IGNORE: RR

igraph_maximum_bipartite_matching:
       PARAMS: GRAPH graph, BIPARTITE_TYPES_OR_0 types=NULL, \
               OUT INTEGERPTR_OR_0 matching_size, \
               OUT REALPTR_OR_0 matching_weight, \
               OUT VECTOR_LONG_M1 matching, \
               EDGEWEIGHTS weights=NULL, REAL eps=.Machine$double.eps
       DEPS: types ON graph, weights ON graph
       NAME-R: maximum.bipartite.matching
       IGNORE: RR

#######################################
<<<<<<< HEAD
# Embedding
#######################################

igraph_adjacency_spectral_embedding:
       PARAMS: GRAPH graph, INTEGER no, OUT VECTOR D, OUT MATRIX U, \
               OUT MATRIX V, VECTOR cvec=AsmDefaultCvec, \
               INOUT ARPACKOPT options=igraph.arpack.default
       NAME-R: adjacency.spectral.embedding
       DEPS: cvec ON graph
=======
# Eigensolvers
#######################################

igraph_eigen_adjacency:
       PARAMS: GRAPH graph, EIGENALGO algorithm=ARPACK, \
               EIGENWHICH which=Default, \
               INOUT ARPACKOPT options=igraph.arpack.default, \
               NULL storage, OUT VECTOR values, OUT MATRIX vectors, \
               NULL cmplxvalues, NULL cmplxvectors
       NAME-R: graph.eigen
>>>>>>> 4fea113a

#######################################
# Fitting power laws
#######################################

igraph_power_law_fit:
       PARAMS: VECTOR data, OUT PLFIT res, REAL xmin=-1, \
               BOOLEAN force_continuous=False
       NAME-R: power.law.fit.new
       IGNORE: RNamespace

#######################################
# Other, not graph related
#######################################

igraph_running_mean:
        PARAMS: VECTOR data, OUT VECTOR res, INTEGER binwidth
        IGNORE: RR, RC, RNamespace

igraph_random_sample:
        PARAMS: OUT VECTOR res, INTEGER l, INTEGER h, INTEGER length
        IGNORE: RR, RC, RNamespace

igraph_convex_hull:
        PARAMS: MATRIX data, OUT VECTOR resverts, OUT MATRIX rescoords
        NAME-R: convex.hull

#######################################
# (R)evolver
#######################################

igraph_revolver_ml_d:
        PARAMS: GRAPH graph, INTEGER niter, OUT VECTOR kernel, \
                OUT VECTOR_OR_0 cites, REAL delta=1e-10, VECTOR_OR_0 filter=NULL, \
                OUT REALPTR logprob, OUT REALPTR logmax
        NAME-R: revolver.ml.d
        FLAGS: PROGRESS

igraph_revolver_probs_d:
        PARAMS: GRAPH graph, VECTOR kernel, OUT VECTOR_OR_0 probs, \
                OUT VECTOR_OR_0 citedprobs, OUT VECTOR_OR_0 citingprobs, \
                BOOLEAN ntk=False
        NAME-R: revolver.probs.d

igraph_revolver_ml_de:
        PARAMS: GRAPH graph, INTEGER niter, OUT MATRIX kernel, \
                VECTOR cats, OUT MATRIX_OR_0 cites, REAL delta=1e-10, \
                VECTOR_OR_0 filter=NULL, \
                OUT REALPTR logprob, OUT REALPTR logmax
        NAME-R: revolver.ml.de
        FLAGS: PROGRESS

igraph_revolver_probs_de:
        PARAMS: GRAPH graph, MATRIX kernel, VECTOR cats, OUT VECTOR_OR_0 logprobs, \
                OUT VECTOR_OR_0 logcited, OUT VECTOR_OR_0 logciting
        NAME-R: revolver.probs.de

igraph_revolver_ml_ade:
        PARAMS: GRAPH graph, INTEGER niter, OUT ARRAY3 kernel, \
                VECTOR cats, OUT ARRAY3_OR_0 cites, INTEGER agebins=300, \
                REAL delta=1e-10, VECTOR_OR_0 filter=NULL, \
                OUT REALPTR logprob, OUT REALPTR logmax
        NAME-R: revolver.ml.ade
        FLAGS: PROGRESS

igraph_revolver_probs_ade:
        PARAMS: GRAPH graph, ARRAY3 kernel, VECTOR cats, OUT VECTOR_OR_0 logprobs, \
                OUT VECTOR_OR_0 logcited, OUT VECTOR_OR_0 logciting
        NAME-R: revolver.probs.ade

igraph_revolver_ml_f:
        PARAMS: GRAPH graph, INTEGER niter, OUT VECTOR kernel, \
                OUT VECTOR_OR_0 cites, REAL delta=1e-10, OUT REALPTR logprob, \
                OUT REALPTR logmax
        NAME-R: revolver.ml.f
        FLAGS: PROGRESS

igraph_revolver_ml_df:
        PARAMS: GRAPH graph, INTEGER niter, OUT MATRIX kernel, \
                OUT MATRIX_OR_0 cites, REAL delta=1e-10, OUT REALPTR logprob, \
                OUT REALPTR logmax
        NAME-R: revolver.ml.df
        FLAGS: PROGRESS

igraph_revolver_ml_l:
        PARAMS: GRAPH graph, INTEGER niter, OUT VECTOR kernel, \
                OUT VECTOR_OR_0 cites, INTEGER agebins=300, REAL delta=1e-10, \
                OUT REALPTR logprob, OUT REALPTR logmax
        NAME-R: revolver.ml.l

igraph_revolver_ml_ad:
        PARAMS: GRAPH graph, INTEGER niter, OUT MATRIX kernel, \
                OUT MATRIX_OR_0 cites, INTEGER agebins=300, \
                REAL delta=1e-10, VECTOR_OR_0 filter=NULL, \
                OUT REALPTR logprob, OUT REALPTR logmax
        NAME-R: revolver.ml.ad
        FLAGS: PROGRESS

igraph_revolver_probs_ad:
        PARAMS: GRAPH graph, MATRIX kernel, OUT VECTOR_OR_0 probs, \
                OUT VECTOR_OR_0 citedprobs, OUT VECTOR_OR_0 citingprobs, \
                BOOLEAN ntk=False
        NAME-R: revolver.probs.ad

igraph_revolver_ml_D_alpha:
        PARAMS: GRAPH graph, INOUT REALPTR alpha, OUT REALPTR Fmin, \
                REAL abstol=1e-8, REAL reltol=1e-8, INT maxit=1000, \
                VECTOR_OR_0 filter=NULL, \
                OUT INTEGERPTR fncount, OUT INTEGERPTR grcount
        NAME-R: revolver.ml.D.alpha
        FLAGS: PROGRESS

igraph_revolver_ml_D_alpha_a:
        PARAMS: GRAPH graph, INOUT REALPTR alpha, INOUT REALPTR a, \
                OUT REALPTR Fmin, REAL abstol=1e-8, REAL reltol=1e-8, \
                INT maxit=1000, VECTOR_OR_0 filter=NULL, \
                OUT INTEGERPTR fncount, OUT INTEGERPTR grcount
        NAME-R: revolver.ml.D.alpha.a
        FLAGS: PROGRESS

igraph_revolver_ml_DE_alpha_a:
        PARAMS: GRAPH graph, VECTOR cats, INOUT REALPTR alpha, \
                INOUT REALPTR a, INOUT VECTOR coeffs, OUT REALPTR Fmin, \
                REAL abstol=1e-8, REAL reltol=1e-8, INT maxit=1000, \
                VECTOR_OR_0 filter=NULL, \
                OUT INTEGERPTR fncount, OUT INTEGERPTR grcount
        NAME-R: revolver.ml.DE.alpha.a

igraph_revolver_ml_AD_alpha_a_beta:
        PARAMS: GRAPH graph, INOUT REALPTR alpha, INOUT REALPTR a, \
                INOUT REALPTR beta, OUT REALPTR Fmin, \
                REAL abstol=1e-8, REAL reltol=1e-8, INT maxit=1000, INT agebins=300,\
                VECTOR_OR_0 filter=NULL, \
                OUT INTEGERPTR fncount, OUT INTEGERPTR grcount
        NAME-R: revolver.ml.AD.alpha.a.beta
        FLAGS: PROGRESS

igraph_revolver_ml_AD_dpareto:
        PARAMS: GRAPH graph, INOUT REALPTR alpha, INOUT REALPTR a, \
                INOUT REALPTR paralpha, INOUT REALPTR parbeta, \
                INOUT REALPTR parscale, OUT REALPTR Fmin, \
                REAL abstol=1e-8, REAL reltol=1e-8, INT maxit=1000, INT agebins=300,\
                VECTOR_OR_0 filter=NULL, \
                OUT INTEGERPTR fncount, OUT INTEGERPTR grcount
        NAME-R: revolver.ml.AD.dpareto
        FLAGS: PROGRESS

igraph_revolver_ml_AD_dpareto_eval:
        PARAMS: GRAPH graph, REAL alpha, REAL a, REAL paralpha, REAL parbeta, \
                REAL parscale, OUT REALPTR value, OUT VECTOR deriv, \
                INT agebins=300, VECTOR_OR_0 filter=NULL
        NAME-R: revolver.ml.AD.dpareto.eval

igraph_revolver_ml_ADE_alpha_a_beta:
        PARAMS: GRAPH graph, VECTOR cats, INOUT REALPTR alpha, \
                INOUT REALPTR a, INOUT REALPTR beta, INOUT VECTOR coeffs, \
                OUT REALPTR Fmin, REAL abstol=1e-8, REAL reltol=1e-8, \
                INT maxit=1000, INT agebins=300, \
                VECTOR_OR_0 filter=NULL, \
                OUT INTEGERPTR fncount, OUT INTEGERPTR grcount
        NAME-R: revolver.ml.ADE.alpha.a.beta

igraph_revolver_ml_ADE_dpareto:
        PARAMS: GRAPH graph, VECTOR cats, INOUT REALPTR alpha, \
                INOUT REALPTR a, INOUT REALPTR paralpha, \
                INOUT REALPTR parbeta, INOUT REALPTR parscale, \
                INOUT VECTOR coeffs, OUT REALPTR Fmin, \
                REAL abstol=1e-8, REAL reltol=1e-8, INT maxit=1000, \
                INT agebins=300, VECTOR_OR_0 filter=NULL, \
                OUT INTEGERPTR fncount, OUT INTEGERPTR grcount
        NAME-R: revolver.ml.ADE.dpareto

igraph_revolver_ml_ADE_dpareto_eval:
        PARAMS: GRAPH graph, VECTOR cats, REAL alpha, REAL a, REAL paralpha, \
                REAL parbeta, REAL parscale, VECTOR coeffs, \
                OUT REALPTR value, OUT VECTOR deriv, INT agebins=300, \
                VECTOR_OR_0 filter=NULL
        NAME-R: revolver.ml.ADE.dpareto.eval

igraph_revolver_ml_ADE_dpareto_evalf:
        PARAMS: GRAPH graph, VECTOR cats, MATRIX par, OUT VECTOR value, \
                INT agebins, VECTOR_OR_0 filter=NULL
        NAME-R: revolver.ml.ADE.dpareto.evalf

igraph_revolver_probs_ADE_dpareto:
        PARAMS: GRAPH graph, MATRIX par, VECTOR cats, VECTOR gcats, \
                INT agebins, OUT VECTOR_OR_0 logprobs, \
                OUT VECTOR_OR_0 logcited, OUT VECTOR_OR_0 logciting
        NAME-R: revolver.probs.ADE.dpareto

#######################################
# Other, (yet) undocumented functions
#######################################
igraph_convergence_degree:
        PARAMS: GRAPH graph, OUT VECTOR result, OUT VECTOR in, OUT VECTOR out
        IGNORE: RR, RC, RNamespace<|MERGE_RESOLUTION|>--- conflicted
+++ resolved
@@ -1805,7 +1805,6 @@
        IGNORE: RR
 
 #######################################
-<<<<<<< HEAD
 # Embedding
 #######################################
 
@@ -1815,7 +1814,8 @@
                INOUT ARPACKOPT options=igraph.arpack.default
        NAME-R: adjacency.spectral.embedding
        DEPS: cvec ON graph
-=======
+
+#######################################
 # Eigensolvers
 #######################################
 
@@ -1826,7 +1826,6 @@
                NULL storage, OUT VECTOR values, OUT MATRIX vectors, \
                NULL cmplxvalues, NULL cmplxvectors
        NAME-R: graph.eigen
->>>>>>> 4fea113a
 
 #######################################
 # Fitting power laws
