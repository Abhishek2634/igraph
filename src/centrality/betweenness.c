--- conflicted
+++ resolved
@@ -492,197 +492,6 @@
     return igraph_betweenness_cutoff(graph, res, vids, directed, weights, -1);
 }
 
-<<<<<<< HEAD
-static igraph_error_t igraph_i_betweenness_cutoff_weighted(
-        const igraph_t *graph,
-        igraph_vector_t *res,
-        const igraph_vs_t vids,
-        igraph_bool_t directed,
-        igraph_real_t cutoff,
-        const igraph_vector_t *weights) {
-
-    igraph_integer_t no_of_nodes = (igraph_integer_t) igraph_vcount(graph);
-    igraph_integer_t no_of_edges = (igraph_integer_t) igraph_ecount(graph);
-    igraph_2wheap_t Q;
-    igraph_inclist_t inclist;
-    igraph_adjlist_t fathers;
-    long int source, j;
-    igraph_stack_t S;
-    igraph_neimode_t mode = directed ? IGRAPH_OUT : IGRAPH_ALL;
-    igraph_vector_t dist, nrgeo, tmpscore;
-    igraph_vector_t v_tmpres, *tmpres = &v_tmpres;
-    igraph_vit_t vit;
-    int cmp_result;
-    const double eps = IGRAPH_SHORTEST_PATH_EPSILON;
-
-    if (igraph_vector_size(weights) != no_of_edges) {
-        IGRAPH_ERROR("Weight vector length must agree with number of edges.", IGRAPH_EINVAL);
-    }
-    if (no_of_edges > 0) {
-        igraph_real_t minweight = igraph_vector_min(weights);
-        if (minweight <= 0) {
-            IGRAPH_ERROR("Weight vector must be positive.", IGRAPH_EINVAL);
-        } else if (igraph_is_nan(minweight)) {
-            IGRAPH_ERROR("Weight vector must not contain NaN values.", IGRAPH_EINVAL);
-        } else if (minweight <= eps) {
-            IGRAPH_WARNING("Some weights are smaller than epsilon, calculations may suffer from numerical precision.");
-        }
-    }
-
-    IGRAPH_CHECK(igraph_2wheap_init(&Q, no_of_nodes));
-    IGRAPH_FINALLY(igraph_2wheap_destroy, &Q);
-    IGRAPH_CHECK(igraph_inclist_init(graph, &inclist, mode, IGRAPH_LOOPS));
-    IGRAPH_FINALLY(igraph_inclist_destroy, &inclist);
-    IGRAPH_CHECK(igraph_adjlist_init_empty(&fathers, no_of_nodes));
-    IGRAPH_FINALLY(igraph_adjlist_destroy, &fathers);
-
-    IGRAPH_CHECK(igraph_stack_init(&S, no_of_nodes));
-    IGRAPH_FINALLY(igraph_stack_destroy, &S);
-    IGRAPH_VECTOR_INIT_FINALLY(&dist, no_of_nodes);
-    IGRAPH_VECTOR_INIT_FINALLY(&tmpscore, no_of_nodes);
-    IGRAPH_VECTOR_INIT_FINALLY(&nrgeo, no_of_nodes);
-
-    if (igraph_vs_is_all(&vids)) {
-        IGRAPH_CHECK(igraph_vector_resize(res, no_of_nodes));
-        igraph_vector_null(res);
-        tmpres = res;
-    } else {
-        IGRAPH_VECTOR_INIT_FINALLY(tmpres, no_of_nodes);
-    }
-
-    for (source = 0; source < no_of_nodes; source++) {
-        IGRAPH_PROGRESS("Betweenness centrality: ", 100.0 * source / no_of_nodes, 0);
-        IGRAPH_ALLOW_INTERRUPTION();
-
-        igraph_2wheap_push_with_index(&Q, source, -1.0);
-        VECTOR(dist)[source] = 1.0;
-        VECTOR(nrgeo)[source] = 1;
-
-        while (!igraph_2wheap_empty(&Q)) {
-            long int minnei = igraph_2wheap_max_index(&Q);
-            igraph_real_t mindist = -igraph_2wheap_delete_max(&Q);
-            igraph_vector_int_t *neis;
-            long int nlen;
-
-            /* Ignore vertices that are more distant than the cutoff */
-            if (cutoff >= 0 && mindist > cutoff + 1.0) {
-                /* Reset variables if node is too distant */
-                VECTOR(tmpscore)[minnei] = 0;
-                VECTOR(dist)[minnei] = 0;
-                VECTOR(nrgeo)[minnei] = 0;
-                igraph_vector_int_clear(igraph_adjlist_get(&fathers, minnei));
-                continue;
-            }
-
-            igraph_stack_push(&S, minnei);
-
-            /* Now check all neighbors of 'minnei' for a shorter path */
-            neis = igraph_inclist_get(&inclist, minnei);
-            nlen = igraph_vector_int_size(neis);
-            for (j = 0; j < nlen; j++) {
-                long int edge = VECTOR(*neis)[j];
-                long int to = IGRAPH_OTHER(graph, edge, minnei);
-                igraph_real_t altdist = mindist + VECTOR(*weights)[edge];
-                igraph_real_t curdist = VECTOR(dist)[to];
-
-                if (curdist == 0) {
-                    /* this means curdist is infinity */
-                    cmp_result = -1;
-                } else {
-                    cmp_result = igraph_cmp_epsilon(altdist, curdist, eps);
-                }
-
-                if (curdist == 0) {
-                    /* This is the first non-infinite distance */
-                    igraph_vector_int_t *v = igraph_adjlist_get(&fathers, to);
-                    igraph_vector_int_resize(v, 1);
-                    VECTOR(*v)[0] = minnei;
-                    VECTOR(nrgeo)[to] = VECTOR(nrgeo)[minnei];
-
-                    VECTOR(dist)[to] = altdist;
-                    IGRAPH_CHECK(igraph_2wheap_push_with_index(&Q, to, -altdist));
-                } else if (cmp_result < 0) {
-                    /* This is a shorter path */
-                    igraph_vector_int_t *v = igraph_adjlist_get(&fathers, to);
-                    igraph_vector_int_resize(v, 1);
-                    VECTOR(*v)[0] = minnei;
-                    VECTOR(nrgeo)[to] = VECTOR(nrgeo)[minnei];
-
-                    VECTOR(dist)[to] = altdist;
-                    IGRAPH_CHECK(igraph_2wheap_modify(&Q, to, -altdist));
-                } else if (cmp_result == 0 &&
-                    (altdist <= cutoff + 1.0 || cutoff < 0)) {
-                    /* Only add if the node is not more distant than the cutoff */
-                    igraph_vector_int_t *v = igraph_adjlist_get(&fathers, to);
-                    igraph_vector_int_push_back(v, minnei);
-                    VECTOR(nrgeo)[to] += VECTOR(nrgeo)[minnei];
-                }
-            }
-
-        } /* !igraph_2wheap_empty(&Q) */
-
-        while (!igraph_stack_empty(&S)) {
-            long int w = igraph_stack_pop(&S);
-            igraph_vector_int_t *fatv = igraph_adjlist_get(&fathers, w);
-            long int fatv_len = igraph_vector_int_size(fatv);
-            for (j = 0; j < fatv_len; j++) {
-                long int f = VECTOR(*fatv)[j];
-                VECTOR(tmpscore)[f] += VECTOR(nrgeo)[f] / VECTOR(nrgeo)[w] * (1 + VECTOR(tmpscore)[w]);
-            }
-            if (w != source) {
-                VECTOR(*tmpres)[w] += VECTOR(tmpscore)[w];
-            }
-
-            /* Reset variables */
-            VECTOR(tmpscore)[w] = 0;
-            VECTOR(dist)[w] = 0;
-            VECTOR(nrgeo)[w] = 0;
-            igraph_vector_int_clear(igraph_adjlist_get(&fathers, w));
-        }
-
-    } /* source < no_of_nodes */
-
-    if (!igraph_vs_is_all(&vids)) {
-        IGRAPH_CHECK(igraph_vit_create(graph, vids, &vit));
-        IGRAPH_FINALLY(igraph_vit_destroy, &vit);
-        IGRAPH_CHECK(igraph_vector_resize(res, IGRAPH_VIT_SIZE(vit)));
-
-        for (j = 0, IGRAPH_VIT_RESET(vit); !IGRAPH_VIT_END(vit);
-             IGRAPH_VIT_NEXT(vit), j++) {
-            long int node = IGRAPH_VIT_GET(vit);
-            VECTOR(*res)[j] = VECTOR(*tmpres)[node];
-        }
-
-        no_of_nodes = (igraph_integer_t) j;
-
-        igraph_vit_destroy(&vit);
-        igraph_vector_destroy(tmpres);
-        IGRAPH_FINALLY_CLEAN(2);
-    }
-
-    if (!directed || !igraph_is_directed(graph)) {
-        for (j = 0; j < no_of_nodes; j++) {
-            VECTOR(*res)[j] /= 2.0;
-        }
-    }
-
-    IGRAPH_PROGRESS("Betweenness centrality: ", 100.0, 0);
-
-    igraph_vector_destroy(&nrgeo);
-    igraph_vector_destroy(&tmpscore);
-    igraph_vector_destroy(&dist);
-    igraph_stack_destroy(&S);
-    igraph_adjlist_destroy(&fathers);
-    igraph_inclist_destroy(&inclist);
-    igraph_2wheap_destroy(&Q);
-    IGRAPH_FINALLY_CLEAN(7);
-
-    return IGRAPH_SUCCESS;
-}
-
-
-=======
->>>>>>> c386e0d3
 /**
  * \ingroup structural
  * \function igraph_betweenness_cutoff
@@ -800,55 +609,6 @@
         IGRAPH_PROGRESS("Betweenness centrality: ", 100.0 * source / no_of_nodes, 0);
         IGRAPH_ALLOW_INTERRUPTION();
 
-<<<<<<< HEAD
-        IGRAPH_CHECK(igraph_dqueue_push(&q, source));
-        nrgeo[source] = 1;
-        distance[source] = 1;
-
-        while (!igraph_dqueue_empty(&q)) {
-            long int actnode = igraph_dqueue_pop(&q);
-
-            /* Ignore vertices that are more distant than the cutoff */
-            if (cutoff >= 0 && distance[actnode] > cutoff + 1) {
-                /* Reset variables if node is too distant */
-                distance[actnode] = 0;
-                nrgeo[actnode] = 0;
-                tmpscore[actnode] = 0;
-                igraph_vector_int_clear(igraph_adjlist_get(adjlist_in_p, actnode));
-                continue;
-            }
-
-            IGRAPH_CHECK(igraph_stack_push(&stack, actnode));
-            neis = igraph_adjlist_get(adjlist_out_p, actnode);
-            nneis = igraph_vector_int_size(neis);
-            for (j = 0; j < nneis; j++) {
-                long int neighbor = VECTOR(*neis)[j];
-                if (distance[neighbor] == 0) {
-                    distance[neighbor] = distance[actnode] + 1;
-                    IGRAPH_CHECK(igraph_dqueue_push(&q, neighbor));
-                }
-                if (distance[neighbor] == distance[actnode] + 1 &&
-                    (distance[neighbor] <= cutoff + 1 || cutoff < 0)) {
-                    /* Only add if the node is not more distant than the cutoff */
-                    igraph_vector_int_t *v = igraph_adjlist_get(adjlist_in_p,
-                                             neighbor);
-                    igraph_vector_int_push_back(v, actnode);
-                    nrgeo[neighbor] += nrgeo[actnode];
-                }
-            }
-        } /* while !igraph_dqueue_empty */
-
-        /* Ok, we've the distance of each node and also the number of
-           shortest paths to them. Now we do an inverse search, starting
-           with the farthest nodes. */
-        while (!igraph_stack_empty(&stack)) {
-            long int actnode = igraph_stack_pop(&stack);
-            neis = igraph_adjlist_get(adjlist_in_p, actnode);
-            nneis = igraph_vector_int_size(neis);
-            for (j = 0; j < nneis; j++) {
-                long int neighbor = VECTOR(*neis)[j];
-                tmpscore[neighbor] +=  (tmpscore[actnode] + 1) * nrgeo[neighbor] / nrgeo[actnode];
-=======
         /* Conduct a single-source shortest path search from the source node */
         if (weights) {
             IGRAPH_CHECK(igraph_i_sspf_weighted(graph, source, &dist, nrgeo, weights, &S, &fathers, &inclist, cutoff));
@@ -859,15 +619,14 @@
         /* Aggregate betweenness scores for the nodes we have reached in this
          * traversal */
         while (!igraph_stack_empty(&S)) {
-            long int actnode = (long int) igraph_stack_pop(&S);
+            igraph_integer_t actnode = igraph_stack_pop(&S);
             igraph_vector_int_t *neis = igraph_adjlist_get(&fathers, actnode);
-            long int nneis = igraph_vector_int_size(neis);
+            igraph_integer_t nneis = igraph_vector_int_size(neis);
             double coeff = (1 + tmpscore[actnode]) / nrgeo[actnode];
 
             for (j = 0; j < nneis; j++) {
-                neighbor = (long int) VECTOR(*neis)[j];
+                neighbor = VECTOR(*neis)[j];
                 tmpscore[neighbor] += nrgeo[neighbor] * coeff;
->>>>>>> c386e0d3
             }
 
             if (actnode != source) {
@@ -965,32 +724,6 @@
                                           weights, -1);
 }
 
-<<<<<<< HEAD
-igraph_error_t igraph_betweenness_estimate(const igraph_t *graph, igraph_vector_t *res,
-                                           const igraph_vs_t vids, igraph_bool_t directed,
-                                           igraph_real_t cutoff, const igraph_vector_t *weights) {
-    IGRAPH_WARNING("igraph_betweenness_estimate is deprecated, use igraph_betweenness_cutoff.");
-    return igraph_betweenness_cutoff(graph, res, vids, directed, weights, cutoff);
-}
-
-/***** Edge betweenness *****/
-
-static igraph_error_t igraph_i_edge_betweenness_cutoff_weighted(
-        const igraph_t *graph,
-        igraph_vector_t *result,
-        igraph_bool_t directed,
-        igraph_real_t cutoff,
-        const igraph_vector_t *weights) {
-
-    igraph_integer_t no_of_nodes = (igraph_integer_t) igraph_vcount(graph);
-    igraph_integer_t no_of_edges = (igraph_integer_t) igraph_ecount(graph);
-    igraph_2wheap_t Q;
-    igraph_inclist_t inclist;
-    igraph_inclist_t fathers;
-    igraph_neimode_t mode = directed ? IGRAPH_OUT : IGRAPH_ALL;
-    igraph_vector_t distance, tmpscore;
-    igraph_vector_int_t nrgeo;
-=======
 /**
  * \ingroup structural
  * \function igraph_edge_betweenness_cutoff
@@ -1035,7 +768,6 @@
     igraph_vector_t dist;
     double *nrgeo;
     double *tmpscore;
->>>>>>> c386e0d3
     long int source, j;
     igraph_stack_t S;
 
@@ -1047,12 +779,6 @@
     IGRAPH_CHECK(igraph_inclist_init_empty(&fathers, no_of_nodes));
     IGRAPH_FINALLY(igraph_inclist_destroy, &fathers);
 
-<<<<<<< HEAD
-    IGRAPH_VECTOR_INIT_FINALLY(&distance, no_of_nodes);
-    IGRAPH_VECTOR_INIT_FINALLY(&tmpscore, no_of_nodes);
-    IGRAPH_CHECK(igraph_vector_int_init(&nrgeo, no_of_nodes));
-    IGRAPH_FINALLY(igraph_vector_int_destroy, &nrgeo);
-=======
     IGRAPH_VECTOR_INIT_FINALLY(&dist, no_of_nodes);
 
     nrgeo = igraph_Calloc(no_of_nodes, double);
@@ -1066,7 +792,6 @@
         IGRAPH_ERROR("Insufficient memory for edge betweenness calculation.", IGRAPH_ENOMEM);
     }
     IGRAPH_FINALLY(igraph_free, tmpscore);
->>>>>>> c386e0d3
 
     IGRAPH_CHECK(igraph_stack_init(&S, no_of_nodes));
     IGRAPH_FINALLY(igraph_stack_destroy, &S);
@@ -1085,57 +810,8 @@
          * - the 'fathers' incidence list contains empty vectors only
          */
 
-<<<<<<< HEAD
-            igraph_stack_push(&S, minnei);
-
-            neis = igraph_inclist_get(&inclist, minnei);
-            nlen = igraph_vector_int_size(neis);
-            for (j = 0; j < nlen; j++) {
-                long int edge = VECTOR(*neis)[j];
-                long int to = IGRAPH_OTHER(graph, edge, minnei);
-                igraph_real_t altdist = mindist + VECTOR(*weights)[edge];
-                igraph_real_t curdist = VECTOR(distance)[to];
-
-                if (curdist == 0) {
-                    /* this means curdist is infinity */
-                    cmp_result = -1;
-                } else {
-                    cmp_result = igraph_cmp_epsilon(altdist, curdist, eps);
-                }
-
-                /* printf("to=%ld, altdist = %lg, curdist = %lg, cmp = %d\n",
-                  to, altdist, curdist-1, cmp_result); */
-                if (curdist == 0) {
-                    /* This is the first finite distance to 'to' */
-                    igraph_vector_int_t *v = igraph_inclist_get(&fathers, to);
-                    /* printf("Found first path to %li (from %li)\n", to, minnei); */
-                    igraph_vector_int_resize(v, 1);
-                    VECTOR(*v)[0] = edge;
-                    VECTOR(nrgeo)[to] = VECTOR(nrgeo)[minnei];
-                    VECTOR(distance)[to] = altdist;
-                    IGRAPH_CHECK(igraph_2wheap_push_with_index(&Q, to, -altdist));
-                } else if (cmp_result < 0) {
-                    /* This is a shorter path */
-                    igraph_vector_int_t *v = igraph_inclist_get(&fathers, to);
-                    /* printf("Found a shorter path to %li (from %li)\n", to, minnei); */
-                    igraph_vector_int_resize(v, 1);
-                    VECTOR(*v)[0] = edge;
-                    VECTOR(nrgeo)[to] = VECTOR(nrgeo)[minnei];
-                    VECTOR(distance)[to] = altdist;
-                    IGRAPH_CHECK(igraph_2wheap_modify(&Q, to, -altdist));
-                } else if (cmp_result == 0 &&
-                    (altdist <= cutoff + 1.0 || cutoff < 0)) {
-                    /* Only add if the edge is not more distant than the cutoff */
-                    igraph_vector_int_t *v = igraph_inclist_get(&fathers, to);
-                    /* printf("Found a second SP to %li (from %li)\n", to, minnei); */
-                    IGRAPH_CHECK(igraph_vector_int_push_back(v, edge));
-                    VECTOR(nrgeo)[to] += VECTOR(nrgeo)[minnei];
-                }
-            }
-=======
         IGRAPH_PROGRESS("Edge betweenness centrality: ", 100.0 * source / no_of_nodes, 0);
         IGRAPH_ALLOW_INTERRUPTION();
->>>>>>> c386e0d3
 
         /* Conduct a single-source shortest path search from the source node */
         if (weights) {
@@ -1147,32 +823,16 @@
         /* Aggregate betweenness scores for the edges we have reached in this
          * traversal */
         while (!igraph_stack_empty(&S)) {
-<<<<<<< HEAD
-            long int w = igraph_stack_pop(&S);
-            igraph_vector_int_t *fatv = igraph_inclist_get(&fathers, w);
-=======
-            long int actnode = (long int) igraph_stack_pop(&S);
+            igraph_integer_t actnode = igraph_stack_pop(&S);
             igraph_vector_int_t *fatv = igraph_inclist_get(&fathers, actnode);
->>>>>>> c386e0d3
-            long int fatv_len = igraph_vector_int_size(fatv);
+            igraph_integer_t fatv_len = igraph_vector_int_size(fatv);
             double coeff = (1 + tmpscore[actnode]) / nrgeo[actnode];
 
             for (j = 0; j < fatv_len; j++) {
-<<<<<<< HEAD
-                long int fedge = VECTOR(*fatv)[j];
-                long int neighbor = IGRAPH_OTHER(graph, fedge, w);
-                VECTOR(tmpscore)[neighbor] += ((igraph_real_t) VECTOR(nrgeo)[neighbor]) /
-                                              VECTOR(nrgeo)[w] * (1.0 + VECTOR(tmpscore)[w]);
-                /* printf("Scoring %li (edge %li)\n", neighbor, fedge); */
-                VECTOR(*result)[fedge] +=
-                    ((VECTOR(tmpscore)[w] + 1) * VECTOR(nrgeo)[neighbor]) /
-                    VECTOR(nrgeo)[w];
-=======
-                long int fedge = (long int) VECTOR(*fatv)[j];
-                long int neighbor = IGRAPH_OTHER(graph, fedge, actnode);
+                igraph_integer_t fedge = VECTOR(*fatv)[j];
+                igraph_integer_t neighbor = IGRAPH_OTHER(graph, fedge, actnode);
                 tmpscore[neighbor] += nrgeo[neighbor] * coeff;
                 VECTOR(*result)[fedge] += nrgeo[neighbor] * coeff;
->>>>>>> c386e0d3
             }
 
             /* Reset variables to ensure that the 'for' loop invariant will
@@ -1194,17 +854,10 @@
     igraph_stack_destroy(&S);
     igraph_inclist_destroy(&inclist);
     igraph_inclist_destroy(&fathers);
-<<<<<<< HEAD
-    igraph_vector_destroy(&distance);
-    igraph_vector_destroy(&tmpscore);
-    igraph_vector_int_destroy(&nrgeo);
-    IGRAPH_FINALLY_CLEAN(5);
-=======
     igraph_vector_destroy(&dist);
     igraph_Free(tmpscore);
     igraph_Free(nrgeo);
     IGRAPH_FINALLY_CLEAN(6);
->>>>>>> c386e0d3
 
     return IGRAPH_SUCCESS;
 }
@@ -1246,13 +899,6 @@
  * \ref igraph_betweenness_cutoff() to calculate the range-limited vertex
  * betweenness.
  */
-<<<<<<< HEAD
-igraph_error_t igraph_edge_betweenness(const igraph_t *graph, igraph_vector_t *result,
-                            igraph_bool_t directed,
-                            const igraph_vector_t *weights) {
-    return igraph_edge_betweenness_cutoff(graph, result, directed,
-                                          weights, -1);
-=======
 int igraph_betweenness_subset(const igraph_t *graph, igraph_vector_t *res,
                               const igraph_vs_t vids, igraph_bool_t directed,
                               const igraph_vs_t sources, const igraph_vs_t targets,
@@ -1441,7 +1087,6 @@
     IGRAPH_FINALLY_CLEAN(7);
 
     return IGRAPH_SUCCESS;
->>>>>>> c386e0d3
 }
 
 /**
@@ -1479,15 +1124,6 @@
  * \sa \ref igraph_edge_betweenness() to compute the exact edge betweenness and
  * \ref igraph_edge_betweenness_cutoff() to compute the range-limited edge betweenness.
  */
-<<<<<<< HEAD
-igraph_error_t igraph_edge_betweenness_cutoff(const igraph_t *graph, igraph_vector_t *result,
-                                   igraph_bool_t directed,
-                                   const igraph_vector_t *weights, igraph_real_t cutoff) {
-    long int no_of_nodes = igraph_vcount(graph);
-    long int no_of_edges = igraph_ecount(graph);
-    igraph_dqueue_t q = IGRAPH_DQUEUE_NULL;
-    long int *distance;
-=======
 int igraph_edge_betweenness_subset(const igraph_t *graph, igraph_vector_t *res,
                                    const igraph_es_t eids, igraph_bool_t directed,
                                    const igraph_vs_t sources, const igraph_vs_t targets,
@@ -1502,7 +1138,6 @@
     igraph_neimode_t mode = directed ? IGRAPH_OUT : IGRAPH_ALL;
     igraph_vector_t dist;
     igraph_vector_t v_tmpres, *tmpres = &v_tmpres;
->>>>>>> c386e0d3
     double *nrgeo;
     double *tmpscore;
     long int source, j;
@@ -1598,18 +1233,13 @@
             IGRAPH_CHECK(igraph_i_sspf_edge(graph, source, &dist, nrgeo, &S, &fathers, &inclist, -1));
         }
 
-<<<<<<< HEAD
-        while (!igraph_dqueue_empty(&q)) {
-            long int actnode = igraph_dqueue_pop(&q);
-=======
         /* Aggregate betweenness scores for the nodes we have reached in this
          * traversal */
         while (!igraph_stack_empty(&S)) {
-            long int actnode = (long int) igraph_stack_pop(&S);
+            igraph_integer_t actnode = igraph_stack_pop(&S);
             igraph_vector_int_t *fatv = igraph_inclist_get(&fathers, actnode);
-            long int fatv_len = igraph_vector_int_size(fatv);
+            igraph_integer_t fatv_len = igraph_vector_int_size(fatv);
             double coeff;
->>>>>>> c386e0d3
 
             if (is_target[actnode]) {
                 coeff = (1 + tmpscore[actnode]) / nrgeo[actnode];
@@ -1617,61 +1247,11 @@
                 coeff = tmpscore[actnode] / nrgeo[actnode];
             }
 
-<<<<<<< HEAD
-            IGRAPH_CHECK(igraph_stack_push(&stack, actnode));
-
-            /* check the neighbors and add to them to the queue if unseen before */
-            neip = igraph_inclist_get(elist_out_p, actnode);
-            neino = igraph_vector_int_size(neip);
-            for (i = 0; i < neino; i++) {
-                igraph_integer_t edge = (igraph_integer_t) VECTOR(*neip)[i];
-                long int neighbor = IGRAPH_OTHER(graph, edge, actnode);
-                if (nrgeo[neighbor] != 0) {
-                    /* we've already seen this node, another shortest path? */
-                    if (distance[neighbor] == distance[actnode] + 1) {
-                        nrgeo[neighbor] += nrgeo[actnode];
-                    }
-                } else if (distance[actnode] + 1 <= cutoff || cutoff < 0) {
-                    /* we haven't seen this node yet, but we only consider
-                     * it if it is not more distant than the cutoff. */
-                    nrgeo[neighbor] += nrgeo[actnode];
-                    distance[neighbor] = distance[actnode] + 1;
-                    IGRAPH_CHECK(igraph_dqueue_push(&q, neighbor));
-                }
-            }
-        } /* while !igraph_dqueue_empty */
-
-        /* Ok, we've the distance of each node and also the number of
-           shortest paths to them. Now we do an inverse search, starting
-           with the farthest nodes. */
-        while (!igraph_stack_empty(&stack)) {
-            long int actnode = igraph_stack_pop(&stack);
-            if (distance[actnode] < 1) {
-                distance[actnode] = 0;
-                tmpscore[actnode] = 0;
-                nrgeo[actnode] = 0;
-                continue;    /* skip source node */
-            }
-            /* set the temporary score of the friends */
-            neip = igraph_inclist_get(elist_in_p, actnode);
-            neino = igraph_vector_int_size(neip);
-            for (i = 0; i < neino; i++) {
-                igraph_integer_t edgeno = (igraph_integer_t) VECTOR(*neip)[i];
-                long int neighbor = IGRAPH_OTHER(graph, edgeno, actnode);
-                if (distance[neighbor] == distance[actnode] - 1 &&
-                    nrgeo[neighbor] != 0) {
-                    tmpscore[neighbor] +=
-                        (tmpscore[actnode] + 1) * nrgeo[neighbor] / nrgeo[actnode];
-                    VECTOR(*result)[edgeno] +=
-                        (tmpscore[actnode] + 1) * nrgeo[neighbor] / nrgeo[actnode];
-                }
-=======
             for (j = 0; j < fatv_len; j++) {
-                long int father_edge = (long int) VECTOR(*fatv)[j];
-                long int neighbor = IGRAPH_OTHER(graph, father_edge, actnode);
+                igraph_integer_t father_edge = VECTOR(*fatv)[j];
+                igraph_integer_t neighbor = IGRAPH_OTHER(graph, father_edge, actnode);
                 tmpscore[neighbor] += nrgeo[neighbor] * coeff;
                 VECTOR(*tmpres)[father_edge] += nrgeo[neighbor] * coeff;
->>>>>>> c386e0d3
             }
 
             /* Reset variables to ensure that the 'for' loop invariant will
@@ -1710,56 +1290,6 @@
         igraph_vector_scale(res, 0.5);
     }
 
-<<<<<<< HEAD
-    return IGRAPH_SUCCESS;
-}
-
-/**
- * \ingroup structural
- * \function igraph_edge_betweenness_estimate
- * \brief Estimated betweenness centrality of the edges.
- *
- * \deprecated-by igraph_edge_betweenness_cutoff 0.9
- *
- * </para><para>
- * The betweenness centrality of an edge is the number of geodesics
- * going through it. If there are more than one geodesics between two
- * vertices, the value of these geodesics are weighted by one over the
- * number of geodesics. When estimating betweenness centrality, igraph
- * takes into consideration only those paths that are shorter than or
- * equal to a prescribed length. Note that the estimated centrality
- * will always be less than the real one.
- *
- * \param graph The graph object.
- * \param result The result of the computation, vector containing the
- *        betweenness scores for the edges.
- * \param directed Logical, if true directed paths will be considered
- *        for directed graphs. It is ignored for undirected graphs.
- * \param cutoff The maximal length of paths that will be considered.
- *        If negative, the exact betweenness will be calculated (no
- *        upper limit on path lengths).
- * \param weights An optional weight vector for weighted betweenness.
- *        No edge weight may be NaN. Supply a null pointer here for
- *        unweighted betweenness.
- * \return Error code:
- *        \c IGRAPH_ENOMEM, not enough memory for
- *        temporary data.
- *
- * Time complexity: O(|V||E|),
- * |V| and
- * |E| are the number of vertices and
- * edges in the graph.
- *
- * \sa Other centrality types: \ref igraph_degree(), \ref igraph_closeness().
- *     See \ref igraph_betweenness() for calculating the betweenness score
- *     of the vertices in a graph.
- */
-igraph_error_t igraph_edge_betweenness_estimate(const igraph_t *graph, igraph_vector_t *result,
-                                                igraph_bool_t directed, igraph_real_t cutoff,
-                                                const igraph_vector_t *weights) {
-    IGRAPH_WARNING("igraph_edge_betweenness_estimate is deprecated, use igraph_edge_betweenness_cutoff.");
-    return igraph_edge_betweenness_cutoff(graph, result, directed, weights, cutoff);
-=======
     igraph_stack_destroy(&S);
     igraph_Free(tmpscore);
     igraph_Free(nrgeo);
@@ -1770,5 +1300,4 @@
     IGRAPH_FINALLY_CLEAN(7);
 
     return IGRAPH_SUCCESS;
->>>>>>> c386e0d3
 }