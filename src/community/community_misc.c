/* -*- mode: C -*-  */
/* vim:set ts=4 sw=4 sts=4 et: */
/*
   IGraph library.
   Copyright (C) 2007-2020 The igraph development team

   This program is free software; you can redistribute it and/or modify
   it under the terms of the GNU General Public License as published by
   the Free Software Foundation; either version 2 of the License, or
   (at your option) any later version.

   This program is distributed in the hope that it will be useful,
   but WITHOUT ANY WARRANTY; without even the implied warranty of
   MERCHANTABILITY or FITNESS FOR A PARTICULAR PURPOSE.  See the
   GNU General Public License for more details.

   You should have received a copy of the GNU General Public License
   along with this program; if not, write to the Free Software
   Foundation, Inc., 51 Franklin Street, Fifth Floor, Boston, MA
   02110-1301 USA

*/

#include "igraph_community.h"
#include "igraph_constructors.h"
#include "igraph_memory.h"
#include "igraph_random.h"
#include "igraph_arpack.h"
#include "igraph_adjlist.h"
#include "igraph_interface.h"
#include "igraph_components.h"
#include "igraph_dqueue.h"
#include "igraph_progress.h"
#include "igraph_stack.h"
#include "igraph_sparsemat.h"
#include "igraph_statusbar.h"
#include "igraph_conversion.h"
#include "igraph_centrality.h"
#include "igraph_structural.h"

#include "core/indheap.h"
#include "core/interruption.h"

#include "config.h"

#include <string.h>
#include <math.h>

/**
 * \function igraph_community_to_membership
 * \brief Create membership vector from community structure dendrogram
 *
 * This function creates a membership vector from a community
 * structure dendrogram. A membership vector contains for each vertex
 * the id of its graph component, the graph components are numbered
 * from zero, see the same argument of \ref igraph_connected_components()
 * for an example of a membership vector.
 *
 * </para><para>
 * Many community detection algorithms return with a \em merges
 * matrix, \ref igraph_community_walktrap() and \ref
 * igraph_community_edge_betweenness() are two examples. The matrix
 * contains the merge operations performed while mapping the
 * hierarchical structure of a network. If the matrix has \c n-1 rows,
 * where \c n is the number of vertices in the graph, then it contains
 * the hierarchical structure of the whole network and it is called a
 * dendrogram.
 *
 * </para><para>
 * This function performs \p steps merge operations as prescribed by
 * the \p merges matrix and returns the current state of the network.
 *
 * </para><para>
 * If \p merges is not a complete dendrogram, it is possible to
 * take \p steps steps if \p steps is not bigger than the number
 * lines in \p merges.
 * \param merges The two-column matrix containing the merge
 *    operations. See \ref igraph_community_walktrap() for the
 *    detailed syntax.
 * \param nodes The number of leaf nodes in the dendrogram.
 * \param steps Integer constant, the number of steps to take.
 * \param membership Pointer to an initialized vector, the membership
 *    results will be stored here, if not NULL. The vector will be
 *    resized as needed.
 * \param csize Pointer to an initialized vector, or NULL. If not NULL
 *    then the sizes of the components will be stored here, the vector
 *    will be resized as needed.
 *
 * \sa \ref igraph_community_walktrap(), \ref
 * igraph_community_edge_betweenness(), \ref
 * igraph_community_fastgreedy() for community structure detection
 * algorithms.
 *
 * Time complexity: O(|V|), the number of vertices in the graph.
 */
igraph_error_t igraph_community_to_membership(const igraph_matrix_int_t *merges,
                                   igraph_integer_t nodes,
                                   igraph_integer_t steps,
                                   igraph_vector_int_t *membership,
                                   igraph_vector_int_t *csize) {

    igraph_integer_t no_of_nodes = nodes;
    igraph_integer_t components = no_of_nodes - steps;
    igraph_integer_t i, found = 0;
    igraph_vector_t tmp;
    igraph_vector_bool_t already_merged;
    igraph_vector_int_t own_membership;
    igraph_bool_t using_own_membership = 0;

    if (steps > igraph_matrix_int_nrow(merges)) {
        IGRAPH_ERRORF("Number of steps is greater than number of rows in merges matrix: found %"
                      IGRAPH_PRId " steps, %" IGRAPH_PRId " rows.", IGRAPH_EINVAL, steps, igraph_matrix_int_nrow(merges));
    }

    if (igraph_matrix_int_ncol(merges) != 2) {
        IGRAPH_ERRORF("The merges matrix should have two columns, but has %" IGRAPH_PRId ".",
                      IGRAPH_EINVAL, igraph_matrix_int_ncol(merges));
    }
    if (steps < 0) {
        IGRAPH_ERRORF("Number of steps should be non-negative, found %" IGRAPH_PRId ".", IGRAPH_EINVAL, steps);
    }

    if (csize != 0 && membership == 0) {
        /* we need a membership vector to calculate 'csize' but the user did
         * not provide one; let's allocate one ourselves */
        IGRAPH_VECTOR_INT_INIT_FINALLY(&own_membership, no_of_nodes);
        using_own_membership = 1;
        membership = &own_membership;
    }

    if (membership) {
        IGRAPH_CHECK(igraph_vector_int_resize(membership, no_of_nodes));
        igraph_vector_int_null(membership);
    }
    if (csize) {
        IGRAPH_CHECK(igraph_vector_int_resize(csize, components));
        igraph_vector_int_null(csize);
    }

    IGRAPH_VECTOR_BOOL_INIT_FINALLY(&already_merged, steps + no_of_nodes);
    IGRAPH_VECTOR_INIT_FINALLY(&tmp, steps);

    for (i = steps - 1; i >= 0; i--) {
        igraph_integer_t c1 = MATRIX(*merges, i, 0);
        igraph_integer_t c2 = MATRIX(*merges, i, 1);

        if (VECTOR(already_merged)[c1] == 0) {
            VECTOR(already_merged)[c1] = 1;
        } else {
            IGRAPH_ERRORF("Merges matrix contains multiple merges of cluster %" IGRAPH_PRId ".", IGRAPH_EINVAL, c1);
        }
        if (VECTOR(already_merged)[c2] == 0) {
            VECTOR(already_merged)[c2] = 1;
        } else {
            IGRAPH_ERRORF("Merges matrix contains multiple merges of cluster %" IGRAPH_PRId ".", IGRAPH_EINVAL, c2);
        }

        /* new component? */
        if (VECTOR(tmp)[i] == 0) {
            found++;
            VECTOR(tmp)[i] = found;
        }

        if (c1 < no_of_nodes) {
            igraph_integer_t cid = VECTOR(tmp)[i] - 1;
            if (membership) {
                VECTOR(*membership)[c1] = cid + 1;
            }
            if (csize) {
                VECTOR(*csize)[cid] += 1;
            }
        } else {
            VECTOR(tmp)[c1 - no_of_nodes] = VECTOR(tmp)[i];
        }

        if (c2 < no_of_nodes) {
            igraph_integer_t cid = VECTOR(tmp)[i] - 1;
            if (membership) {
                VECTOR(*membership)[c2] = cid + 1;
            }
            if (csize) {
                VECTOR(*csize)[cid] += 1;
            }
        } else {
            VECTOR(tmp)[c2 - no_of_nodes] = VECTOR(tmp)[i];
        }

    }

    if (membership || csize) {
        /* it can never happen that csize != 0 and membership == 0; we have
         * handled that case above */
        for (i = 0; i < no_of_nodes; i++) {
            igraph_integer_t tmp = VECTOR(*membership)[i];
            if (tmp != 0) {
                if (membership) {
                    VECTOR(*membership)[i] = tmp - 1;
                }
            } else {
                if (csize) {
                    VECTOR(*csize)[found] += 1;
                }
                if (membership) {
                    VECTOR(*membership)[i] = found;
                }
                found++;
            }
        }
    }

    igraph_vector_destroy(&tmp);
    igraph_vector_bool_destroy(&already_merged);
    IGRAPH_FINALLY_CLEAN(2);

    if (using_own_membership) {
        igraph_vector_int_destroy(&own_membership);
        IGRAPH_FINALLY_CLEAN(1);
    }

    return IGRAPH_SUCCESS;
}

/**
 * \function igraph_reindex_membership
 * \brief Makes the IDs in a membership vector continuous
 *
 * This function reindexes component IDs in a membership vector
 * in a way that the new IDs start from zero and go up to C-1,
 * where C is the number of unique component IDs in the original
 * vector. The supplied membership is expected to fall in the
 * range 0, ..., n - 1.
 *
 * \param  membership  Numeric vector which gives the type of each
 *                     vertex, i.e. the component to which it belongs.
 *                     The vector will be altered in-place.
 * \param  new_to_old  Pointer to a vector which will contain the
 *                     old component ID for each new one, or NULL,
 *                     in which case it is not returned. The vector
 *                     will be resized as needed.
 * \param  nb_clusters Pointer to an integer for the number of
 *                     distinct clusters. If not NULL, this will be
 *                     updated to reflect the number of distinct
 *                     clusters found in membership.
 *
 * Time complexity: should be O(n) for n elements.
 */
igraph_error_t igraph_reindex_membership(igraph_vector_int_t *membership,
                              igraph_vector_int_t *new_to_old,
                              igraph_integer_t *nb_clusters) {

    igraph_integer_t i, n = igraph_vector_int_size(membership);
    igraph_vector_t new_cluster;
    igraph_integer_t i_nb_clusters;

    /* We allow original cluster indices in the range 0, ..., n - 1 */
    IGRAPH_CHECK(igraph_vector_init(&new_cluster, n));
    IGRAPH_FINALLY(igraph_vector_destroy, &new_cluster);

    if (new_to_old) {
        igraph_vector_int_clear(new_to_old);
    }

    /* Clean clusters. We will store the new cluster + 1 so that membership == 0
     * indicates that no cluster was assigned yet. */
    i_nb_clusters = 1;
    for (i = 0; i < n; i++) {
        igraph_integer_t c = VECTOR(*membership)[i];

        if (c < 0) {
            IGRAPH_ERRORF("Membership indices should non-negative. "
            "Found member of cluster %" IGRAPH_PRId ".", IGRAPH_EINVAL, c);
        }

        if (c < 0) {
            IGRAPH_ERRORF("Membership indices should be non-negative. "
            "Found member of cluster %" IGRAPH_PRId ".", IGRAPH_EINVAL, c);
        }

        if (c >= n) {
            IGRAPH_ERRORF("Membership indices should be less than total number of vertices. "
            "Found member of cluster %" IGRAPH_PRId ", but only %" IGRAPH_PRId " vertices.", IGRAPH_EINVAL, c, n);
        }

        if (VECTOR(new_cluster)[c] == 0) {
            VECTOR(new_cluster)[c] = (igraph_real_t)i_nb_clusters;
            i_nb_clusters += 1;
            if (new_to_old) {
                IGRAPH_CHECK(igraph_vector_int_push_back(new_to_old, c));
            }
        }
    }

    /* Assign new membership */
    for (i = 0; i < n; i++) {
        igraph_integer_t c = VECTOR(*membership)[i];
        VECTOR(*membership)[i] = VECTOR(new_cluster)[c] - 1;
    }
    if (nb_clusters) {
        /* We used the cluster + 1, so correct */
        *nb_clusters = i_nb_clusters - 1;
    }

    igraph_vector_destroy(&new_cluster);

    IGRAPH_FINALLY_CLEAN(1);

    return IGRAPH_SUCCESS;
}

static igraph_error_t igraph_i_compare_communities_vi(const igraph_vector_int_t *v1,
                                           const igraph_vector_int_t *v2, igraph_real_t* result);
static igraph_error_t igraph_i_compare_communities_nmi(const igraph_vector_int_t *v1,
                                            const igraph_vector_int_t *v2, igraph_real_t* result);
static igraph_error_t igraph_i_compare_communities_rand(const igraph_vector_int_t *v1,
                                             const igraph_vector_int_t *v2, igraph_real_t* result, igraph_bool_t adjust);
static igraph_error_t igraph_i_split_join_distance(const igraph_vector_int_t *v1,
                                        const igraph_vector_int_t *v2, igraph_integer_t* distance12,
                                        igraph_integer_t* distance21);

/**
 * \ingroup communities
 * \function igraph_compare_communities
 * \brief Compares community structures using various metrics.
 *
 * This function assesses the distance between two community structures
 * using the variation of information (VI) metric of Meila (2003), the
 * normalized mutual information (NMI) of Danon et al (2005), the
 * split-join distance of van Dongen (2000), the Rand index of Rand (1971)
 * or the adjusted Rand index of Hubert and Arabie (1985).
 *
 * </para><para>
 * Some of these measures are defined based on the entropy of a discrete
 * random variable associated with a given clustering \c C of vertices.
 * Let \c p_i be the probability that a randomly picked vertex would be part
 * of cluster \c i. Then the entropy of the clustering is
 *
 * </para><para>
 * <code>H(C) = - \sum_i p_i log p_i</code>
 *
 * </para><para>
 * Similarly, we can define the joint entropy of two clusterings \c C_1 and \c C_2
 * based on the probability \c p_ij that a random vertex is part of cluster \c i
 * in the first clustering and cluster \c j in the second one:
 *
 * </para><para>
 * <code>H(C_1, C_2) = - \sum_ii p_ij log p_ij</code>
 *
 * </para><para>
 * The mutual information of \c C_1 and \c C_2 is then
 * <code>MI(C_1, C_2) = H(C_1) + H(C_2) - H(C_1, C_2) >= 0 </code>.
 * A large mutual information indicates a high overlap between the two clusterings.
 * The normalized mutual information, as computed by igraph, is
 *
 * </para><para>
 * <code>NMI(C_1, C_2) = 2 MI(C_1, C_2) / (H(C_1) + H(C_2))</code>.
 *
 * </para><para>
 * It takes its value from the interval (0, 1], with 1 achieved when the two clusterings
 * coincide.
 *
 * </para><para>
 * The variation of information is defined as
 * <code>VI(C_1, C_2) = [H(C_1) - MI(C_1, C_2)] + [H(C_2) - MI(C_1, C_2)]</code>.
 * Lower values of the variation of information indicate a smaller difference between
 * the two clusterings, with <code>VI = 0</code> achieved precisely when they coincide.
 *
 * </para><para>
 * For an explanation of the split-join distance, see \ref igraph_split_join_distance().
 *
 * </para><para>
 * References:
 *
 * </para><para>
 * Meilă M: Comparing clusterings by the variation of information.
 * In: Schölkopf B, Warmuth MK (eds.). Learning Theory and Kernel Machines:
 * 16th Annual Conference on Computational Learning Theory and 7th Kernel
 * Workshop, COLT/Kernel 2003, Washington, DC, USA. Lecture Notes in Computer
 * Science, vol. 2777, Springer, 2003. ISBN: 978-3-540-40720-1.
 * https://doi.org/10.1007/978-3-540-45167-9_14
 *
 * </para><para>
 * Danon L, Diaz-Guilera A, Duch J, Arenas A: Comparing community structure
 * identification. J Stat Mech P09008, 2005.
 * https://doi.org/10.1088/1742-5468/2005/09/P09008
 *
 * </para><para>
 * van Dongen S: Performance criteria for graph clustering and Markov cluster
 * experiments. Technical Report INS-R0012, National Research Institute for
 * Mathematics and Computer Science in the Netherlands, Amsterdam, May 2000.
 * https://ir.cwi.nl/pub/4461
 *
 * </para><para>
 * Rand WM: Objective criteria for the evaluation of clustering methods.
 * J Am Stat Assoc 66(336):846-850, 1971.
 * https://doi.org/10.2307/2284239
 *
 * </para><para>
 * Hubert L and Arabie P: Comparing partitions. Journal of Classification
 * 2:193-218, 1985.
 * https://doi.org/10.1007/BF01908075
 *
 * \param  comm1   the membership vector of the first community structure
 * \param  comm2   the membership vector of the second community structure
 * \param  result  the result is stored here.
 * \param  method  the comparison method to use. \c IGRAPH_COMMCMP_VI
 *                 selects the variation of information (VI) metric of
 *                 Meila (2003), \c IGRAPH_COMMCMP_NMI selects the
 *                 normalized mutual information measure proposed by
 *                 Danon et al (2005), \c IGRAPH_COMMCMP_SPLIT_JOIN
 *                 selects the split-join distance of van Dongen (2000),
 *                 \c IGRAPH_COMMCMP_RAND selects the unadjusted Rand
 *                 index (1971) and \c IGRAPH_COMMCMP_ADJUSTED_RAND
 *                 selects the adjusted Rand index.
 *
 * \return  Error code.
 *
 * \sa \ref igraph_split_join_distance().
 *
 * Time complexity: O(n log(n)).
 */
igraph_error_t igraph_compare_communities(const igraph_vector_int_t *comm1,
                               const igraph_vector_int_t *comm2, igraph_real_t* result,
                               igraph_community_comparison_t method) {
    igraph_vector_int_t c1, c2;

    if (igraph_vector_int_size(comm1) != igraph_vector_int_size(comm2)) {
        IGRAPH_ERROR("community membership vectors have different lengths", IGRAPH_EINVAL);
    }

    /* Copy and reindex membership vectors to make sure they are continuous */
    IGRAPH_CHECK(igraph_vector_int_init_copy(&c1, comm1));
    IGRAPH_FINALLY(igraph_vector_int_destroy, &c1);

    IGRAPH_CHECK(igraph_vector_int_init_copy(&c2, comm2));
    IGRAPH_FINALLY(igraph_vector_int_destroy, &c2);

    IGRAPH_CHECK(igraph_reindex_membership(&c1, 0, NULL));
    IGRAPH_CHECK(igraph_reindex_membership(&c2, 0, NULL));

    switch (method) {
    case IGRAPH_COMMCMP_VI:
        IGRAPH_CHECK(igraph_i_compare_communities_vi(&c1, &c2, result));
        break;

    case IGRAPH_COMMCMP_NMI:
        IGRAPH_CHECK(igraph_i_compare_communities_nmi(&c1, &c2, result));
        break;

    case IGRAPH_COMMCMP_SPLIT_JOIN: {
        igraph_integer_t d12, d21;
        IGRAPH_CHECK(igraph_i_split_join_distance(&c1, &c2, &d12, &d21));
        *result = d12 + d21;
    }
    break;

    case IGRAPH_COMMCMP_RAND:
    case IGRAPH_COMMCMP_ADJUSTED_RAND:
        IGRAPH_CHECK(igraph_i_compare_communities_rand(&c1, &c2, result,
                     method == IGRAPH_COMMCMP_ADJUSTED_RAND));
        break;

    default:
        IGRAPH_ERROR("unknown community comparison method", IGRAPH_EINVAL);
    }

    /* Clean up everything */
    igraph_vector_int_destroy(&c1);
    igraph_vector_int_destroy(&c2);
    IGRAPH_FINALLY_CLEAN(2);

    return IGRAPH_SUCCESS;
}

/**
 * \ingroup communities
 * \function igraph_split_join_distance
 * \brief Calculates the split-join distance of two community structures
 *
 * The split-join distance between partitions A and B is the sum of the
 * projection distance of A from B and the projection distance of B from
 * A. The projection distance is an asymmetric measure and it is defined
 * as follows:
 *
 * </para><para>
 * First, each set in partition A is evaluated against all sets in partition
 * B. For each set in partition A, the best matching set in partition B is
 * found and the overlap size is calculated. (Matching is quantified by the
 * size of the overlap between the two sets). Then, the maximal overlap sizes
 * for each set in A are summed together and subtracted from the number of
 * elements in A.
 *
 * </para><para>
 * The split-join distance will be returned in two arguments, \c distance12
 * will contain the projection distance of the first partition from the
 * second, while \c distance21 will be the projection distance of the second
 * partition from the first. This makes it easier to detect whether a
 * partition is a subpartition of the other, since in this case, the
 * corresponding distance will be zero.
 *
 * </para><para>
 * Reference:
 *
 * </para><para>
 * van Dongen S: Performance criteria for graph clustering and Markov cluster
 * experiments. Technical Report INS-R0012, National Research Institute for
 * Mathematics and Computer Science in the Netherlands, Amsterdam, May 2000.
 *
 * \param  comm1       the membership vector of the first community structure
 * \param  comm2       the membership vector of the second community structure
 * \param  distance12  pointer to an \c igraph_integer_t, the projection distance
 *                     of the first community structure from the second one will be
 *                     returned here.
 * \param  distance21  pointer to an \c igraph_integer_t, the projection distance
 *                     of the second community structure from the first one will be
 *                     returned here.
 * \return  Error code.
 *
 * \sa \ref igraph_compare_communities() with the \c IGRAPH_COMMCMP_SPLIT_JOIN
 * method if you are not interested in the individual distances but only the sum
 * of them.
 *
 * Time complexity: O(n log(n)).
 */
igraph_error_t igraph_split_join_distance(const igraph_vector_int_t *comm1,
                               const igraph_vector_int_t *comm2, igraph_integer_t *distance12,
                               igraph_integer_t *distance21) {
    igraph_vector_int_t c1, c2;

    if (igraph_vector_int_size(comm1) != igraph_vector_int_size(comm2)) {
        IGRAPH_ERRORF("Community membership vectors have different lengths: %" IGRAPH_PRId " and %" IGRAPH_PRId ".",
                      IGRAPH_EINVAL, igraph_vector_int_size(comm1), igraph_vector_int_size(comm2));
    }

    /* Copy and reindex membership vectors to make sure they are continuous */
    IGRAPH_CHECK(igraph_vector_int_init_copy(&c1, comm1));
    IGRAPH_FINALLY(igraph_vector_int_destroy, &c1);

    IGRAPH_CHECK(igraph_vector_int_init_copy(&c2, comm2));
    IGRAPH_FINALLY(igraph_vector_int_destroy, &c2);

    IGRAPH_CHECK(igraph_reindex_membership(&c1, 0, NULL));
    IGRAPH_CHECK(igraph_reindex_membership(&c2, 0, NULL));

    IGRAPH_CHECK(igraph_i_split_join_distance(&c1, &c2, distance12, distance21));

    /* Clean up everything */
    igraph_vector_int_destroy(&c1);
    igraph_vector_int_destroy(&c2);
    IGRAPH_FINALLY_CLEAN(2);

    return IGRAPH_SUCCESS;
}

/**
 * Calculates the entropy and the mutual information for two reindexed community
 * membership vectors v1 and v2. This is needed by both Meila's and Danon's
 * community comparison measure.
 */
static igraph_error_t igraph_i_entropy_and_mutual_information(const igraph_vector_int_t* v1,
        const igraph_vector_int_t* v2, double* h1, double* h2, double* mut_inf) {
    igraph_integer_t i, n;
    igraph_integer_t k1;
    igraph_integer_t k2;
    double *p1, *p2;
    igraph_sparsemat_t m;
    igraph_sparsemat_t mu; /* uncompressed */
    igraph_sparsemat_iterator_t mit;

    n = igraph_vector_int_size(v1);
    if (n == 0) {
        *h1 = 0;
        *h2 = 0;
        *mut_inf = 0;
        return IGRAPH_SUCCESS;
    }
    k1 = igraph_vector_int_max(v1) + 1;
    k2 = igraph_vector_int_max(v2) + 1;
    p1 = IGRAPH_CALLOC(k1, double);
    if (p1 == 0) {
<<<<<<< HEAD
        IGRAPH_ERROR("igraph_i_entropy_and_mutual_information failed", IGRAPH_ENOMEM); /* LCOV_EXCL_LINE */
=======
        IGRAPH_ERROR("Insufficient memory for computing community entropy.", IGRAPH_ENOMEM);
>>>>>>> 5bbeccf7
    }
    IGRAPH_FINALLY(igraph_free, p1);
    p2 = IGRAPH_CALLOC(k2, double);
    if (p2 == 0) {
<<<<<<< HEAD
        IGRAPH_ERROR("igraph_i_entropy_and_mutual_information failed", IGRAPH_ENOMEM); /* LCOV_EXCL_LINE */
=======
        IGRAPH_ERROR("Insufficient memory for computing community entropy.", IGRAPH_ENOMEM);
>>>>>>> 5bbeccf7
    }
    IGRAPH_FINALLY(igraph_free, p2);

    /* Calculate the entropy of v1 */
    *h1 = 0.0;
    for (i = 0; i < n; i++) {
        p1[VECTOR(*v1)[i]]++;
    }
    for (i = 0; i < k1; i++) {
        p1[i] /= n;
        *h1 -= p1[i] * log(p1[i]);
    }

    /* Calculate the entropy of v2 */
    *h2 = 0.0;
    for (i = 0; i < n; i++) {
        p2[VECTOR(*v2)[i]]++;
    }
    for (i = 0; i < k2; i++) {
        p2[i] /= n;
        *h2 -= p2[i] * log(p2[i]);
    }

    /* We will only need the logs of p1 and p2 from now on */
    for (i = 0; i < k1; i++) {
        p1[i] = log(p1[i]);
    }
    for (i = 0; i < k2; i++) {
        p2[i] = log(p2[i]);
    }

    /* Calculate the mutual information of v1 and v2 */
    *mut_inf = 0.0;
    IGRAPH_CHECK(igraph_sparsemat_init(&mu, k1, k2, n));
    IGRAPH_FINALLY(igraph_sparsemat_destroy, &mu);
    for (i = 0; i < n; i++) {
        IGRAPH_CHECK(igraph_sparsemat_entry(
            &mu, VECTOR(*v1)[i],
            VECTOR(*v2)[i], 1
        ));
    }

    igraph_sparsemat_compress(&mu, &m);
    IGRAPH_FINALLY(igraph_sparsemat_destroy, &m);
    igraph_sparsemat_dupl(&m);

    IGRAPH_CHECK(igraph_sparsemat_iterator_init(&mit, &m));
    while (!igraph_sparsemat_iterator_end(&mit)) {
        double p = igraph_sparsemat_iterator_get(&mit)/ n;
        *mut_inf += p * (log(p) - p1[igraph_sparsemat_iterator_row(&mit)] - p2[igraph_sparsemat_iterator_col(&mit)]);
        igraph_sparsemat_iterator_next(&mit);
    }
    igraph_sparsemat_destroy(&m);
    igraph_sparsemat_destroy(&mu);
    IGRAPH_FREE(p1); IGRAPH_FREE(p2);

    IGRAPH_FINALLY_CLEAN(4);

    return IGRAPH_SUCCESS;
}

/**
 * Implementation of the normalized mutual information (NMI) measure of
 * Danon et al. This function assumes that the community membership
 * vectors have already been normalized using igraph_reindex_communities().
 *
 * </para><para>
 * Reference: Danon L, Diaz-Guilera A, Duch J, Arenas A: Comparing community
 * structure identification. J Stat Mech P09008, 2005.
 *
 * </para><para>
 * Time complexity: O(n log(n))
 */
static igraph_error_t igraph_i_compare_communities_nmi(const igraph_vector_int_t *v1, const igraph_vector_int_t *v2,
                                     igraph_real_t* result) {
    double h1, h2, mut_inf;

    IGRAPH_CHECK(igraph_i_entropy_and_mutual_information(v1, v2, &h1, &h2, &mut_inf));

    if (h1 == 0 && h2 == 0) {
        *result = 1;
    } else {
        *result = 2 * mut_inf / (h1 + h2);
    }

    return IGRAPH_SUCCESS;
}

/**
 * Implementation of the variation of information metric (VI) of
 * Meila et al. This function assumes that the community membership
 * vectors have already been normalized using igraph_reindex_communities().
 *
 * </para><para>
 * Reference: Meila M: Comparing clusterings by the variation of information.
 * In: Schölkopf B, Warmuth MK (eds.). Learning Theory and Kernel Machines:
 * 16th Annual Conference on Computational Learning Theory and 7th Kernel
 * Workshop, COLT/Kernel 2003, Washington, DC, USA. Lecture Notes in Computer
 * Science, vol. 2777, Springer, 2003. ISBN: 978-3-540-40720-1.
 *
 * </para><para>
 * Time complexity: O(n log(n))
 */
static igraph_error_t igraph_i_compare_communities_vi(const igraph_vector_int_t *v1, const igraph_vector_int_t *v2,
                                    igraph_real_t* result) {
    double h1, h2, mut_inf;

    IGRAPH_CHECK(igraph_i_entropy_and_mutual_information(v1, v2, &h1, &h2, &mut_inf));
    *result = h1 + h2 - 2 * mut_inf;

    return IGRAPH_SUCCESS;
}

/**
 * \brief Calculates the confusion matrix for two clusterings.
 *
 * </para><para>
 * This function assumes that the community membership vectors have already
 * been normalized using igraph_reindex_communities().
 *
 * </para><para>
 * Time complexity: O(n log(max(k1, k2))), where n is the number of vertices, k1
 * and k2 are the number of clusters in each of the clusterings.
 */
static igraph_error_t igraph_i_confusion_matrix(const igraph_vector_int_t *v1, const igraph_vector_int_t *v2,
                              igraph_sparsemat_t *m) {
    igraph_integer_t k1, k2, i, n;

    n = igraph_vector_int_size(v1);
    if (n == 0) {
        IGRAPH_CHECK(igraph_sparsemat_resize(m, 0, 0, 0));
        return IGRAPH_SUCCESS;
    }

    k1 = igraph_vector_int_max(v1) + 1;
    k2 = igraph_vector_int_max(v2) + 1;
    IGRAPH_CHECK(igraph_sparsemat_resize(m, k1, k2, n));
    for (i = 0; i < n; i++) {
        IGRAPH_CHECK(igraph_sparsemat_entry(
            m, VECTOR(*v1)[i], VECTOR(*v2)[i], 1
        ));
    }

    return IGRAPH_SUCCESS;
}

/**
 * Implementation of the split-join distance of van Dongen.
 *
 * </para><para>
 * This function assumes that the community membership vectors have already
 * been normalized using igraph_reindex_communities().
 *
 * </para><para>
 * Reference: van Dongen S: Performance criteria for graph clustering and Markov
 * cluster experiments. Technical Report INS-R0012, National Research Institute
 * for Mathematics and Computer Science in the Netherlands, Amsterdam, May 2000.
 *
 * </para><para>
 * Time complexity: O(n log(max(k1, k2))), where n is the number of vertices, k1
 * and k2 are the number of clusters in each of the clusterings.
 */
static igraph_error_t igraph_i_split_join_distance(const igraph_vector_int_t *v1, const igraph_vector_int_t *v2,
                                 igraph_integer_t* distance12, igraph_integer_t* distance21) {
    igraph_integer_t n = igraph_vector_int_size(v1);
    igraph_vector_t rowmax, colmax;
    igraph_sparsemat_t m;
    igraph_sparsemat_t mu; /* uncompressed */
    igraph_sparsemat_iterator_t mit;

    if (n == 0) {
        *distance12 = 0;
        *distance21 = 0;
        return IGRAPH_SUCCESS;
    }
    /* Calculate the confusion matrix */
    IGRAPH_CHECK(igraph_sparsemat_init(&mu, 1, 1, 0));
    IGRAPH_FINALLY(igraph_sparsemat_destroy, &mu);
    IGRAPH_CHECK(igraph_i_confusion_matrix(v1, v2, &mu));

    /* Initialize vectors that will store the row/columnwise maxima */
    IGRAPH_VECTOR_INIT_FINALLY(&rowmax, igraph_sparsemat_nrow(&mu));
    IGRAPH_VECTOR_INIT_FINALLY(&colmax, igraph_sparsemat_ncol(&mu));

    /* Find the row/columnwise maxima */
    igraph_sparsemat_compress(&mu, &m);
    IGRAPH_FINALLY(igraph_sparsemat_destroy, &m);
    igraph_sparsemat_dupl(&m);
    IGRAPH_CHECK(igraph_sparsemat_iterator_init(&mit, &m));
    while (!igraph_sparsemat_iterator_end(&mit)) {
        igraph_real_t value = igraph_sparsemat_iterator_get(&mit);
        igraph_integer_t row = igraph_sparsemat_iterator_row(&mit);
        igraph_integer_t col = igraph_sparsemat_iterator_col(&mit);
        if (value > VECTOR(rowmax)[row]) {
            VECTOR(rowmax)[row] = value;
        }
        if (value > VECTOR(colmax)[col]) {
            VECTOR(colmax)[col] = value;
        }
        igraph_sparsemat_iterator_next(&mit);
    }

    /* Calculate the distances */
    *distance12 = (igraph_integer_t) (n - igraph_vector_sum(&rowmax));
    *distance21 = (igraph_integer_t) (n - igraph_vector_sum(&colmax));

    igraph_vector_destroy(&rowmax);
    igraph_vector_destroy(&colmax);
    igraph_sparsemat_destroy(&m);
    igraph_sparsemat_destroy(&mu);
    IGRAPH_FINALLY_CLEAN(4);

    return IGRAPH_SUCCESS;
}

/**
 * Implementation of the adjusted and unadjusted Rand indices.
 *
 * </para><para>
 * This function assumes that the community membership vectors have already
 * been normalized using igraph_reindex_communities().
 *
 * </para><para>
 * References:
 *
 * </para><para>
 * Rand WM: Objective criteria for the evaluation of clustering methods. J Am
 * Stat Assoc 66(336):846-850, 1971.
 *
 * </para><para>
 * Hubert L and Arabie P: Comparing partitions. Journal of Classification
 * 2:193-218, 1985.
 *
 * </para><para>
 * Time complexity: O(n log(max(k1, k2))), where n is the number of vertices, k1
 * and k2 are the number of clusters in each of the clusterings.
 */
static igraph_error_t igraph_i_compare_communities_rand(
        const igraph_vector_int_t *v1, const igraph_vector_int_t *v2,
        igraph_real_t *result, igraph_bool_t adjust) {
    igraph_sparsemat_t m;
    igraph_sparsemat_t mu; /* uncompressed */
    igraph_sparsemat_iterator_t mit;
    igraph_vector_t rowsums, colsums;
    igraph_integer_t i, nrow, ncol;
    double rand, n;
    double frac_pairs_in_1, frac_pairs_in_2;

    if (igraph_vector_int_size(v1) <= 1) {
        IGRAPH_ERRORF("Rand indices not defined for only zero or one vertices. "
        "Found membership vector of size %" IGRAPH_PRId ".", IGRAPH_EINVAL, igraph_vector_int_size(v1));
    }

    /* Calculate the confusion matrix */
    IGRAPH_CHECK(igraph_sparsemat_init(&mu, 1, 1, 0));
    IGRAPH_FINALLY(igraph_sparsemat_destroy, &mu);
    IGRAPH_CHECK(igraph_i_confusion_matrix(v1, v2, &mu));

    /* The unadjusted Rand index is defined as (a+d) / (a+b+c+d), where:
     *
     * - a is the number of pairs in the same cluster both in v1 and v2. This
     *   equals the sum of n(i,j) choose 2 for all i and j.
     *
     * - b is the number of pairs in the same cluster in v1 and in different
     *   clusters in v2. This is sum n(i,*) choose 2 for all i minus a.
     *   n(i,*) is the number of elements in cluster i in v1.
     *
     * - c is the number of pairs in the same cluster in v2 and in different
     *   clusters in v1. This is sum n(*,j) choose 2 for all j minus a.
     *   n(*,j) is the number of elements in cluster j in v2.
     *
     * - d is (n choose 2) - a - b - c.
     *
     * Therefore, a+d = (n choose 2) - b - c
     *                = (n choose 2) - sum (n(i,*) choose 2)
     *                               - sum (n(*,j) choose 2)
     *                               + 2 * sum (n(i,j) choose 2).
     *
     * Since a+b+c+d = (n choose 2) and this goes in the denominator, we can
     * just as well start dividing each term in a+d by (n choose 2), which
     * yields:
     *
     * 1 - sum( n(i,*)/n * (n(i,*)-1)/(n-1) )
     *   - sum( n(*,i)/n * (n(*,i)-1)/(n-1) )
     *   + sum( n(i,j)/n * (n(i,j)-1)/(n-1) ) * 2
     */

    /* Calculate row and column sums */
    nrow = igraph_sparsemat_nrow(&mu);
    ncol = igraph_sparsemat_ncol(&mu);
    n = igraph_vector_int_size(v1) + 0.0;
    IGRAPH_VECTOR_INIT_FINALLY(&rowsums, nrow);
    IGRAPH_VECTOR_INIT_FINALLY(&colsums, ncol);
    IGRAPH_CHECK(igraph_sparsemat_rowsums(&mu, &rowsums));
    IGRAPH_CHECK(igraph_sparsemat_colsums(&mu, &colsums));

    /* Start calculating the unadjusted Rand index */
    rand = 0.0;
    igraph_sparsemat_compress(&mu, &m);
    IGRAPH_FINALLY(igraph_sparsemat_destroy, &m);
    igraph_sparsemat_dupl(&m);

    IGRAPH_CHECK(igraph_sparsemat_iterator_init(&mit, &m));
    while (!igraph_sparsemat_iterator_end(&mit)) {
        igraph_real_t value = igraph_sparsemat_iterator_get(&mit);
        rand += (value / n) * (value - 1) / (n - 1);
        igraph_sparsemat_iterator_next(&mit);
    }

    frac_pairs_in_1 = frac_pairs_in_2 = 0.0;
    for (i = 0; i < nrow; i++) {
        frac_pairs_in_1 += (VECTOR(rowsums)[i] / n) * (VECTOR(rowsums)[i] - 1) / (n - 1);
    }
    for (i = 0; i < ncol; i++) {
        frac_pairs_in_2 += (VECTOR(colsums)[i] / n) * (VECTOR(colsums)[i] - 1) / (n - 1);
    }

    rand = 1.0 + 2 * rand - frac_pairs_in_1 - frac_pairs_in_2;

    if (adjust) {
        double expected = frac_pairs_in_1 * frac_pairs_in_2 +
                          (1 - frac_pairs_in_1) * (1 - frac_pairs_in_2);
        rand = (rand - expected) / (1 - expected);
    }

    igraph_vector_destroy(&rowsums);
    igraph_vector_destroy(&colsums);
    igraph_sparsemat_destroy(&m);
    igraph_sparsemat_destroy(&mu);
    IGRAPH_FINALLY_CLEAN(4);

    *result = rand;

    return IGRAPH_SUCCESS;
}<|MERGE_RESOLUTION|>--- conflicted
+++ resolved
@@ -577,20 +577,12 @@
     k2 = igraph_vector_int_max(v2) + 1;
     p1 = IGRAPH_CALLOC(k1, double);
     if (p1 == 0) {
-<<<<<<< HEAD
-        IGRAPH_ERROR("igraph_i_entropy_and_mutual_information failed", IGRAPH_ENOMEM); /* LCOV_EXCL_LINE */
-=======
         IGRAPH_ERROR("Insufficient memory for computing community entropy.", IGRAPH_ENOMEM);
->>>>>>> 5bbeccf7
     }
     IGRAPH_FINALLY(igraph_free, p1);
     p2 = IGRAPH_CALLOC(k2, double);
     if (p2 == 0) {
-<<<<<<< HEAD
-        IGRAPH_ERROR("igraph_i_entropy_and_mutual_information failed", IGRAPH_ENOMEM); /* LCOV_EXCL_LINE */
-=======
         IGRAPH_ERROR("Insufficient memory for computing community entropy.", IGRAPH_ENOMEM);
->>>>>>> 5bbeccf7
     }
     IGRAPH_FINALLY(igraph_free, p2);
 
