/* -*- mode: C -*-  */
/*
   IGraph library.
   Copyright (C) 2003-2012  Gabor Csardi <csardi.gabor@gmail.com>
   334 Harvard street, Cambridge, MA 02139 USA

   This program is free software; you can redistribute it and/or modify
   it under the terms of the GNU General Public License as published by
   the Free Software Foundation; either version 2 of the License, or
   (at your option) any later version.

   This program is distributed in the hope that it will be useful,
   but WITHOUT ANY WARRANTY; without even the implied warranty of
   MERCHANTABILITY or FITNESS FOR A PARTICULAR PURPOSE.  See the
   GNU General Public License for more details.

   You should have received a copy of the GNU General Public License
   along with this program; if not, write to the Free Software
   Foundation, Inc., 51 Franklin Street, Fifth Floor, Boston, MA
   02110-1301 USA

*/

#include "igraph_components.h"

#include "igraph_adjlist.h"
#include "igraph_dqueue.h"
#include "igraph_interface.h"
#include "igraph_memory.h"
#include "igraph_progress.h"
#include "igraph_stack.h"
#include "igraph_structural.h"
#include "igraph_vector.h"

#include "core/interruption.h"
#include "operators/subgraph.h"

static igraph_error_t igraph_i_connected_components_weak(
    const igraph_t *graph, igraph_vector_int_t *membership,
    igraph_vector_int_t *csize, igraph_integer_t *no
);
static igraph_error_t igraph_i_connected_components_strong(
    const igraph_t *graph, igraph_vector_int_t *membership,
    igraph_vector_int_t *csize, igraph_integer_t *no
);

/**
 * \ingroup structural
 * \function igraph_clusters
 * \brief Calculates the (weakly or strongly) connected components in a graph (deprecated alias).
 *
 * \deprecated-by igraph_connected_components 0.10
 */

igraph_error_t igraph_clusters(const igraph_t *graph, igraph_vector_int_t *membership,
                    igraph_vector_int_t *csize, igraph_integer_t *no,
                    igraph_connectedness_t mode) {
    return igraph_connected_components(graph, membership, csize, no, mode);
}

/**
 * \ingroup structural
 * \function igraph_connected_components
 * \brief Calculates the (weakly or strongly) connected components in a graph.
 *
 * \param graph The graph object to analyze.
 * \param membership First half of the result will be stored here. For
 *        every vertex the id of its component is given. The vector
 *        has to be preinitialized and will be resized. Alternatively
 *        this argument can be \c NULL, in which case it is ignored.
 * \param csize The second half of the result. For every component it
 *        gives its size, the order is defined by the component ids.
 *        The vector has to be preinitialized and will be resized.
 *        Alternatively this argument can be \c NULL, in which
 *        case it is ignored.
 * \param no Pointer to an integer, if not \c NULL then the number of
 *        clusters will be stored here.
 * \param mode For directed graph this specifies whether to calculate
 *        weakly or strongly connected components. Possible values:
 *        \c IGRAPH_WEAK,
 *        \c IGRAPH_STRONG. This argument is
 *        ignored for undirected graphs.
 * \return Error code:
 *         \c IGRAPH_EINVAL: invalid mode argument.
 *
 * Time complexity: O(|V|+|E|),
 * |V| and
 * |E| are the number of vertices and
 * edges in the graph.
 */

igraph_error_t igraph_connected_components(
    const igraph_t *graph, igraph_vector_int_t *membership,
    igraph_vector_int_t *csize, igraph_integer_t *no, igraph_connectedness_t mode
) {
    if (mode == IGRAPH_WEAK || !igraph_is_directed(graph)) {
        return igraph_i_connected_components_weak(graph, membership, csize, no);
    } else if (mode == IGRAPH_STRONG) {
        return igraph_i_connected_components_strong(graph, membership, csize, no);
    }

    IGRAPH_ERROR("Cannot calculate connected components.", IGRAPH_EINVAL);
}

static igraph_error_t igraph_i_connected_components_weak(
    const igraph_t *graph, igraph_vector_int_t *membership,
    igraph_vector_int_t *csize, igraph_integer_t *no
) {

    igraph_integer_t no_of_nodes = igraph_vcount(graph);
    char *already_added;
    igraph_integer_t first_node, act_cluster_size = 0, no_of_clusters = 0;

    igraph_dqueue_int_t q = IGRAPH_DQUEUE_NULL;

    igraph_integer_t i;
    igraph_vector_int_t neis = IGRAPH_VECTOR_NULL;

    already_added = IGRAPH_CALLOC(no_of_nodes, char);
    if (already_added == 0) {
        IGRAPH_ERROR("Cannot calculate weakly connected components.", IGRAPH_ENOMEM); /* LCOV_EXCL_LINE */
    }
    IGRAPH_FINALLY(igraph_free, already_added);

    IGRAPH_DQUEUE_INT_INIT_FINALLY(&q, no_of_nodes > 100000 ? 10000 : no_of_nodes / 10);
    IGRAPH_VECTOR_INT_INIT_FINALLY(&neis, 0);

    /* Memory for result, csize is dynamically allocated */
    if (membership) {
        IGRAPH_CHECK(igraph_vector_int_resize(membership, no_of_nodes));
    }
    if (csize) {
        igraph_vector_int_clear(csize);
    }

    /* The algorithm */

    for (first_node = 0; first_node < no_of_nodes; ++first_node) {
        if (already_added[first_node] == 1) {
            continue;
        }
        IGRAPH_ALLOW_INTERRUPTION();

        already_added[first_node] = 1;
        act_cluster_size = 1;
        if (membership) {
            VECTOR(*membership)[first_node] = no_of_clusters;
        }
        IGRAPH_CHECK(igraph_dqueue_int_push(&q, first_node));

        while ( !igraph_dqueue_int_empty(&q) ) {
            igraph_integer_t act_node = igraph_dqueue_int_pop(&q);
            IGRAPH_CHECK(igraph_neighbors(graph, &neis, act_node, IGRAPH_ALL));
            igraph_integer_t nei_count = igraph_vector_int_size(&neis);
            for (i = 0; i < nei_count; i++) {
                igraph_integer_t neighbor = VECTOR(neis)[i];
                if (already_added[neighbor] == 1) {
                    continue;
                }
                IGRAPH_CHECK(igraph_dqueue_int_push(&q, neighbor));
                already_added[neighbor] = 1;
                act_cluster_size++;
                if (membership) {
                    VECTOR(*membership)[neighbor] = no_of_clusters;
                }
            }
        }

        no_of_clusters++;
        if (csize) {
            IGRAPH_CHECK(igraph_vector_int_push_back(csize, act_cluster_size));
        }
    }

    /* Cleaning up */

    if (no) {
        *no = no_of_clusters;
    }

    /* Clean up */
    IGRAPH_FREE(already_added);
    igraph_dqueue_int_destroy(&q);
    igraph_vector_int_destroy(&neis);
    IGRAPH_FINALLY_CLEAN(3);

    /* Update cache */
    igraph_i_property_cache_set_bool(graph, IGRAPH_PROP_IS_WEAKLY_CONNECTED, no_of_clusters == 1);

    return IGRAPH_SUCCESS;
}

static igraph_error_t igraph_i_connected_components_strong(
    const igraph_t *graph, igraph_vector_int_t *membership,
    igraph_vector_int_t *csize, igraph_integer_t *no
) {
    igraph_integer_t no_of_nodes = igraph_vcount(graph);
    igraph_vector_int_t next_nei = IGRAPH_VECTOR_NULL;

    igraph_integer_t i, n, num_seen;
    igraph_dqueue_int_t q = IGRAPH_DQUEUE_NULL;

    igraph_integer_t no_of_clusters = 0;
    igraph_integer_t act_cluster_size;

    igraph_vector_int_t out = IGRAPH_VECTOR_NULL;
    const igraph_vector_int_t* tmp;

    igraph_adjlist_t adjlist;

    /* The result */

    IGRAPH_VECTOR_INT_INIT_FINALLY(&next_nei, no_of_nodes);
    IGRAPH_VECTOR_INT_INIT_FINALLY(&out, 0);
    IGRAPH_DQUEUE_INT_INIT_FINALLY(&q, 100);

    if (membership) {
        IGRAPH_CHECK(igraph_vector_int_resize(membership, no_of_nodes));
    }
    IGRAPH_CHECK(igraph_vector_int_reserve(&out, no_of_nodes));

    igraph_vector_int_null(&out);
    if (csize) {
        igraph_vector_int_clear(csize);
    }

    IGRAPH_CHECK(igraph_adjlist_init(graph, &adjlist, IGRAPH_OUT, IGRAPH_LOOPS_ONCE, IGRAPH_MULTIPLE));
    IGRAPH_FINALLY(igraph_adjlist_destroy, &adjlist);

    num_seen = 0;
    for (i = 0; i < no_of_nodes; i++) {
        IGRAPH_ALLOW_INTERRUPTION();

        tmp = igraph_adjlist_get(&adjlist, i);
        if (VECTOR(next_nei)[i] > igraph_vector_int_size(tmp)) {
            continue;
        }

        IGRAPH_CHECK(igraph_dqueue_int_push(&q, i));
        while (!igraph_dqueue_int_empty(&q)) {
            igraph_integer_t act_node = igraph_dqueue_int_back(&q);
            tmp = igraph_adjlist_get(&adjlist, act_node);
            if (VECTOR(next_nei)[act_node] == 0) {
                /* this is the first time we've met this vertex */
                VECTOR(next_nei)[act_node]++;
            } else if (VECTOR(next_nei)[act_node] <= igraph_vector_int_size(tmp)) {
                /* we've already met this vertex but it has more children */
                igraph_integer_t neighbor = VECTOR(*tmp)[VECTOR(next_nei)[act_node] - 1];
                if (VECTOR(next_nei)[neighbor] == 0) {
                    IGRAPH_CHECK(igraph_dqueue_int_push(&q, neighbor));
                }
                VECTOR(next_nei)[act_node]++;
            } else {
                /* we've met this vertex and it has no more children */
                IGRAPH_CHECK(igraph_vector_int_push_back(&out, act_node));
                igraph_dqueue_int_pop_back(&q);
                num_seen++;

                if (num_seen % 10000 == 0) {
                    /* time to report progress and allow the user to interrupt */
                    IGRAPH_PROGRESS("Strongly connected components: ",
                                    num_seen * 50.0 / no_of_nodes, NULL);
                    IGRAPH_ALLOW_INTERRUPTION();
                }
            }
        } /* while q */
    }  /* for */

    IGRAPH_PROGRESS("Strongly connected components: ", 50.0, NULL);

    igraph_adjlist_destroy(&adjlist);
    IGRAPH_FINALLY_CLEAN(1);

    IGRAPH_CHECK(igraph_adjlist_init(graph, &adjlist, IGRAPH_IN, IGRAPH_LOOPS_ONCE, IGRAPH_MULTIPLE));
    IGRAPH_FINALLY(igraph_adjlist_destroy, &adjlist);

    /* OK, we've the 'out' values for the nodes, let's use them in
       decreasing order with the help of a heap */

    igraph_vector_int_null(&next_nei);             /* mark already added vertices */
    num_seen = 0;

    while (!igraph_vector_int_empty(&out)) {
        igraph_integer_t grandfather = igraph_vector_int_pop_back(&out);

        if (VECTOR(next_nei)[grandfather] != 0) {
            continue;
        }
        VECTOR(next_nei)[grandfather] = 1;
        act_cluster_size = 1;
        if (membership) {
            VECTOR(*membership)[grandfather] = no_of_clusters;
        }
        IGRAPH_CHECK(igraph_dqueue_int_push(&q, grandfather));

        num_seen++;
        if (num_seen % 10000 == 0) {
            /* time to report progress and allow the user to interrupt */
            IGRAPH_PROGRESS("Strongly connected components: ",
                            50.0 + num_seen * 50.0 / no_of_nodes, NULL);
            IGRAPH_ALLOW_INTERRUPTION();
        }

        while (!igraph_dqueue_int_empty(&q)) {
            igraph_integer_t act_node = igraph_dqueue_int_pop_back(&q);
            tmp = igraph_adjlist_get(&adjlist, act_node);
            n = igraph_vector_int_size(tmp);
            for (i = 0; i < n; i++) {
                igraph_integer_t neighbor = VECTOR(*tmp)[i];
                if (VECTOR(next_nei)[neighbor] != 0) {
                    continue;
                }
                IGRAPH_CHECK(igraph_dqueue_int_push(&q, neighbor));
                VECTOR(next_nei)[neighbor] = 1;
                act_cluster_size++;
                if (membership) {
                    VECTOR(*membership)[neighbor] = no_of_clusters;
                }

                num_seen++;
                if (num_seen % 10000 == 0) {
                    /* time to report progress and allow the user to interrupt */
                    IGRAPH_PROGRESS("Strongly connected components: ",
                                    50.0 + num_seen * 50.0 / no_of_nodes, NULL);
                    IGRAPH_ALLOW_INTERRUPTION();
                }
            }
        }

        no_of_clusters++;
        if (csize) {
            IGRAPH_CHECK(igraph_vector_int_push_back(csize, act_cluster_size));
        }
    }

    IGRAPH_PROGRESS("Strongly connected components: ", 100.0, NULL);

    if (no) {
        *no = no_of_clusters;
    }

    /* Clean up */
    igraph_adjlist_destroy(&adjlist);
    igraph_vector_int_destroy(&out);
    igraph_dqueue_int_destroy(&q);
    igraph_vector_int_destroy(&next_nei);
    IGRAPH_FINALLY_CLEAN(4);

    /* Update cache */
    igraph_i_property_cache_set_bool(graph, IGRAPH_PROP_IS_STRONGLY_CONNECTED, no_of_clusters == 1);
    if (no_of_clusters == 1) {
        igraph_i_property_cache_set_bool(graph, IGRAPH_PROP_IS_WEAKLY_CONNECTED, 1);
    }

    return IGRAPH_SUCCESS;
}

static igraph_error_t igraph_is_connected_weak(const igraph_t *graph, igraph_bool_t *res);

/**
 * \ingroup structural
 * \function igraph_is_connected
 * \brief Decides whether the graph is (weakly or strongly) connected.
 *
 * A graph is considered connected when any of its vertices is reachable
 * from any other. A directed graph with this property is called
 * \em strongly connected. A directed graph that would be connected when
 * ignoring the directions of its edges is called \em weakly connected.
 *
 * </para><para>
 * A graph with zero vertices (i.e. the null graph) is \em not connected by
 * definition. This behaviour changed in igraph 0.9; earlier versions assumed
 * that the null graph is connected. See the following issue on Github for the
 * argument that led us to change the definition:
 * https://github.com/igraph/igraph/issues/1539
 *
 * </para><para>
 * The return value of this function is cached in the graph itself, separately
 * for weak and strong connectivity. Calling the function multiple times with
 * no modifications to the graph in between will return a cached value in O(1)
 * time.
 *
 * \param graph The graph object to analyze.
 * \param res Pointer to a logical variable, the result will be stored
 *        here.
 * \param mode For a directed graph this specifies whether to calculate
 *        weak or strong connectedness. Possible values:
 *        \c IGRAPH_WEAK,
 *        \c IGRAPH_STRONG. This argument is
 *        ignored for undirected graphs.
 * \return Error code:
 *        \c IGRAPH_EINVAL: invalid mode argument.
 *
 * Time complexity: O(|V|+|E|), the
 * number of vertices
 * plus the number of edges in the graph.
 */

igraph_error_t igraph_is_connected(const igraph_t *graph, igraph_bool_t *res,
                        igraph_connectedness_t mode) {

    igraph_cached_property_t prop;
    igraph_integer_t no_of_nodes = igraph_vcount(graph);
    igraph_integer_t no;

    if (!igraph_is_directed(graph)) {
        mode = IGRAPH_WEAK;
    }

    switch (mode) {
        case IGRAPH_WEAK:
            prop = IGRAPH_PROP_IS_WEAKLY_CONNECTED;
            break;

        case IGRAPH_STRONG:
            prop = IGRAPH_PROP_IS_STRONGLY_CONNECTED;
            break;

        default:
            IGRAPH_ERROR("Invalid connectedness mode.", IGRAPH_EINVAL);
    }

    IGRAPH_RETURN_IF_CACHED_BOOL(graph, prop, res);

    if (no_of_nodes == 0) {
        /* Changed in igraph 0.9; see https://github.com/igraph/igraph/issues/1539
         * for the reasoning behind the change */
        *res = false;
    } else if (no_of_nodes == 1) {
        *res = true;
    } else if (mode == IGRAPH_WEAK) {
        IGRAPH_CHECK(igraph_is_connected_weak(graph, res));
    } else {   /* mode == IGRAPH_STRONG */
        /* A strongly connected graph has at least as many edges as vertices,
         * except for the singleton graph, which is handled above. */
        if (igraph_ecount(graph) < no_of_nodes) {
            *res = false;
        } else {
            IGRAPH_CHECK(igraph_i_connected_components_strong(graph, NULL, NULL, &no));
            *res = (no == 1);
        }
    }

    /* Cache updates are done in igraph_i_connected_components_strong() and
     * igraph_is_connected_weak() because those might be called from other
     * places and we want to make use of the caching if so */

    return IGRAPH_SUCCESS;
}

static igraph_error_t igraph_is_connected_weak(const igraph_t *graph, igraph_bool_t *res) {
    igraph_integer_t no_of_nodes = igraph_vcount(graph), no_of_edges = igraph_ecount(graph);
    igraph_integer_t added_count;
    char *already_added;
    igraph_vector_int_t neis = IGRAPH_VECTOR_NULL;
    igraph_dqueue_int_t q = IGRAPH_DQUEUE_NULL;

    /* By convention, the null graph is not considered connected.
     * See https://github.com/igraph/igraph/issues/1538 */
    if (no_of_nodes == 0) {
        *res = false;
        goto exit;
    }

    /* A connected graph has at least |V| - 1 edges. */
    if (no_of_edges < no_of_nodes - 1) {
        *res = false;
        goto exit;
    }

    already_added = IGRAPH_CALLOC(no_of_nodes, char);
    if (already_added == 0) {
        IGRAPH_ERROR("Weak connectedness check failed.", IGRAPH_ENOMEM); /* LCOV_EXCL_LINE */
    }
    IGRAPH_FINALLY(igraph_free, already_added);

    IGRAPH_DQUEUE_INT_INIT_FINALLY(&q, 10);
    IGRAPH_VECTOR_INT_INIT_FINALLY(&neis, 0);

    /* Try to find at least two clusters */
    already_added[0] = 1;
    IGRAPH_CHECK(igraph_dqueue_int_push(&q, 0));

    added_count = 1;
    while ( !igraph_dqueue_int_empty(&q)) {
        IGRAPH_ALLOW_INTERRUPTION();

        igraph_integer_t actnode = igraph_dqueue_int_pop(&q);

        IGRAPH_CHECK(igraph_neighbors(graph, &neis, actnode, IGRAPH_ALL));
        igraph_integer_t nei_count = igraph_vector_int_size(&neis);

        for (igraph_integer_t i = 0; i < nei_count; i++) {
            igraph_integer_t neighbor = VECTOR(neis)[i];
            if (already_added[neighbor]) {
                continue;
            }

            IGRAPH_CHECK(igraph_dqueue_int_push(&q, neighbor));
            added_count++;
            already_added[neighbor] = 1;

            if (added_count == no_of_nodes) {
                /* We have already reached all nodes: the graph is connected.
                 * We can stop the traversal now. */
                igraph_dqueue_int_clear(&q);
                break;
            }
        }
    }

    /* Connected? */
    *res = (added_count == no_of_nodes);

    IGRAPH_FREE(already_added);
    igraph_dqueue_int_destroy(&q);
    igraph_vector_int_destroy(&neis);
    IGRAPH_FINALLY_CLEAN(3);

exit:
    igraph_i_property_cache_set_bool(graph, IGRAPH_PROP_IS_WEAKLY_CONNECTED, *res);
    if (igraph_is_directed(graph) && *res == 0) {
        /* If the graph is not weakly connected, it is not strongly connected
         * either so we can also cache that */
        igraph_i_property_cache_set_bool(graph, IGRAPH_PROP_IS_STRONGLY_CONNECTED, *res);
    }

    return IGRAPH_SUCCESS;
}

/**
 * \function igraph_decompose_destroy
 * \brief Frees the contents of a pointer vector holding graphs.
 *
 * This function destroys and frees all <type>igraph_t</type>
 * objects held in \p complist. However, it does not destroy
 * \p complist itself. Use \ref igraph_vector_ptr_destroy() to destroy
 * \p complist.
 *
 * \param complist The list of graphs to destroy.
 *
 * Time complexity: O(n), n is the number of items.
 *
 * \deprecated 0.10.0
 */

void igraph_decompose_destroy(igraph_vector_ptr_t *complist) {
    igraph_integer_t i, n;

    n = igraph_vector_ptr_size(complist);
    for (i = 0; i < n; i++) {
        if (VECTOR(*complist)[i] != 0) {
            igraph_destroy(VECTOR(*complist)[i]);
            igraph_free(VECTOR(*complist)[i]);
        }
    }
}

static igraph_error_t igraph_i_decompose_weak(const igraph_t *graph,
                                   igraph_graph_list_t *components,
                                   igraph_integer_t maxcompno, igraph_integer_t minelements);

static igraph_error_t igraph_i_decompose_strong(const igraph_t *graph,
                                     igraph_graph_list_t *components,
                                     igraph_integer_t maxcompno, igraph_integer_t minelements);

/**
 * \function igraph_decompose
 * \brief Decomposes a graph into connected components.
 *
 * Creates a separate graph for each component of a graph. Note that the
 * vertex IDs in the new graphs will be different than in the original
 * graph, except when there is only a single component in the original graph.
 *
 * \param graph The original graph.
 * \param components This list of graphs will contain the individual components.
 *   It should be initialized before calling this function and will be resized
 *   to hold the graphs.
 * \param mode Either \c IGRAPH_WEAK or \c IGRAPH_STRONG for weakly
 *    and strongly connected components respectively.
 * \param maxcompno The maximum number of components to return. The
 *    first \p maxcompno components will be returned (which hold at
 *    least \p minelements vertices, see the next parameter), the
 *    others will be ignored. Supply -1 here if you don't want to limit
 *    the number of components.
 * \param minelements The minimum number of vertices a component
 *    should contain in order to place it in the \p components
 *    vector. Eg. supply 2 here to ignore isolated vertices.
 * \return Error code, \c IGRAPH_ENOMEM if there is not enough memory
 *   to perform the operation.
 *
 * Added in version 0.2.</para><para>
 *
 * Time complexity: O(|V|+|E|), the number of vertices plus the number
 * of edges.
 *
 * \example examples/simple/igraph_decompose.c
 */

igraph_error_t igraph_decompose(const igraph_t *graph, igraph_graph_list_t *components,
                     igraph_connectedness_t mode,
                     igraph_integer_t maxcompno, igraph_integer_t minelements) {
    if (mode == IGRAPH_WEAK || !igraph_is_directed(graph)) {
        return igraph_i_decompose_weak(graph, components, maxcompno, minelements);
    } else if (mode == IGRAPH_STRONG) {
        return igraph_i_decompose_strong(graph, components, maxcompno, minelements);
    }

    IGRAPH_ERROR("Cannot decompose graph", IGRAPH_EINVAL);
}

static igraph_error_t igraph_i_decompose_weak(const igraph_t *graph,
                                   igraph_graph_list_t *components,
                                   igraph_integer_t maxcompno, igraph_integer_t minelements) {

    igraph_integer_t actstart;
    igraph_integer_t no_of_nodes = igraph_vcount(graph);
    igraph_integer_t resco = 0;   /* number of graphs created so far */
    char *already_added;
    igraph_dqueue_int_t q;
    igraph_vector_int_t verts;
    igraph_vector_int_t neis;
    igraph_vector_int_t vids_old2new;
    igraph_integer_t i;
    igraph_t newg;


    if (maxcompno < 0) {
        maxcompno = IGRAPH_INTEGER_MAX;
    }

    igraph_graph_list_clear(components);

    /* already_added keeps track of what nodes made it into a graph already */
    already_added = IGRAPH_CALLOC(no_of_nodes, char);
    if (already_added == 0) {
        IGRAPH_ERROR("Cannot decompose graph", IGRAPH_ENOMEM); /* LCOV_EXCL_LINE */
    }
    IGRAPH_FINALLY(igraph_free, already_added);

    IGRAPH_DQUEUE_INT_INIT_FINALLY(&q, 100);
    IGRAPH_VECTOR_INT_INIT_FINALLY(&verts, 0);
    IGRAPH_VECTOR_INT_INIT_FINALLY(&neis, 0);
    IGRAPH_VECTOR_INT_INIT_FINALLY(&vids_old2new, no_of_nodes);

    /* vids_old2new would have been created internally in igraph_induced_subgraph(),
       but it is slow if the graph is large and consists of many small components,
       so we create it once here and then re-use it */

    /* add a node and its neighbors at once, recursively
       then switch to next node that has not been added already */
    for (actstart = 0; resco < maxcompno && actstart < no_of_nodes; actstart++) {

        if (already_added[actstart]) {
            continue;
        }
        IGRAPH_ALLOW_INTERRUPTION();

        igraph_vector_int_clear(&verts);

        /* add the node itself */
        already_added[actstart] = 1;
        IGRAPH_CHECK(igraph_vector_int_push_back(&verts, actstart));
        IGRAPH_CHECK(igraph_dqueue_int_push(&q, actstart));

        /* add the neighbors, recursively */
        while (!igraph_dqueue_int_empty(&q) ) {
            /* pop from the queue of this component */
            igraph_integer_t actvert = igraph_dqueue_int_pop(&q);
            IGRAPH_CHECK(igraph_neighbors(graph, &neis, actvert, IGRAPH_ALL));
            igraph_integer_t nei_count = igraph_vector_int_size(&neis);
            /* iterate over the neighbors */
            for (i = 0; i < nei_count; i++) {
                igraph_integer_t neighbor = VECTOR(neis)[i];
                if (already_added[neighbor] == 1) {
                    continue;
                }
                /* add neighbor */
                already_added[neighbor] = 1;

                /* recursion: append neighbor to the queues */
                IGRAPH_CHECK(igraph_dqueue_int_push(&q, neighbor));
                IGRAPH_CHECK(igraph_vector_int_push_back(&verts, neighbor));
            }
        }

        /* ok, we have a component */
        if (igraph_vector_int_size(&verts) < minelements) {
            continue;
        }

        IGRAPH_CHECK(igraph_i_induced_subgraph_map(
            graph, &newg, igraph_vss_vector(&verts),
            IGRAPH_SUBGRAPH_AUTO, &vids_old2new,
            /* invmap = */ 0, /* map_is_prepared = */ 1
        ));
        IGRAPH_FINALLY(igraph_destroy, &newg);
        IGRAPH_CHECK(igraph_graph_list_push_back(components, &newg));
        IGRAPH_FINALLY_CLEAN(1);  /* ownership of newg now taken by 'components' */
        resco++;

        /* vids_old2new does not have to be cleaned up here; since we are doing
         * weak decomposition, each vertex will appear in only one of the
         * connected components so we won't ever touch an item in vids_old2new
         * if it was already set to a non-zero value in a previous component */

    } /* for actstart++ */

    igraph_vector_int_destroy(&vids_old2new);
    igraph_vector_int_destroy(&neis);
    igraph_vector_int_destroy(&verts);
    igraph_dqueue_int_destroy(&q);
    IGRAPH_FREE(already_added);
    IGRAPH_FINALLY_CLEAN(5);

    return IGRAPH_SUCCESS;
}

static igraph_error_t igraph_i_decompose_strong(const igraph_t *graph,
                                     igraph_graph_list_t *components,
                                     igraph_integer_t maxcompno, igraph_integer_t minelements) {


    igraph_integer_t no_of_nodes = igraph_vcount(graph);

    /* this is a heap used twice for checking what nodes have
     * been counted already */
    igraph_vector_int_t next_nei = IGRAPH_VECTOR_NULL;

    igraph_integer_t i, n, num_seen;
    igraph_dqueue_int_t q = IGRAPH_DQUEUE_NULL;

    igraph_integer_t no_of_clusters = 0;
<<<<<<< HEAD
    igraph_integer_t act_cluster_size;
    IGRAPH_UNUSED(act_cluster_size); // required because set but not read/used
=======
>>>>>>> b26d0107

    igraph_vector_int_t out = IGRAPH_VECTOR_NULL;
    const igraph_vector_int_t* tmp;

    igraph_adjlist_t adjlist;
    igraph_vector_int_t verts;
    igraph_vector_int_t vids_old2new;
    igraph_t newg;

    if (maxcompno < 0) {
        maxcompno = IGRAPH_INTEGER_MAX;
    }

    igraph_graph_list_clear(components);

    /* The result */

    IGRAPH_VECTOR_INT_INIT_FINALLY(&vids_old2new, no_of_nodes);
    IGRAPH_VECTOR_INT_INIT_FINALLY(&verts, 0);
    IGRAPH_VECTOR_INT_INIT_FINALLY(&next_nei, no_of_nodes);
    IGRAPH_VECTOR_INT_INIT_FINALLY(&out, 0);
    IGRAPH_DQUEUE_INT_INIT_FINALLY(&q, 100);

    IGRAPH_CHECK(igraph_vector_int_reserve(&out, no_of_nodes));

    igraph_vector_int_null(&out);

    IGRAPH_CHECK(igraph_adjlist_init(graph, &adjlist, IGRAPH_OUT, IGRAPH_LOOPS_ONCE, IGRAPH_MULTIPLE));
    IGRAPH_FINALLY(igraph_adjlist_destroy, &adjlist);

    /* vids_old2new would have been created internally in igraph_induced_subgraph(),
       but it is slow if the graph is large and consists of many small components,
       so we create it once here and then re-use it */

    /* number of components seen */
    num_seen = 0;
    /* populate the 'out' vector by browsing a node and following up
       all its neighbors recursively, then switching to the next
       unassigned node */
    for (i = 0; i < no_of_nodes; i++) {
        IGRAPH_ALLOW_INTERRUPTION();

        /* get all the 'out' neighbors of this node
         * NOTE: next_nei is initialized [0, 0, ...] */
        tmp = igraph_adjlist_get(&adjlist, i);
        if (VECTOR(next_nei)[i] > igraph_vector_int_size(tmp)) {
            continue;
        }

        /* add this node to the queue for this component */
        IGRAPH_CHECK(igraph_dqueue_int_push(&q, i));

        /* consume the tree from this node ("root") recursively
         * until there is no more */
        while (!igraph_dqueue_int_empty(&q)) {
            /* this looks up but does NOT consume the queue */
            igraph_integer_t act_node = igraph_dqueue_int_back(&q);

            /* get all neighbors of this node */
            tmp = igraph_adjlist_get(&adjlist, act_node);
            if (VECTOR(next_nei)[act_node] == 0) {
                /* this is the first time we've met this vertex,
                     * because next_nei is initialized [0, 0, ...] */
                VECTOR(next_nei)[act_node]++;
                /* back to the queue, same vertex is up again */

            } else if (VECTOR(next_nei)[act_node] <= igraph_vector_int_size(tmp)) {
                /* we've already met this vertex but it has more children */
                igraph_integer_t neighbor = VECTOR(*tmp)[VECTOR(next_nei)[act_node] - 1];
                if (VECTOR(next_nei)[neighbor] == 0) {
                    /* add the root of the other children to the queue */
                    IGRAPH_CHECK(igraph_dqueue_int_push(&q, neighbor));
                }
                VECTOR(next_nei)[act_node]++;
            } else {
                /* we've met this vertex and it has no more children */
                IGRAPH_CHECK(igraph_vector_int_push_back(&out, act_node));
                /* this consumes the queue, since there's nowhere to go */
                igraph_dqueue_int_pop_back(&q);
                num_seen++;

                if (num_seen % 10000 == 0) {
                    /* time to report progress and allow the user to interrupt */
                    IGRAPH_PROGRESS("Strongly connected components: ",
                                    num_seen * 50.0 / no_of_nodes, NULL);
                    IGRAPH_ALLOW_INTERRUPTION();
                }
            }
        } /* while q */
    }  /* for */

    IGRAPH_PROGRESS("Strongly connected components: ", 50.0, NULL);

    igraph_adjlist_destroy(&adjlist);
    IGRAPH_FINALLY_CLEAN(1);

    IGRAPH_CHECK(igraph_adjlist_init(graph, &adjlist, IGRAPH_IN, IGRAPH_LOOPS_ONCE, IGRAPH_MULTIPLE));
    IGRAPH_FINALLY(igraph_adjlist_destroy, &adjlist);

    /* OK, we've the 'out' values for the nodes, let's use them in
     * decreasing order with the help of the next_nei heap */

    igraph_vector_int_null(&next_nei);             /* mark already added vertices */

    /* number of components built */
    num_seen = 0;
    while (!igraph_vector_int_empty(&out) && no_of_clusters < maxcompno) {
        /* consume the vector from the last element */
        igraph_integer_t grandfather = igraph_vector_int_pop_back(&out);

        /* been here, done that
         * NOTE: next_nei is initialized as [0, 0, ...] */
        if (VECTOR(next_nei)[grandfather] != 0) {
            continue;
        }

        /* collect all the members of this component */
        igraph_vector_int_clear(&verts);

        /* this node is gone for any future components */
        VECTOR(next_nei)[grandfather] = 1;

        /* add to component */
        IGRAPH_CHECK(igraph_vector_int_push_back(&verts, grandfather));
        IGRAPH_CHECK(igraph_dqueue_int_push(&q, grandfather));

        num_seen++;
        if (num_seen % 10000 == 0) {
            /* time to report progress and allow the user to interrupt */
            IGRAPH_PROGRESS("Strongly connected components: ",
                            50.0 + num_seen * 50.0 / no_of_nodes, NULL);
            IGRAPH_ALLOW_INTERRUPTION();
        }

        while (!igraph_dqueue_int_empty(&q)) {
            /* consume the queue from this node */
            igraph_integer_t act_node = igraph_dqueue_int_pop_back(&q);
            tmp = igraph_adjlist_get(&adjlist, act_node);
            n = igraph_vector_int_size(tmp);
            for (i = 0; i < n; i++) {
                igraph_integer_t neighbor = VECTOR(*tmp)[i];
                if (VECTOR(next_nei)[neighbor] != 0) {
                    continue;
                }
                IGRAPH_CHECK(igraph_dqueue_int_push(&q, neighbor));
                VECTOR(next_nei)[neighbor] = 1;

                /* add to component */
                IGRAPH_CHECK(igraph_vector_int_push_back(&verts, neighbor));

                num_seen++;
                if (num_seen % 10000 == 0) {
                    /* time to report progress and allow the user to interrupt */
                    IGRAPH_PROGRESS("Strongly connected components: ",
                                    50.0 + num_seen * 50.0 / no_of_nodes, NULL);
                    IGRAPH_ALLOW_INTERRUPTION();
                }
            }
        }

        /* ok, we have a component */
        if (igraph_vector_int_size(&verts) < minelements) {
            continue;
        }

        IGRAPH_CHECK(igraph_i_induced_subgraph_map(
            graph, &newg, igraph_vss_vector(&verts),
            IGRAPH_SUBGRAPH_AUTO, &vids_old2new,
            /* invmap = */ 0, /* map_is_prepared = */ 1
        ));
        IGRAPH_FINALLY(igraph_destroy, &newg);
        IGRAPH_CHECK(igraph_graph_list_push_back(components, &newg));
        IGRAPH_FINALLY_CLEAN(1);  /* ownership of newg now taken by 'components' */

        /* vids_old2new has to be cleaned up here because a vertex may appear
         * in multiple strongly connected components. Simply calling
         * igraph_vector_int_fill() would be an O(n) operation where n is the number
         * of vertices in the large graph so we cannot do that; we have to
         * iterate over 'verts' instead */
        n = igraph_vector_int_size(&verts);
        for (i = 0; i < n; i++) {
            VECTOR(vids_old2new)[VECTOR(verts)[i]] = 0;
        }

        no_of_clusters++;
    }

    IGRAPH_PROGRESS("Strongly connected components: ", 100.0, NULL);

    /* Clean up, return */

    igraph_vector_int_destroy(&vids_old2new);
    igraph_vector_int_destroy(&verts);
    igraph_adjlist_destroy(&adjlist);
    igraph_vector_int_destroy(&out);
    igraph_dqueue_int_destroy(&q);
    igraph_vector_int_destroy(&next_nei);
    IGRAPH_FINALLY_CLEAN(6);

    return IGRAPH_SUCCESS;

}

/**
 * \function igraph_articulation_points
 * \brief Finds the articulation points in a graph.
 *
 * A vertex is an articulation point if its removal increases
 * the number of connected components in the graph.
 *
 * \param graph The input graph.
 * \param res Pointer to an initialized vector, the
 *    articulation points will be stored here.
 * \return Error code.
 *
 * Time complexity: O(|V|+|E|), linear in the number of vertices and edges.
 *
 * \sa \ref igraph_biconnected_components(), \ref igraph_clusters(), \ref igraph_bridges()
 */

igraph_error_t igraph_articulation_points(const igraph_t *graph, igraph_vector_int_t *res) {

    return igraph_biconnected_components(graph, 0, 0, 0, 0, res);
}

/**
 * \function igraph_biconnected_components
 * \brief Calculates biconnected components.
 *
 * A graph is biconnected if the removal of any single vertex (and
 * its incident edges) does not disconnect it.
 *
 * </para><para>
 * A biconnected component of a graph is a maximal biconnected
 * subgraph of it. The biconnected components of a graph can be given
 * by the partition of its edges: every edge is a member of exactly
 * one biconnected component. Note that this is not true for
 * vertices: the same vertex can be part of many biconnected
 * components.
 *
 * </para><para>
 * Note that some authors do not consider the graph consisting of
 * two connected vertices as biconnected, however, igraph does.
 *
 * </para><para>
 * Somewhat arbitrarily, igraph does not consider components containing
 * a single vertex only as being biconnected. Isolated vertices will
 * not be part of any of the biconnected components.
 *
 * \param graph The input graph.
 * \param no If not a NULL pointer, the number of biconnected components will
 *     be stored here.
 * \param tree_edges If not a NULL pointer, then the found components
 *     are stored here, in a list of vectors. Every vector in the list
 *     is a biconnected component, represented by its edges. More precisely,
 *     a spanning tree of the biconnected component is returned.
 * \param component_edges If not a NULL pointer, then the edges of the
 *     biconnected components are stored here, in the same form as for
 *     \c tree_edges.
 * \param components If not a NULL pointer, then the vertices of the
 *     biconnected components are stored here, in the same format as
 *     for the previous two arguments.
 * \param articulation_points If not a NULL pointer, then the
 *     articulation points of the graph are stored in this vector.
 *     A vertex is an articulation point if its removal increases the
 *     number of (weakly) connected components in the graph.
 * \return Error code.
 *
 * Time complexity: O(|V|+|E|), linear in the number of vertices and
 * edges, but only if you do not calculate \c components and
 * \c component_edges. If you calculate \c components, then it is
 * quadratic in the number of vertices. If you calculate \c
 * component_edges as well, then it is cubic in the number of
 * vertices.
 *
 * \sa \ref igraph_articulation_points(), \ref igraph_clusters().
 *
 * \example examples/simple/igraph_biconnected_components.c
 */

igraph_error_t igraph_biconnected_components(const igraph_t *graph,
                                  igraph_integer_t *no,
                                  igraph_vector_int_list_t *tree_edges,
                                  igraph_vector_int_list_t *component_edges,
                                  igraph_vector_int_list_t *components,
                                  igraph_vector_int_t *articulation_points) {

    igraph_integer_t no_of_nodes = igraph_vcount(graph);
    igraph_vector_int_t nextptr;
    igraph_vector_int_t num, low;
    igraph_vector_bool_t found;
    igraph_vector_int_t *adjedges;
    igraph_stack_int_t path;
    igraph_stack_int_t edgestack;
    igraph_inclist_t inclist;
    igraph_integer_t i, counter, rootdfs = 0;
    igraph_vector_int_t vertex_added;
    igraph_integer_t comps = 0;
    igraph_vector_int_list_t *mycomponents = components, vcomponents;

    IGRAPH_CHECK(igraph_vector_int_init(&nextptr, no_of_nodes));
    IGRAPH_FINALLY(igraph_vector_int_destroy, &nextptr);
    IGRAPH_CHECK(igraph_vector_int_init(&num, no_of_nodes));
    IGRAPH_FINALLY(igraph_vector_int_destroy, &num);
    IGRAPH_CHECK(igraph_vector_int_init(&low, no_of_nodes));
    IGRAPH_FINALLY(igraph_vector_int_destroy, &low);
    IGRAPH_CHECK(igraph_vector_bool_init(&found, no_of_nodes));
    IGRAPH_FINALLY(igraph_vector_bool_destroy, &found);

    IGRAPH_CHECK(igraph_stack_int_init(&path, 100));
    IGRAPH_FINALLY(igraph_stack_int_destroy, &path);
    IGRAPH_CHECK(igraph_stack_int_init(&edgestack, 100));
    IGRAPH_FINALLY(igraph_stack_int_destroy, &edgestack);

    IGRAPH_CHECK(igraph_inclist_init(graph, &inclist, IGRAPH_ALL, IGRAPH_LOOPS_TWICE));
    IGRAPH_FINALLY(igraph_inclist_destroy, &inclist);

    IGRAPH_CHECK(igraph_vector_int_init(&vertex_added, no_of_nodes));
    IGRAPH_FINALLY(igraph_vector_int_destroy, &vertex_added);

    if (no) {
        *no = 0;
    }
    if (tree_edges) {
        igraph_vector_int_list_clear(tree_edges);
    }
    if (components) {
        igraph_vector_int_list_clear(components);
    }
    if (component_edges) {
        igraph_vector_int_list_clear(component_edges);
    }
    if (articulation_points) {
        igraph_vector_int_clear(articulation_points);
    }
    if (component_edges && !components) {
        mycomponents = &vcomponents;
        IGRAPH_VECTOR_INT_LIST_INIT_FINALLY(mycomponents, 0);
    }

    for (i = 0; i < no_of_nodes; i++) {

        if (VECTOR(low)[i] != 0) {
            continue;    /* already visited */
        }

        IGRAPH_ALLOW_INTERRUPTION();

        IGRAPH_CHECK(igraph_stack_int_push(&path, i));
        counter = 1;
        rootdfs = 0;
        VECTOR(low)[i] = VECTOR(num)[i] = counter++;
        while (!igraph_stack_int_empty(&path)) {
            igraph_integer_t n;
            igraph_integer_t act = igraph_stack_int_top(&path);
            igraph_integer_t actnext = VECTOR(nextptr)[act];

            adjedges = igraph_inclist_get(&inclist, act);
            n = igraph_vector_int_size(adjedges);
            if (actnext < n) {
                /* Step down (maybe) */
                igraph_integer_t edge = VECTOR(*adjedges)[actnext];
                igraph_integer_t nei = IGRAPH_OTHER(graph, edge, act);
                if (VECTOR(low)[nei] == 0) {
                    if (act == i) {
                        rootdfs++;
                    }
                    IGRAPH_CHECK(igraph_stack_int_push(&edgestack, edge));
                    IGRAPH_CHECK(igraph_stack_int_push(&path, nei));
                    VECTOR(low)[nei] = VECTOR(num)[nei] = counter++;
                } else {
                    /* Update low value if needed */
                    if (VECTOR(num)[nei] < VECTOR(low)[act]) {
                        VECTOR(low)[act] = VECTOR(num)[nei];
                    }
                }
                VECTOR(nextptr)[act] += 1;
            } else {
                /* Step up */
                igraph_stack_int_pop(&path);
                if (!igraph_stack_int_empty(&path)) {
                    igraph_integer_t prev = igraph_stack_int_top(&path);
                    /* Update LOW value if needed */
                    if (VECTOR(low)[act] < VECTOR(low)[prev]) {
                        VECTOR(low)[prev] = VECTOR(low)[act];
                    }
                    /* Check for articulation point */
                    if (VECTOR(low)[act] >= VECTOR(num)[prev]) {
                        if (articulation_points && !VECTOR(found)[prev]
                            && prev != i /* the root */) {
                            IGRAPH_CHECK(igraph_vector_int_push_back(articulation_points, prev));
                            VECTOR(found)[prev] = 1;
                        }
                        if (no) {
                            *no += 1;
                        }

                        /*------------------------------------*/
                        /* Record the biconnected component just found */
                        if (tree_edges || mycomponents) {
                            igraph_vector_int_t *v = 0, *v2 = 0;
                            comps++;
                            if (tree_edges) {
                                IGRAPH_CHECK(igraph_vector_int_list_push_back_new(tree_edges, &v));
                            }
                            if (mycomponents) {
                                IGRAPH_CHECK(igraph_vector_int_list_push_back_new(mycomponents, &v2));
                            }

                            while (!igraph_stack_int_empty(&edgestack)) {
                                igraph_integer_t e = igraph_stack_int_pop(&edgestack);
                                igraph_integer_t from = IGRAPH_FROM(graph, e);
                                igraph_integer_t to = IGRAPH_TO(graph, e);
                                if (tree_edges) {
                                    IGRAPH_CHECK(igraph_vector_int_push_back(v, e));
                                }
                                if (mycomponents) {
                                    if (VECTOR(vertex_added)[from] != comps) {
                                        VECTOR(vertex_added)[from] = comps;
                                        IGRAPH_CHECK(igraph_vector_int_push_back(v2, from));
                                    }
                                    if (VECTOR(vertex_added)[to] != comps) {
                                        VECTOR(vertex_added)[to] = comps;
                                        IGRAPH_CHECK(igraph_vector_int_push_back(v2, to));
                                    }
                                }
                                if (from == prev || to == prev) {
                                    break;
                                }
                            }

                            if (component_edges) {
                                igraph_vector_int_t *nodes = igraph_vector_int_list_get_ptr(mycomponents, comps - 1);
                                igraph_integer_t ii, no_vert = igraph_vector_int_size(nodes);
                                igraph_vector_int_t *vv;

                                IGRAPH_CHECK(igraph_vector_int_list_push_back_new(component_edges, &vv));
                                for (ii = 0; ii < no_vert; ii++) {
                                    igraph_integer_t vert = VECTOR(*nodes)[ii];
                                    igraph_vector_int_t *edges = igraph_inclist_get(&inclist,
                                                                 vert);
                                    igraph_integer_t j, nn = igraph_vector_int_size(edges);
                                    for (j = 0; j < nn; j++) {
                                        igraph_integer_t e = VECTOR(*edges)[j];
                                        igraph_integer_t nei = IGRAPH_OTHER(graph, e, vert);
                                        if (VECTOR(vertex_added)[nei] == comps && nei < vert) {
                                            IGRAPH_CHECK(igraph_vector_int_push_back(vv, e));
                                        }
                                    }
                                }
                            }
                        } /* record component if requested */
                        /*------------------------------------*/

                    }
                } /* !igraph_stack_int_empty(&path) */
            }

        } /* !igraph_stack_int_empty(&path) */

        if (articulation_points && rootdfs >= 2) {
            IGRAPH_CHECK(igraph_vector_int_push_back(articulation_points, i));
        }

    } /* i < no_of_nodes */

    if (mycomponents != components) {
        igraph_vector_int_list_destroy(mycomponents);
        IGRAPH_FINALLY_CLEAN(1);
    }

    igraph_vector_int_destroy(&vertex_added);
    igraph_inclist_destroy(&inclist);
    igraph_stack_int_destroy(&edgestack);
    igraph_stack_int_destroy(&path);
    igraph_vector_bool_destroy(&found);
    igraph_vector_int_destroy(&low);
    igraph_vector_int_destroy(&num);
    igraph_vector_int_destroy(&nextptr);
    IGRAPH_FINALLY_CLEAN(8);

    return IGRAPH_SUCCESS;
}


/**
 * \function igraph_bridges
 * \brief Finds all bridges in a graph.
 *
 * An edge is a bridge if its removal increases the number of (weakly)
 * connected components in the graph.
 *
 * \param graph The input graph. It will be treated as undirected.
 * \param res Pointer to an initialized vector, the
 *    bridges will be stored here as edge indices.
 * \return Error code.
 *
 * Time complexity: O(|V|+|E|), linear in the number of vertices and edges.
 *
 * \sa \ref igraph_articulation_points(), \ref igraph_biconnected_components(), \ref igraph_clusters()
 */

igraph_error_t igraph_bridges(const igraph_t *graph, igraph_vector_int_t *bridges) {

    /* The algorithm is based on https://www.geeksforgeeks.org/bridge-in-a-graph/
       but instead of keeping track of the parent of each vertex in the DFS tree
       we keep track of its incoming edge. This is necessary to support multigraphs.
       Additionally, we use explicit stacks instead of recursion to avoid
       stack overflow. */

    igraph_integer_t no_of_nodes = igraph_vcount(graph);
    igraph_inclist_t il;
    igraph_vector_bool_t visited;
    igraph_vector_int_t vis; /* vis[u] time when vertex u was first visited */
    igraph_vector_int_t low; /* low[u] is the lowest visit time of vertices reachable from u */
    igraph_vector_int_t incoming_edge;
    igraph_stack_int_t su, si;
    igraph_integer_t time;

    IGRAPH_CHECK(igraph_inclist_init(graph, &il, IGRAPH_ALL, IGRAPH_LOOPS_TWICE));
    IGRAPH_FINALLY(igraph_inclist_destroy, &il);


    IGRAPH_VECTOR_BOOL_INIT_FINALLY(&visited, no_of_nodes);
    IGRAPH_VECTOR_INT_INIT_FINALLY(&vis, no_of_nodes);
    IGRAPH_VECTOR_INT_INIT_FINALLY(&low, no_of_nodes);

    IGRAPH_VECTOR_INT_INIT_FINALLY(&incoming_edge, no_of_nodes);
    igraph_vector_int_fill(&incoming_edge, -1);

    IGRAPH_STACK_INT_INIT_FINALLY(&su, 0);
    IGRAPH_STACK_INT_INIT_FINALLY(&si, 0);

    igraph_vector_int_clear(bridges);

    time = 0;
    for (igraph_integer_t start = 0; start < no_of_nodes; ++start) {
        if (! VECTOR(visited)[start]) {
            /* Perform a DFS from 'start'.
             * The top of the su stack is u, the vertex currently being visited.
             * The top of the si stack is i, the index of u's neighbour that will
             * be processed next. */

            IGRAPH_CHECK(igraph_stack_int_push(&su, start));
            IGRAPH_CHECK(igraph_stack_int_push(&si, 0));

            while (! igraph_stack_int_empty(&su)) {
                igraph_integer_t u = igraph_stack_int_pop(&su);
                igraph_integer_t i = igraph_stack_int_pop(&si);

                if (i == 0) {
                    /* We are at the first step of visiting vertex u. */

                    VECTOR(visited)[u] = 1;

                    time += 1;

                    VECTOR(vis)[u] = time;
                    VECTOR(low)[u] = time;
                }

                igraph_vector_int_t *incedges = igraph_inclist_get(&il, u);

                if (i < igraph_vector_int_size(incedges)) {
                    IGRAPH_CHECK(igraph_stack_int_push(&su, u));
                    IGRAPH_CHECK(igraph_stack_int_push(&si, i+1));

                    igraph_integer_t edge = VECTOR(*incedges)[i];
                    igraph_integer_t v = IGRAPH_OTHER(graph, edge, u);

                    if (! VECTOR(visited)[v]) {
                        VECTOR(incoming_edge)[v] = edge;

                        IGRAPH_CHECK(igraph_stack_int_push(&su, v));
                        IGRAPH_CHECK(igraph_stack_int_push(&si, 0));
                    } else if (edge != VECTOR(incoming_edge)[u]) {
                        VECTOR(low)[u] = VECTOR(low)[u] < VECTOR(vis)[v] ? VECTOR(low)[u] : VECTOR(vis)[v];
                    }
                } else {
                    /* We are done visiting vertex u, so it won't be put back on the stack.
                     * We are ready to update the 'low' value of its parent w, and decide
                     * whether its incoming edge is a bridge. */

                    igraph_integer_t edge = VECTOR(incoming_edge)[u];
                    if (edge >= 0) {
                        igraph_integer_t w = IGRAPH_OTHER(graph, edge, u); /* parent of u in DFS tree */
                        VECTOR(low)[w] = VECTOR(low)[w] < VECTOR(low)[u] ? VECTOR(low)[w] : VECTOR(low)[u];
                        if (VECTOR(low)[u] > VECTOR(vis)[w]) {
                            IGRAPH_CHECK(igraph_vector_int_push_back(bridges, edge));
                        }
                    }
                }
            }
        }
    }

    igraph_stack_int_destroy(&si);
    igraph_stack_int_destroy(&su);
    igraph_vector_int_destroy(&incoming_edge);
    igraph_vector_int_destroy(&low);
    igraph_vector_int_destroy(&vis);
    igraph_vector_bool_destroy(&visited);
    igraph_inclist_destroy(&il);
    IGRAPH_FINALLY_CLEAN(7);

    return IGRAPH_SUCCESS;
}

/**
 * \ingroup structural
 * \function igraph_subcomponent
 * \brief The vertices in the same component as a given vertex.
 *
 * \param graph The graph object.
 * \param res The result, vector with the IDs of the vertices in the
 *        same component.
 * \param vertex The id of the vertex of which the component is
 *        searched.
 * \param mode Type of the component for directed graphs, possible
 *        values:
 *        \clist
 *        \cli IGRAPH_OUT
 *          the set of vertices reachable \em from the
 *          \p vertex,
 *        \cli IGRAPH_IN
 *          the set of vertices from which the
 *          \p vertex is reachable.
 *        \cli IGRAPH_ALL
 *          the graph is considered as an
 *          undirected graph. Note that this is \em not the same
 *          as the union of the previous two.
 *        \endclist
 * \return Error code:
 *        \clist
 *        \cli IGRAPH_ENOMEM
 *          not enough memory for temporary data.
 *        \cli IGRAPH_EINVVID
 *           \p vertex is an invalid vertex ID
 *        \cli IGRAPH_EINVMODE
 *           invalid mode argument passed.
 *        \endclist
 *
 * Time complexity: O(|V|+|E|),
 * |V| and
 * |E| are the number of vertices and
 * edges in the graph.
 *
 * \sa \ref igraph_induced_subgraph() if you want a graph object consisting only
 * a given set of vertices and the edges between them.
 */
igraph_error_t igraph_subcomponent(
    const igraph_t *graph, igraph_vector_int_t *res, igraph_integer_t vertex,
    igraph_neimode_t mode
) {

    igraph_integer_t no_of_nodes = igraph_vcount(graph);
    igraph_dqueue_int_t q = IGRAPH_DQUEUE_NULL;
    char *already_added;
    igraph_integer_t i, vsize;
    igraph_vector_int_t tmp = IGRAPH_VECTOR_NULL;

    if (vertex < 0 || vertex >= no_of_nodes) {
        IGRAPH_ERROR("Vertex id out of range.", IGRAPH_EINVVID);
    }
    if (mode != IGRAPH_OUT && mode != IGRAPH_IN &&
        mode != IGRAPH_ALL) {
        IGRAPH_ERROR("Invalid mode argument.", IGRAPH_EINVMODE);
    }

    already_added = IGRAPH_CALLOC(no_of_nodes, char);
    if (already_added == 0) {
        IGRAPH_ERROR("Subcomponent failed.", IGRAPH_ENOMEM); /* LCOV_EXCL_LINE */
    }
    IGRAPH_FINALLY(igraph_free, already_added);

    igraph_vector_int_clear(res);

    IGRAPH_VECTOR_INT_INIT_FINALLY(&tmp, 0);
    IGRAPH_DQUEUE_INT_INIT_FINALLY(&q, 100);

    IGRAPH_CHECK(igraph_dqueue_int_push(&q, vertex));
    IGRAPH_CHECK(igraph_vector_int_push_back(res, vertex));
    already_added[vertex] = 1;

    while (!igraph_dqueue_int_empty(&q)) {
        igraph_integer_t actnode = igraph_dqueue_int_pop(&q);

        IGRAPH_ALLOW_INTERRUPTION();

        IGRAPH_CHECK(igraph_neighbors(graph, &tmp, actnode, mode));
        vsize = igraph_vector_int_size(&tmp);
        for (i = 0; i < vsize; i++) {
            igraph_integer_t neighbor = VECTOR(tmp)[i];

            if (already_added[neighbor]) {
                continue;
            }
            already_added[neighbor] = 1;
            IGRAPH_CHECK(igraph_vector_int_push_back(res, neighbor));
            IGRAPH_CHECK(igraph_dqueue_int_push(&q, neighbor));
        }
    }

    igraph_dqueue_int_destroy(&q);
    igraph_vector_int_destroy(&tmp);
    IGRAPH_FREE(already_added);
    IGRAPH_FINALLY_CLEAN(3);

    return IGRAPH_SUCCESS;
}<|MERGE_RESOLUTION|>--- conflicted
+++ resolved
@@ -731,11 +731,6 @@
     igraph_dqueue_int_t q = IGRAPH_DQUEUE_NULL;
 
     igraph_integer_t no_of_clusters = 0;
-<<<<<<< HEAD
-    igraph_integer_t act_cluster_size;
-    IGRAPH_UNUSED(act_cluster_size); // required because set but not read/used
-=======
->>>>>>> b26d0107
 
     igraph_vector_int_t out = IGRAPH_VECTOR_NULL;
     const igraph_vector_int_t* tmp;
