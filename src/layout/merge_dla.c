--- conflicted
+++ resolved
@@ -54,13 +54,8 @@
  * Time complexity: TODO.
  */
 
-<<<<<<< HEAD
-igraph_error_t igraph_layout_merge_dla(igraph_vector_ptr_t *thegraphs,
-                            igraph_vector_ptr_t *coords,
-=======
-int igraph_layout_merge_dla(const igraph_vector_ptr_t *thegraphs,
+igraph_error_t igraph_layout_merge_dla(const igraph_vector_ptr_t *thegraphs,
                             const igraph_vector_ptr_t *coords,
->>>>>>> 11d4da28
                             igraph_matrix_t *res) {
     igraph_integer_t graphs = igraph_vector_ptr_size(coords);
     igraph_vector_t sizes;
