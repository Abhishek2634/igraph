/* -*- mode: C -*-  */
/* vim:set ts=4 sw=4 sts=4 et: */
/*
   IGraph library.
   Copyright (C) 2005-2021 The igraph development team

   This program is free software; you can redistribute it and/or modify
   it under the terms of the GNU General Public License as published by
   the Free Software Foundation; either version 2 of the License, or
   (at your option) any later version.

   This program is distributed in the hope that it will be useful,
   but WITHOUT ANY WARRANTY; without even the implied warranty of
   MERCHANTABILITY or FITNESS FOR A PARTICULAR PURPOSE.  See the
   GNU General Public License for more details.

   You should have received a copy of the GNU General Public License
   along with this program; if not, write to the Free Software
   Foundation, Inc., 51 Franklin Street, Fifth Floor, Boston, MA
   02110-1301 USA

*/

#include "igraph_structural.h"

#include "igraph_adjlist.h"
#include "igraph_constructors.h"
#include "igraph_dqueue.h"
#include "igraph_interface.h"
#include "igraph_stack.h"

/**
 * \function igraph_unfold_tree
 * Unfolding a graph into a tree, by possibly multiplicating its vertices.
 *
 * A graph is converted into a tree (or forest, if it is unconnected),
 * by performing a breadth-first search on it, and replicating
 * vertices that were found a second, third, etc. time.
 * \param graph The input graph, it can be either directed or
 *   undirected.
 * \param tree Pointer to an uninitialized graph object, the result is
 *   stored here.
 * \param mode For directed graphs; whether to follow paths along edge
 *    directions (\c IGRAPH_OUT), or the opposite (\c IGRAPH_IN), or
 *    ignore edge directions completely (\c IGRAPH_ALL). It is ignored
 *    for undirected graphs.
 * \param roots A numeric vector giving the root vertex, or vertices
 *   (if the graph is not connected), to start from.
 * \param vertex_index Pointer to an initialized vector, or a null
 *   pointer. If not a null pointer, then a mapping from the vertices
 *   in the new graph to the ones in the original is created here.
 * \return Error code.
 *
 * Time complexity: O(n+m), linear in the number vertices and edges.
 *
 */
igraph_error_t igraph_unfold_tree(const igraph_t *graph, igraph_t *tree,
                       igraph_neimode_t mode, const igraph_vector_int_t *roots,
                       igraph_vector_int_t *vertex_index) {

    igraph_integer_t no_of_nodes = igraph_vcount(graph);
    igraph_integer_t no_of_edges = igraph_ecount(graph);
    igraph_integer_t no_of_roots = igraph_vector_int_size(roots);
    igraph_integer_t tree_vertex_count = no_of_nodes;

    igraph_vector_int_t edges;
    igraph_vector_bool_t seen_vertices;
    igraph_vector_bool_t seen_edges;

    igraph_dqueue_int_t Q;
    igraph_vector_int_t neis;

    igraph_integer_t i, n, r, v_ptr = no_of_nodes;

    /* TODO: handle not-connected graphs, multiple root vertices */

    IGRAPH_VECTOR_INT_INIT_FINALLY(&edges, 0);
    igraph_vector_int_reserve(&edges, no_of_edges * 2);
    IGRAPH_DQUEUE_INT_INIT_FINALLY(&Q, 100);
    IGRAPH_VECTOR_INT_INIT_FINALLY(&neis, 0);
    IGRAPH_VECTOR_BOOL_INIT_FINALLY(&seen_vertices, no_of_nodes);
    IGRAPH_VECTOR_BOOL_INIT_FINALLY(&seen_edges, no_of_edges);

    if (vertex_index) {
        IGRAPH_CHECK(igraph_vector_int_resize(vertex_index, no_of_nodes));
        for (i = 0; i < no_of_nodes; i++) {
            VECTOR(*vertex_index)[i] = i;
        }
    }

    for (r = 0; r < no_of_roots; r++) {

        igraph_integer_t root = VECTOR(*roots)[r];
        VECTOR(seen_vertices)[root] = 1;
        igraph_dqueue_int_push(&Q, root);

        while (!igraph_dqueue_int_empty(&Q)) {
            igraph_integer_t actnode = igraph_dqueue_int_pop(&Q);

            IGRAPH_CHECK(igraph_incident(graph, &neis, actnode, mode));
            n = igraph_vector_int_size(&neis);
            for (i = 0; i < n; i++) {

                igraph_integer_t edge = VECTOR(neis)[i];
                igraph_integer_t from = IGRAPH_FROM(graph, edge);
                igraph_integer_t to = IGRAPH_TO(graph, edge);
                igraph_integer_t nei = IGRAPH_OTHER(graph, edge, actnode);

                if (! VECTOR(seen_edges)[edge]) {

                    VECTOR(seen_edges)[edge] = 1;

                    if (! VECTOR(seen_vertices)[nei]) {

                        igraph_vector_int_push_back(&edges, from);
                        igraph_vector_int_push_back(&edges, to);

                        VECTOR(seen_vertices)[nei] = 1;
                        IGRAPH_CHECK(igraph_dqueue_int_push(&Q, nei));

                    } else {

                        tree_vertex_count++;
                        if (vertex_index) {
                            IGRAPH_CHECK(igraph_vector_int_push_back(vertex_index, nei));
                        }

                        if (from == nei) {
                            igraph_vector_int_push_back(&edges, v_ptr++);
                            igraph_vector_int_push_back(&edges, to);
                        } else {
                            igraph_vector_int_push_back(&edges, from);
                            igraph_vector_int_push_back(&edges, v_ptr++);
                        }
                    }
                }

            } /* for i<n */

        } /* ! igraph_dqueue_int_empty(&Q) */

    } /* r < igraph_vector_int_size(roots) */

    igraph_vector_bool_destroy(&seen_edges);
    igraph_vector_bool_destroy(&seen_vertices);
    igraph_vector_int_destroy(&neis);
    igraph_dqueue_int_destroy(&Q);
    IGRAPH_FINALLY_CLEAN(4);

    IGRAPH_CHECK(igraph_create(tree, &edges, tree_vertex_count, igraph_is_directed(graph)));
    igraph_vector_int_destroy(&edges);
    IGRAPH_FINALLY_CLEAN(1);

    return IGRAPH_SUCCESS;
}

/* igraph_is_tree -- check if a graph is a tree */

/* count the number of vertices reachable from the root */
<<<<<<< HEAD
static igraph_error_t igraph_i_is_tree_visitor(igraph_integer_t root, const igraph_adjlist_t *al, igraph_integer_t *visited_count) {
    igraph_stack_int_t stack;
    igraph_vector_bool_t visited;
    igraph_integer_t i;
=======
static int igraph_i_is_tree_visitor(const igraph_t *graph, igraph_integer_t root, igraph_neimode_t mode, igraph_integer_t *visited_count) {
    igraph_stack_int_t stack;
    igraph_vector_bool_t visited;
    igraph_vector_t neighbors;
    long i;
>>>>>>> 90eca1e6

    IGRAPH_VECTOR_INIT_FINALLY(&neighbors, 0);

    IGRAPH_VECTOR_BOOL_INIT_FINALLY(&visited, igraph_vcount(graph));

    IGRAPH_CHECK(igraph_stack_int_init(&stack, 0));
    IGRAPH_FINALLY(igraph_stack_int_destroy, &stack);

    *visited_count = 0;

    /* push the root into the stack */
    IGRAPH_CHECK(igraph_stack_int_push(&stack, root));

    while (! igraph_stack_int_empty(&stack)) {
        igraph_integer_t u;
<<<<<<< HEAD
        igraph_vector_int_t *neighbors;
        igraph_integer_t ncount;
=======
        long ncount;
>>>>>>> 90eca1e6

        /* take a vertex from the stack, mark it as visited */
        u = igraph_stack_int_pop(&stack);
        if (IGRAPH_LIKELY(! VECTOR(visited)[u])) {
            VECTOR(visited)[u] = 1;
            *visited_count += 1;
        }

        /* register all its yet-unvisited neighbours for future processing */
        IGRAPH_CHECK(igraph_neighbors(graph, &neighbors, u, mode));
        ncount = igraph_vector_size(&neighbors);
        for (i = 0; i < ncount; ++i) {
            igraph_integer_t v = VECTOR(neighbors)[i];
            if (! VECTOR(visited)[v]) {
                IGRAPH_CHECK(igraph_stack_int_push(&stack, v));
            }
        }
    }

    igraph_vector_destroy(&neighbors);
    igraph_stack_int_destroy(&stack);
    igraph_vector_bool_destroy(&visited);
    IGRAPH_FINALLY_CLEAN(3);

    return IGRAPH_SUCCESS;
}


/**
 * \ingroup structural
 * \function igraph_is_tree
 * \brief Decides whether the graph is a tree.
 *
 * An undirected graph is a tree if it is connected and has no cycles.
 * </para><para>
 *
 * In the directed case, a possible additional requirement is that all
 * edges are oriented away from a root (out-tree or arborescence) or all edges
 * are oriented towards a root (in-tree or anti-arborescence).
 * This test can be controlled using the \p mode parameter.
 * </para><para>
 *
 * By convention, the null graph (i.e. the graph with no vertices) is considered not to be a tree.
 *
 * \param graph The graph object to analyze.
 * \param res Pointer to a logical variable, the result will be stored
 *        here.
 * \param root If not \c NULL, the root node will be stored here. When \p mode
 *        is \c IGRAPH_ALL or the graph is undirected, any vertex can be the root
 *        and \p root is set to 0 (the first vertex). When \p mode is \c IGRAPH_OUT
 *        or \c IGRAPH_IN, the root is set to the vertex with zero in- or out-degree,
 *        respectively.
 * \param mode For a directed graph this specifies whether to test for an
 *        out-tree, an in-tree or ignore edge directions. The respective
 *        possible values are:
 *        \c IGRAPH_OUT, \c IGRAPH_IN, \c IGRAPH_ALL. This argument is
 *        ignored for undirected graphs.
 * \return Error code:
 *        \c IGRAPH_EINVAL: invalid mode argument.
 *
 * Time complexity: At most O(|V|+|E|), the
 * number of vertices plus the number of edges in the graph.
 *
 * \sa igraph_is_weakly_connected()
 *
 * \example examples/simple/igraph_tree.c
 */
<<<<<<< HEAD
igraph_error_t igraph_is_tree(const igraph_t *graph, igraph_bool_t *res, igraph_integer_t *root, igraph_neimode_t mode) {
    igraph_adjlist_t al;
=======
int igraph_is_tree(const igraph_t *graph, igraph_bool_t *res, igraph_integer_t *root, igraph_neimode_t mode) {
>>>>>>> 90eca1e6
    igraph_integer_t iroot = 0;
    igraph_integer_t visited_count;
    igraph_integer_t vcount, ecount;

    vcount = igraph_vcount(graph);
    ecount = igraph_ecount(graph);

    /* A tree must have precisely vcount-1 edges. */
    /* By convention, the zero-vertex graph will not be considered a tree. */
    if (ecount != vcount - 1) {
        *res = 0;
        return IGRAPH_SUCCESS;
    }

    /* The single-vertex graph is a tree, provided it has no edges (checked in the previous if (..)) */
    if (vcount == 1) {
        *res = 1;
        if (root) {
            *root = 0;
        }
        return IGRAPH_SUCCESS;
    }

    /* For higher vertex counts we cannot short-circuit due to the possibility
     * of loops or multi-edges even when the edge count is correct. */

    /* Ignore mode for undirected graphs. */
    if (! igraph_is_directed(graph)) {
        mode = IGRAPH_ALL;
    }

    /* The main algorithm:
     * We find a root and check that all other vertices are reachable from it.
     * We have already checked the number of edges, so with the additional
     * reachability condition we can verify if the graph is a tree.
     *
     * For directed graphs, the root is the node with no incoming/outgoing
     * connections, depending on 'mode'. For undirected, it is arbitrary, so
     * we choose 0.
     */

    *res = 1; /* assume success */

    switch (mode) {
    case IGRAPH_ALL:
        iroot = 0;
        break;

    case IGRAPH_IN:
    case IGRAPH_OUT: {
        igraph_vector_int_t degree;
        igraph_integer_t i;

        IGRAPH_CHECK(igraph_vector_int_init(&degree, 0));
        IGRAPH_FINALLY(igraph_vector_int_destroy, &degree);

        IGRAPH_CHECK(igraph_degree(graph, &degree, igraph_vss_all(), mode == IGRAPH_IN ? IGRAPH_OUT : IGRAPH_IN, /* loops = */ 1));

        for (i = 0; i < vcount; ++i) {
            if (VECTOR(degree)[i] == 0) {
                break;
            }
            if (VECTOR(degree)[i] > 1) {
                /* In an out-tree, all vertices have in-degree 1, except for the root,
                 * which has in-degree 0. Thus, if we encounter a larger in-degree,
                 * the graph cannot be an out-tree.
                 * We could perform this check for all degrees, but that would not
                 * improve performance when the graph is indeed a tree, persumably
                 * the most common case. Thus we only check until finding the root.
                 */
                *res = 0;
                break;
            }
        }

        /* If no suitable root is found, the graph is not a tree. */
        if (*res && i == vcount) {
            *res = 0;
        } else {
            iroot = i;
        }

        igraph_vector_int_destroy(&degree);
        IGRAPH_FINALLY_CLEAN(1);
    }

    break;
    default:
        IGRAPH_ERROR("Invalid mode,", IGRAPH_EINVMODE);
    }

    /* if no suitable root was found, skip visiting vertices */
    if (*res) {
        IGRAPH_CHECK(igraph_i_is_tree_visitor(graph, iroot, mode, &visited_count));
        *res = visited_count == vcount;
    }

    if (root) {
        *root = iroot;
    }

    return IGRAPH_SUCCESS;
}<|MERGE_RESOLUTION|>--- conflicted
+++ resolved
@@ -157,20 +157,13 @@
 /* igraph_is_tree -- check if a graph is a tree */
 
 /* count the number of vertices reachable from the root */
-<<<<<<< HEAD
-static igraph_error_t igraph_i_is_tree_visitor(igraph_integer_t root, const igraph_adjlist_t *al, igraph_integer_t *visited_count) {
+static igraph_error_t igraph_i_is_tree_visitor(const igraph_t *graph, igraph_integer_t root, igraph_neimode_t mode, igraph_integer_t *visited_count) {
     igraph_stack_int_t stack;
     igraph_vector_bool_t visited;
+    igraph_vector_int_t neighbors;
     igraph_integer_t i;
-=======
-static int igraph_i_is_tree_visitor(const igraph_t *graph, igraph_integer_t root, igraph_neimode_t mode, igraph_integer_t *visited_count) {
-    igraph_stack_int_t stack;
-    igraph_vector_bool_t visited;
-    igraph_vector_t neighbors;
-    long i;
->>>>>>> 90eca1e6
-
-    IGRAPH_VECTOR_INIT_FINALLY(&neighbors, 0);
+
+    IGRAPH_VECTOR_INT_INIT_FINALLY(&neighbors, 0);
 
     IGRAPH_VECTOR_BOOL_INIT_FINALLY(&visited, igraph_vcount(graph));
 
@@ -184,12 +177,7 @@
 
     while (! igraph_stack_int_empty(&stack)) {
         igraph_integer_t u;
-<<<<<<< HEAD
-        igraph_vector_int_t *neighbors;
         igraph_integer_t ncount;
-=======
-        long ncount;
->>>>>>> 90eca1e6
 
         /* take a vertex from the stack, mark it as visited */
         u = igraph_stack_int_pop(&stack);
@@ -200,7 +188,7 @@
 
         /* register all its yet-unvisited neighbours for future processing */
         IGRAPH_CHECK(igraph_neighbors(graph, &neighbors, u, mode));
-        ncount = igraph_vector_size(&neighbors);
+        ncount = igraph_vector_int_size(&neighbors);
         for (i = 0; i < ncount; ++i) {
             igraph_integer_t v = VECTOR(neighbors)[i];
             if (! VECTOR(visited)[v]) {
@@ -209,7 +197,7 @@
         }
     }
 
-    igraph_vector_destroy(&neighbors);
+    igraph_vector_int_destroy(&neighbors);
     igraph_stack_int_destroy(&stack);
     igraph_vector_bool_destroy(&visited);
     IGRAPH_FINALLY_CLEAN(3);
@@ -257,12 +245,7 @@
  *
  * \example examples/simple/igraph_tree.c
  */
-<<<<<<< HEAD
 igraph_error_t igraph_is_tree(const igraph_t *graph, igraph_bool_t *res, igraph_integer_t *root, igraph_neimode_t mode) {
-    igraph_adjlist_t al;
-=======
-int igraph_is_tree(const igraph_t *graph, igraph_bool_t *res, igraph_integer_t *root, igraph_neimode_t mode) {
->>>>>>> 90eca1e6
     igraph_integer_t iroot = 0;
     igraph_integer_t visited_count;
     igraph_integer_t vcount, ecount;
