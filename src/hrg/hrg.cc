--- conflicted
+++ resolved
@@ -584,19 +584,11 @@
 igraph_error_t igraph_hrg_dendrogram(igraph_t *graph,
                           const igraph_hrg_t *hrg) {
 
-<<<<<<< HEAD
     igraph_integer_t orig_nodes = igraph_hrg_size(hrg);
     igraph_integer_t no_of_nodes = orig_nodes * 2 - 1;
-    igraph_integer_t no_of_edges = no_of_nodes - 1;
+    igraph_integer_t no_of_edges = no_of_nodes > 0 ? no_of_nodes - 1 : 0;
     igraph_vector_int_t edges;
     igraph_integer_t i, idx = 0;
-=======
-    int orig_nodes = igraph_hrg_size(hrg);
-    int no_of_nodes = orig_nodes * 2 - 1;
-    int no_of_edges = no_of_nodes > 0 ? no_of_nodes - 1 : 0;
-    igraph_vector_t edges;
-    int i, idx = 0;
->>>>>>> 1c84aa27
     igraph_vector_ptr_t vattrs;
     igraph_vector_t prob;
     igraph_attribute_record_t rec = { "probability",
@@ -935,23 +927,13 @@
                       const igraph_t *graph,
                       const igraph_vector_t *prob) {
 
-<<<<<<< HEAD
     igraph_integer_t no_of_nodes = igraph_vcount(graph);
-    igraph_integer_t no_of_internal = (no_of_nodes - 1) / 2;
+    igraph_integer_t no_of_internal = no_of_nodes > 0 ? (no_of_nodes - 1) / 2 : 0;
     igraph_vector_int_t deg, idx;
     igraph_integer_t root = 0;
     igraph_integer_t d0 = 0, d1 = 0, d2 = 0;
     igraph_integer_t ii = 0, il = 0;
     igraph_vector_int_t neis;
-=======
-    int no_of_nodes = igraph_vcount(graph);
-    int no_of_internal = no_of_nodes > 0 ? (no_of_nodes - 1) / 2 : 0;
-    igraph_vector_t deg, idx;
-    int root = 0;
-    int d0 = 0, d1 = 0, d2 = 0;
-    int ii = 0, il = 0;
-    igraph_vector_t neis;
->>>>>>> 1c84aa27
     igraph_vector_t path;
 
     // --------------------------------------------------------
