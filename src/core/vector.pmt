/* -*- mode: C -*-  */
/*
   IGraph library.
   Copyright (C) 2003-2012  Gabor Csardi <csardi.gabor@gmail.com>
   334 Harvard street, Cambridge, MA 02139 USA

   This program is free software; you can redistribute it and/or modify
   it under the terms of the GNU General Public License as published by
   the Free Software Foundation; either version 2 of the License, or
   (at your option) any later version.

   This program is distributed in the hope that it will be useful,
   but WITHOUT ANY WARRANTY; without even the implied warranty of
   MERCHANTABILITY or FITNESS FOR A PARTICULAR PURPOSE.  See the
   GNU General Public License for more details.

   You should have received a copy of the GNU General Public License
   along with this program; if not, write to the Free Software
   Foundation, Inc., 51 Franklin Street, Fifth Floor, Boston, MA
   02110-1301 USA

*/

#include "igraph_memory.h"
#include "igraph_error.h"
#include "igraph_random.h"
#include "igraph_qsort.h"

#include "math/safe_intop.h"

#include <string.h>         /* memcpy & co. */
#include <stdlib.h>
#include <stdarg.h>     /* va_start & co */
#include <math.h>

/**
 * \ingroup vector
 * \section about_igraph_vector_t_objects About \type igraph_vector_t objects
 *
 * <para>The \type igraph_vector_t data type is a simple and efficient
 * interface to arrays containing numbers. It is something similar to (but much
 * simpler than) the \type vector template in the C++ standard library.</para>
 *
 * <para>There are multiple variants of \type igraph_vector_t; the basic variant
 * stores doubles, but there is also \type igraph_vector_int_t for integers (of
 * type \type igraph_integer_t), \c igraph_vector_bool_t for booleans (of type
 * \type igraph_bool_t) and so on. Vectors are used extensively in \a igraph; all
 * functions that expect or return a list of numbers use \type igraph_vector_t or
 * \type igraph_vector_int_t to achieve this. Integer vectors are typically used
 * when the vector is supposed to hold vertex or edge identifiers, while
 * \type igraph_vector_t is used when the vector is expected to hold fractional
 * numbers or infinities.</para>
 *
 * <para>The \type igraph_vector_t type and its variants usually use O(n) space
 * to store n elements. Sometimes they use more, this is because vectors can
 * shrink, but even if they shrink, the current implementation does not free a
 * single bit of memory.</para>
 *
 * <para>The elements in an \type igraph_vector_t object and its variants are
 * indexed from zero, we follow the usual C convention here.</para>
 *
 * <para>The elements of a vector always occupy a single block of
 * memory, the starting address of this memory block can be queried
 * with the \ref VECTOR macro. This way, vector objects can be used
 * with standard mathematical libraries, like the GNU Scientific
 * Library.</para>
 *
 * <para>Almost all of the functions described below for \type igraph_vector_t
 * also exist for all the other vector type variants. These variants are not
 * documented separately; you can simply replace \c vector with \c vector_int,
 * \c vector_bool or something similar if you need a function for another
 * variant. For instance, to initialize a vector of type \type igraph_vector_int_t,
 * you need to use \ref igraph_vector_int_init() and not \ref igraph_vector_init().</para>
 */

/**
 * \ingroup vector
 * \section igraph_vector_constructors_and_destructors Constructors and
 * destructors
 *
 * <para>\type igraph_vector_t objects have to be initialized before using
 * them, this is analogous to calling a constructor on them. There are a
 * number of \type igraph_vector_t constructors, for your
 * convenience. \ref igraph_vector_init() is the basic constructor, it
 * creates a vector of the given length, filled with zeros.
 * \ref igraph_vector_init_copy() creates a new identical copy
 * of an already existing and initialized vector. \ref
 * igraph_vector_init_array() creates a vector by copying a regular C array.
 * \ref igraph_vector_init_range() creates a vector containing a regular
 * sequence with increment one.</para>
 *
 * <para>\ref igraph_vector_view() is a special constructor, it allows you to
 * handle a regular C array as a \type vector without copying
 * its elements.
 * </para>
 *
 * <para>If a \type igraph_vector_t object is not needed any more, it
 * should be destroyed to free its allocated memory by calling the
 * \type igraph_vector_t destructor, \ref igraph_vector_destroy().</para>
 *
 * <para> Note that vectors created by \ref igraph_vector_view() are special,
 * you must not call \ref igraph_vector_destroy() on these.</para>
 */

/**
 * \ingroup vector
 * \function igraph_vector_init
 * \brief Initializes a vector object (constructor).
 *
 * </para><para>
 * Every vector needs to be initialized before it can be used, and
 * there are a number of initialization functions or otherwise called
 * constructors. This function constructs a vector of the given size and
 * initializes each entry to 0. Note that \ref igraph_vector_null() can be
 * used to set each element of a vector to zero. However, if you want a
 * vector of zeros, it is much faster to use this function than to create a
 * vector and then invoke \ref igraph_vector_null().
 *
 * </para><para>
 * Every vector object initialized by this function should be
 * destroyed (ie. the memory allocated for it should be freed) when it
 * is not needed anymore, the \ref igraph_vector_destroy() function is
 * responsible for this.
 * \param v Pointer to a not yet initialized vector object.
 * \param size The size of the vector.
 * \return error code:
 *       \c IGRAPH_ENOMEM if there is not enough memory.
 *
 * Time complexity: operating system dependent, the amount of
 * \quote time \endquote required to allocate
 * O(n) elements,
 * n is the number of elements.
 */

igraph_error_t FUNCTION(igraph_vector, init)(TYPE(igraph_vector) *v, igraph_integer_t size) {
    igraph_integer_t alloc_size;
    IGRAPH_ASSERT(size >= 0);
    alloc_size = size > 0 ? size : 1;

    /* When this function fails, it should leave stor_begin set to NULL,
     * so that vector_destroy() is still safe to call on the vector.
     * This simplifies freeing partially initialized data structures,
     * such as adjacency lists, when an error occurs mid-initialization. */
    v->stor_begin = IGRAPH_CALLOC(alloc_size, BASE);
    if (v->stor_begin == NULL) {
        IGRAPH_ERROR("Cannot initialize vector.", IGRAPH_ENOMEM); /* LCOV_EXCL_LINE */
    }
    v->stor_end = v->stor_begin + alloc_size;
    v->end = v->stor_begin + size;

    return IGRAPH_SUCCESS;
}

/**
 * \ingroup vector
 * \function igraph_vector_view
 * \brief Handle a regular C array as a \type igraph_vector_t.
 *
 * </para><para>
 * This is a special \type igraph_vector_t constructor. It allows to
 * handle a regular C array as a \type igraph_vector_t temporarily.
 * Be sure that you \em don't ever call the destructor (\ref
 * igraph_vector_destroy()) on objects created by this constructor.
 * \param v Pointer to an uninitialized \type igraph_vector_t object.
 * \param data Pointer, the C array. It may not be \c NULL, except
 *     when \p length is zero.
 * \param length The length of the C array.
 * \return Pointer to the vector object, the same as the
 *     \p v parameter, for convenience.
 *
 * Time complexity: O(1)
 */

const TYPE(igraph_vector)* FUNCTION(igraph_vector, view)(const TYPE(igraph_vector) *v,
        const BASE *data, igraph_integer_t length) {
    static const BASE dummy = ZERO;
    TYPE(igraph_vector) *v2 = (TYPE(igraph_vector)*)v;

    /* When the length is zero, we allow 'data' to be NULL.
     * An igraph_vector_t may never contain a NULL pointer,
     * thus we use a pointer to a dummy variable in this case. */
    if (length == 0) {
        data = &dummy;
    } else {
        IGRAPH_ASSERT(data != NULL);
    }

    v2->stor_begin = (BASE*)data;
    v2->stor_end = (BASE*)data + length;
    v2->end = v2->stor_end;
    return v;
}

#ifndef BASE_COMPLEX

/**
 * \ingroup vector
 * \function igraph_vector_init_real
 * \brief Create an \type igraph_vector_t from the parameters.
 *
 * </para><para>
 * Because of how C and the C library handles variable length argument
 * lists, it is required that you supply real constants to this
 * function. This means that
 * \verbatim igraph_vector_t v;
 * igraph_vector_init_real(&amp;v, 5, 1,2,3,4,5); \endverbatim
 * is an error at runtime and the results are undefined. This is
 * the proper way:
 * \verbatim igraph_vector_t v;
 * igraph_vector_init_real(&amp;v, 5, 1.0,2.0,3.0,4.0,5.0); \endverbatim
 * \param v Pointer to an uninitialized \type igraph_vector_t object.
 * \param no Positive integer, the number of \type igraph_real_t
 *    parameters to follow.
 * \param ... The elements of the vector.
 * \return Error code, this can be \c IGRAPH_ENOMEM
 *     if there isn't enough memory to allocate the vector.
 *
 * \sa \ref igraph_vector_init_real_end(), \ref igraph_vector_init_int() for similar
 * functions.
 *
 * Time complexity: depends on the time required to allocate memory,
 * but at least O(n), the number of
 * elements in the vector.
 */

igraph_error_t FUNCTION(igraph_vector, init_real)(TYPE(igraph_vector) *v, int no, ...) {
    int i = 0;
    va_list ap;
    IGRAPH_CHECK(FUNCTION(igraph_vector, init)(v, no));

    va_start(ap, no);
    for (i = 0; i < no; i++) {
        VECTOR(*v)[i] = (BASE) va_arg(ap, double);
    }
    va_end(ap);

    return IGRAPH_SUCCESS;
}

/**
 * \ingroup vector
 * \function igraph_vector_init_real_end
 * \brief Create an \type igraph_vector_t from the parameters.
 *
 * </para><para>
 * This constructor is similar to \ref igraph_vector_init_real(), the only
 * difference is that instead of giving the number of elements in the
 * vector, a special marker element follows the last real vector
 * element.
 * \param v Pointer to an uninitialized \type igraph_vector_t object.
 * \param endmark This element will signal the end of the vector. It
 *    will \em not be part of the vector.
 * \param ... The elements of the vector.
 * \return Error code, \c IGRAPH_ENOMEM if there
 *    isn't enough memory.
 *
 * \sa \ref igraph_vector_init_real() and \ref igraph_vector_init_int_end() for
 * similar functions.
 *
 * Time complexity: at least O(n) for
 * n elements plus the time
 * complexity of the memory allocation.
 */

igraph_error_t FUNCTION(igraph_vector, init_real_end)(TYPE(igraph_vector) *v,
        double endmark, ...) {
    int i = 0, n = 0;
    va_list ap;

    va_start(ap, endmark);
    while (1) {
        BASE num = (BASE) va_arg(ap, double);
        if (num == endmark) {
            break;
        }
        n++;
    }
    va_end(ap);

    IGRAPH_CHECK(FUNCTION(igraph_vector, init)(v, n));
    IGRAPH_FINALLY(FUNCTION(igraph_vector, destroy), v);

    va_start(ap, endmark);
    for (i = 0; i < n; i++) {
        VECTOR(*v)[i] = (BASE) va_arg(ap, double);
    }
    va_end(ap);

    IGRAPH_FINALLY_CLEAN(1);
    return IGRAPH_SUCCESS;
}

/**
 * \ingroup vector
 * \function igraph_vector_init_int
 * \brief Create an \type igraph_vector_t containing the parameters.
 *
 * </para><para>
 * This function is similar to \ref igraph_vector_init_real(), but it expects
 * \type int parameters. It is important that all parameters
 * should be of this type, otherwise the result of the function call
 * is undefined.
 * \param v Pointer to an uninitialized \type igraph_vector_t object.
 * \param no The number of \type int parameters to follow.
 * \param ... The elements of the vector.
 * \return Error code, \c IGRAPH_ENOMEM if there is
 *    not enough memory.
 * \sa \ref igraph_vector_init_real() and \ref igraph_vector_init_int_end(), these are
 *    similar functions.
 *
 * Time complexity: at least O(n) for
 * n elements plus the time
 * complexity of the memory allocation.
 */

igraph_error_t FUNCTION(igraph_vector, init_int)(TYPE(igraph_vector) *v, int no, ...) {
    int i = 0;
    va_list ap;
    IGRAPH_CHECK(FUNCTION(igraph_vector, init)(v, no));

    va_start(ap, no);
    for (i = 0; i < no; i++) {
        VECTOR(*v)[i] = (BASE) va_arg(ap, int);
    }
    va_end(ap);

    return IGRAPH_SUCCESS;
}

/**
 * \ingroup vector
 * \function igraph_vector_init_int_end
 * \brief Create an \type igraph_vector_t from the parameters.
 *
 * </para><para>
 * This constructor is similar to \ref igraph_vector_init_int(), the only
 * difference is that instead of giving the number of elements in the
 * vector, a special marker element follows the last real vector
 * element.
 * \param v Pointer to an uninitialized \type igraph_vector_t object.
 * \param endmark This element will signal the end of the vector. It
 *    will \em not be part of the vector.
 * \param ... The elements of the vector.
 * \return Error code, \c IGRAPH_ENOMEM if there
 *    isn't enough memory.
 *
 * \sa \ref igraph_vector_init_int() and \ref igraph_vector_init_real_end() for
 * similar functions.
 *
 * Time complexity: at least O(n) for
 * n elements plus the time
 * complexity of the memory allocation.
 */

igraph_error_t FUNCTION(igraph_vector, init_int_end)(TYPE(igraph_vector) *v, int endmark, ...) {
    int i = 0, n = 0;
    va_list ap;

    va_start(ap, endmark);
    while (1) {
        int num = va_arg(ap, int);
        if (num == endmark) {
            break;
        }
        n++;
    }
    va_end(ap);

    IGRAPH_CHECK(FUNCTION(igraph_vector, init)(v, n));
    IGRAPH_FINALLY(FUNCTION(igraph_vector, destroy), v);

    va_start(ap, endmark);
    for (i = 0; i < n; i++) {
        VECTOR(*v)[i] = (BASE) va_arg(ap, int);
    }
    va_end(ap);

    IGRAPH_FINALLY_CLEAN(1);
    return IGRAPH_SUCCESS;
}

#endif /* ifndef BASE_COMPLEX */

/**
 * \ingroup vector
 * \function igraph_vector_destroy
 * \brief Destroys a vector object.
 *
 * </para><para>
 * All vectors initialized by \ref igraph_vector_init() should be properly
 * destroyed by this function. A destroyed vector needs to be
 * reinitialized by \ref igraph_vector_init(), \ref igraph_vector_init_array() or
 * another constructor.
 * \param v Pointer to the (previously initialized) vector object to
 *        destroy.
 *
 * Time complexity: operating system dependent.
 */

void FUNCTION(igraph_vector, destroy)(TYPE(igraph_vector) *v) {
    IGRAPH_ASSERT(v != NULL);
    /* vector_init() will leave stor_begin set to NULL when it fails.
     * We handle these cases gracefully. */
    if (v->stor_begin != NULL) {
        IGRAPH_FREE(v->stor_begin);
        v->stor_begin = NULL;
    }
}

/**
 * \ingroup vector
 * \function igraph_vector_capacity
 * \brief Returns the allocated capacity of the vector.
 *
 * Note that this might be different from the size of the vector (as
 * queried by \ref igraph_vector_size()), and specifies how many elements
 * the vector can hold, without reallocation.
 *
 * \param v Pointer to the (previously initialized) vector object
 *          to query.
 * \return The allocated capacity.
 *
 * \sa \ref igraph_vector_size().
 *
 * Time complexity: O(1).
 */

igraph_integer_t FUNCTION(igraph_vector, capacity)(const TYPE(igraph_vector) *v) {
    return v->stor_end - v->stor_begin;
}

/**
 * \ingroup vector
 * \function igraph_vector_reserve
 * \brief Reserves memory for a vector.
 *
 * </para><para>
 * \a igraph vectors are flexible, they can grow and
 * shrink. Growing
 * however occasionally needs the data in the vector to be copied.
 * In order to avoid this, you can call this function to reserve space for
 * future growth of the vector.
 *
 * </para><para>
 * Note that this function does \em not change the size of the
 * vector. Let us see a small example to clarify things: if you
 * reserve space for 100 elements and the size of your
 * vector was (and still is) 60, then you can surely add additional 40
 * elements to your vector before it will be copied.
 * \param v The vector object.
 * \param capacity The new \em allocated size of the vector.
 * \return Error code:
 *         \c IGRAPH_ENOMEM if there is not enough memory.
 *
 * Time complexity: operating system dependent, should be around
 * O(n), n
 * is the new allocated size of the vector.
 */

igraph_error_t FUNCTION(igraph_vector, reserve)(TYPE(igraph_vector) *v, igraph_integer_t capacity) {
    igraph_integer_t current_capacity;
    BASE *tmp;

    IGRAPH_ASSERT(v != NULL);
    IGRAPH_ASSERT(v->stor_begin != NULL);
    IGRAPH_ASSERT(capacity >= 0);

    current_capacity = FUNCTION(igraph_vector, capacity)(v);

    if (capacity <= current_capacity) {
        return IGRAPH_SUCCESS;
    }

    tmp = IGRAPH_REALLOC(v->stor_begin, capacity, BASE);
    IGRAPH_CHECK_OOM(tmp, "Cannot reserve space for vector.");

    v->end = tmp + (v->end - v->stor_begin);
    v->stor_begin = tmp;
    v->stor_end = v->stor_begin + capacity;

    return IGRAPH_SUCCESS;
}

/**
 * \ingroup vector
 * \function igraph_vector_empty
 * \brief Decides whether the size of the vector is zero.
 *
 * \param v The vector object.
 * \return True if the size of the vector is zero and false otherwise.
 *
 * Time complexity: O(1).
 */

igraph_bool_t FUNCTION(igraph_vector, empty)(const TYPE(igraph_vector) *v) {
    IGRAPH_ASSERT(v != NULL);
    IGRAPH_ASSERT(v->stor_begin != NULL);
    return v->stor_begin == v->end;
}

/**
 * \ingroup vector
 * \function igraph_vector_size
 * \brief The size of the vector.
 *
 * Returns the number of elements stored in the vector.
 *
 * \param v The vector object
 * \return The size of the vector.
 *
 * Time complexity: O(1).
 */

igraph_integer_t FUNCTION(igraph_vector, size)(const TYPE(igraph_vector) *v) {
    IGRAPH_ASSERT(v != NULL);
    IGRAPH_ASSERT(v->stor_begin != NULL);
    return v->end - v->stor_begin;
}

/**
 * \ingroup vector
 * \function igraph_vector_clear
 * \brief Removes all elements from a vector.
 *
 * </para><para>
 * This function simply sets the size of the vector to zero, it does
 * not free any allocated memory. For that you have to call
 * \ref igraph_vector_destroy().
 * \param v The vector object.
 *
 * Time complexity: O(1).
 */

void FUNCTION(igraph_vector, clear)(TYPE(igraph_vector)* v) {
    IGRAPH_ASSERT(v != NULL);
    IGRAPH_ASSERT(v->stor_begin != NULL);
    v->end = v->stor_begin;
}

/**
 * \ingroup vector
 * \function igraph_vector_push_back
 * \brief Appends one element to a vector.
 *
 * This function resizes the vector to be one element longer and
 * sets the very last element in the vector to \p e.
 *
 * \param v The vector object.
 * \param e The element to append to the vector.
 * \return Error code:
 *         \c IGRAPH_ENOMEM: not enough memory.
 *
 * Time complexity: operating system dependent. What is important is that
 * a sequence of n
 * subsequent calls to this function has time complexity
 * O(n), even if there
 * hadn't been any space reserved for the new elements by
 * \ref igraph_vector_reserve(). This is implemented by a trick similar to the C++
 * \type vector class: each time more memory is allocated for a
 * vector, the size of the additionally allocated memory is the same
 * as the vector's current length. (We assume here that the time
 * complexity of memory allocation is at most linear.)
 */

igraph_error_t FUNCTION(igraph_vector, push_back)(TYPE(igraph_vector) *v, BASE e) {
    IGRAPH_ASSERT(v != NULL);
    IGRAPH_ASSERT(v->stor_begin != NULL);

    if (v->stor_end == v->end) {
        /* full, allocate more storage */
        igraph_integer_t old_size = FUNCTION(igraph_vector, size)(v);
        igraph_integer_t new_size = old_size < IGRAPH_INTEGER_MAX/2 ? old_size * 2 : IGRAPH_INTEGER_MAX;
        if (old_size == IGRAPH_INTEGER_MAX) {
            IGRAPH_ERROR("Cannot push to vector, already at maximum size.", IGRAPH_EOVERFLOW);
        }
        if (new_size == 0) {
            new_size = 1;
        }
        IGRAPH_CHECK(FUNCTION(igraph_vector, reserve)(v, new_size));
    }

    *(v->end) = e;
    v->end += 1;

    return IGRAPH_SUCCESS;
}

/**
 * \ingroup vector
 * \function igraph_vector_insert
 * \brief Inserts a single element into a vector.
 *
 * Note that this function does not do range checking. Insertion will shift the
 * elements from the position given to the end of the vector one position to the
 * right, and the new element will be inserted in the empty space created at
 * the given position. The size of the vector will increase by one.
 *
 * \param v The vector object.
 * \param pos The position where the new element is to be inserted.
 * \param value The new element to be inserted.
 */
igraph_error_t FUNCTION(igraph_vector, insert)(
        TYPE(igraph_vector) *v, igraph_integer_t pos, BASE value) {
    igraph_integer_t size = FUNCTION(igraph_vector, size)(v);
    IGRAPH_ASSERT(0 <= pos && pos <= size);
    if (size == IGRAPH_INTEGER_MAX) {
        IGRAPH_ERROR("Cannot insert to vector, already at maximum size.", IGRAPH_EOVERFLOW);
    }
    IGRAPH_CHECK(FUNCTION(igraph_vector, resize)(v, size + 1));
    if (pos < size) {
        memmove(v->stor_begin + pos + 1, v->stor_begin + pos,
                sizeof(BASE) * (size - pos));
    }
    v->stor_begin[pos] = value;
    return IGRAPH_SUCCESS;
}

/**
 * \ingroup vector
 * \section igraph_vector_accessing_elements Accessing elements
 *
 * <para>The simplest and most performant way to access an element of a vector is
 * to use the \ref VECTOR macro. This macro can be used both for querying and setting
 * \type igraph_vector_t elements. If you need a function, \ref
 * igraph_vector_get() queries and \ref igraph_vector_set() sets an element of a
 * vector. \ref igraph_vector_get_ptr() returns the address of an element.</para>
 *
 * <para>\ref igraph_vector_tail() returns the last element of a non-empty
 * vector. There is no <function>igraph_vector_head()</function> function
 * however, as it is easy to write <code>VECTOR(v)[0]</code>
 * instead.</para>
 */

/**
 * \ingroup vector
 * \function igraph_vector_get
 * \brief Access an element of a vector.
 *
 * Unless you need a function, consider using the \ref VECTOR
 * macro instead for better performance.
 *
 * \param v The \type igraph_vector_t object.
 * \param pos The position of the element, the index of the first
 *    element is zero.
 * \return The desired element.
 * \sa \ref igraph_vector_get_ptr() and the \ref VECTOR macro.
 *
 * Time complexity: O(1).
 */

BASE FUNCTION(igraph_vector, get)(const TYPE(igraph_vector) *v, igraph_integer_t pos) {
    IGRAPH_ASSERT(v != NULL);
    IGRAPH_ASSERT(v->stor_begin != NULL);
    return * (v->stor_begin + pos);
}

/**
 * \ingroup vector
 * \function igraph_vector_get_ptr
 * \brief Get the address of an element of a vector.
 *
 * Unless you need a function, consider using the \ref VECTOR
 * macro instead for better performance.
 *
 * \param v The \type igraph_vector_t object.
 * \param pos The position of the element, the position of the first
 *   element is zero.
 * \return Pointer to the desired element.
 * \sa \ref igraph_vector_get() and the \ref VECTOR macro.
 *
 * Time complexity: O(1).
 */

BASE* FUNCTION(igraph_vector, get_ptr)(const TYPE(igraph_vector) *v, igraph_integer_t pos) {
    IGRAPH_ASSERT(v != NULL);
    IGRAPH_ASSERT(v->stor_begin != NULL);
    return v->stor_begin + pos;
}

/**
 * \ingroup vector
<<<<<<< HEAD
=======
 * \function igraph_vector_e
 * \brief Access an element of a vector (deprecated alias).
 *
 * \deprecated-by igraph_vector_get 0.10.0
 */

BASE FUNCTION(igraph_vector, e)(const TYPE(igraph_vector) *v, igraph_integer_t pos) {
    return FUNCTION(igraph_vector, get)(v, pos);
}

/**
 * \ingroup vector
 * \function igraph_vector_e_ptr
 * \brief Get the address of an element of a vector.
 *
 * \param v The \type igraph_vector_t object.
 * \param pos The position of the element, the position of the first
 *   element is zero.
 * \return Pointer to the desired element.
 * \sa \ref igraph_vector_get() and the \ref VECTOR macro.
 *
 * Time complexity: O(1).
 */

BASE* FUNCTION(igraph_vector, e_ptr)(const TYPE(igraph_vector) *v, igraph_integer_t pos) {
    return FUNCTION(igraph_vector, get_ptr)(v, pos);
}

/**
 * \ingroup vector
>>>>>>> 5564d507
 * \function igraph_vector_set
 * \brief Assignment to an element of a vector.
 *
 * Unless you need a function, consider using the \ref VECTOR
 * macro instead for better performance.
 *
 * \param v The \type igraph_vector_t element.
 * \param pos Position of the element to set.
 * \param value New value of the element.
 * \sa \ref igraph_vector_get().
 */

void FUNCTION(igraph_vector, set)(TYPE(igraph_vector) *v, igraph_integer_t pos, BASE value) {
    IGRAPH_ASSERT(v != NULL);
    IGRAPH_ASSERT(v->stor_begin != NULL);
    *(v->stor_begin + pos) = value;
}

/**
 * \ingroup vector
 * \function igraph_vector_null
 * \brief Sets each element in the vector to zero.
 *
 * </para><para>
 * Note that \ref igraph_vector_init() sets the elements to zero as well, so
 * it makes no sense to call this function on a just initialized
 * vector. Thus if you want to construct a vector of zeros, then you should
 * use \ref igraph_vector_init().
 *
 * \param v The vector object.
 *
 * Time complexity: O(n), the size of
 * the vector.
 */

void FUNCTION(igraph_vector, null)(TYPE(igraph_vector) *v) {
    IGRAPH_ASSERT(v != NULL);
    IGRAPH_ASSERT(v->stor_begin != NULL);
    if (FUNCTION(igraph_vector, size)(v) > 0) {
        memset(v->stor_begin, 0, sizeof(BASE) * FUNCTION(igraph_vector, size)(v));
    }
}

/**
 * \function igraph_vector_fill
 * \brief Fill a vector with a constant element.
 *
 * Sets each element of the vector to the supplied constant.
 *
 * \param vector The vector to work on.
 * \param e The element to fill with.
 *
 * Time complexity: O(n), the size of the vector.
 */

void FUNCTION(igraph_vector, fill)(TYPE(igraph_vector) *v, BASE e) {
    BASE *ptr;
    IGRAPH_ASSERT(v != NULL);
    IGRAPH_ASSERT(v->stor_begin != NULL);
    for (ptr = v->stor_begin; ptr < v->end; ptr++) {
        *ptr = e;
    }
}

#ifndef NOTORDERED

/**
 * \ingroup vector
 * \function igraph_vector_range
 * \brief Updates a vector to store a range.
 *
 * Sets the elements of the vector to contain the numbers \p start, \p start+1,
 * ..., \p end-1. Note that the range is closed from the left and open from the
 * right, according to C conventions. The vector will be resized to fit the range.
 *
 * \param v The vector to update.
 * \param start The lower limit in the range (inclusive).
 * \param end The upper limit in the range (exclusive).
 * \return Error code:
 *         \c IGRAPH_ENOMEM: out of memory.
 *
 * Time complexity: O(n), the number of elements in the vector.
 */

igraph_error_t FUNCTION(igraph_vector, range)(TYPE(igraph_vector) *v, BASE start, BASE end) {
    BASE *p;
    IGRAPH_CHECK(FUNCTION(igraph_vector, resize)(v, (end - start)));

    for (p = v->stor_begin; p < v->end; p++) {
        *p = start;
        start = start + ONE;
    }

    return IGRAPH_SUCCESS;
}

#endif

/**
 * \ingroup vector
 * \function igraph_vector_tail
 * \brief Returns the last element in a vector.
 *
 * It is an error to call this function on an empty vector, the result
 * is undefined.
 *
 * \param v The vector object.
 * \return The last element.
 *
 * Time complexity: O(1).
 */

BASE FUNCTION(igraph_vector, tail)(const TYPE(igraph_vector) *v) {
    IGRAPH_ASSERT(v != NULL);
    IGRAPH_ASSERT(v->stor_begin != NULL);
    return *((v->end) - 1);
}

/**
 * \ingroup vector
 * \function igraph_vector_pop_back
 * \brief Removes and returns the last element of a vector.
 *
 * It is an error to call this function with an empty vector.
 *
 * \param v The vector object.
 * \return The removed last element.
 *
 * Time complexity: O(1).
 */

BASE FUNCTION(igraph_vector, pop_back)(TYPE(igraph_vector) *v) {
    IGRAPH_ASSERT(v != NULL);
    IGRAPH_ASSERT(v->stor_begin != NULL);
    IGRAPH_ASSERT(v->end != NULL);
    IGRAPH_ASSERT(v->end != v->stor_begin);

    (v->end)--;

    return *(v->end);
}

#ifndef NOTORDERED

/**
 * \ingroup vector
 * \function igraph_vector_permute
 * \brief Permutes the elements of a vector in place according to an index vector.
 *
 * This function takes a vector \c v and a corresponding index vector \c ind,
 * and permutes the elements of \c v such that \c v[ind[i]] is moved to become
 * \c v[i] after the function is executed.
 *
 * </para><para>
 * It is an error to call this function with an index vector that does not
 * represent a valid permutation. Each element in the index vector must be
 * between 0 and the length of the vector minus one (inclusive), and each such
 * element must appear only once. The function does not attempt to validate the
 * index vector.
 *
 * </para><para>
 * The index vector that this function takes is compatible with the index vector
 * returned from \ref igraph_vector_qsort_ind(); passing in the index vector
 * from \ref igraph_vector_qsort_ind() will sort the original vector.
 *
 * </para><para>
 * As a special case, this function allows the index vector to be \em shorter
 * than the vector being permuted, in which case the elements whose indices do
 * not occur in the index vector will be removed from the vector.
 *
 * \param v    the vector to permute
 * \param ind  the index vector
 *
 * \return Error code:
 *         \c IGRAPH_ENOMEM if there is not enough memory.
 *
 * Time complexity: O(n), the size of the vector.
 */
igraph_error_t FUNCTION(igraph_vector, permute)(TYPE(igraph_vector) *v, const igraph_vector_int_t *index) {
    IGRAPH_ASSERT(v != NULL);
    IGRAPH_ASSERT(v->stor_begin != NULL);
    IGRAPH_ASSERT(index != NULL);
    IGRAPH_ASSERT(index->stor_begin != NULL);
    IGRAPH_ASSERT(FUNCTION(igraph_vector, size)(v) >= igraph_vector_int_size(index));

    TYPE(igraph_vector) v_copy;
    BASE *v_ptr;
    igraph_integer_t *ind_ptr;

    /* There is a more space-efficient algorithm that needs O(1) space only,
     * but it messes up the index vector, which we don't want */

    IGRAPH_CHECK(FUNCTION(igraph_vector, init)(&v_copy, igraph_vector_int_size(index)));
    IGRAPH_FINALLY(FUNCTION(igraph_vector, destroy), &v_copy);

    for (
        v_ptr = v_copy.stor_begin, ind_ptr = index->stor_begin;
        ind_ptr < index->end;
        v_ptr++, ind_ptr++
    ) {
        *v_ptr = VECTOR(*v)[*ind_ptr];
    }

    IGRAPH_CHECK(FUNCTION(igraph_vector, update)(v, &v_copy));

    FUNCTION(igraph_vector, destroy)(&v_copy);
    IGRAPH_FINALLY_CLEAN(1);

    return IGRAPH_SUCCESS;
}

/**
 * \ingroup vector
 * \function igraph_vector_sort_cmp
 * \brief Internal comparison function of vector elements, used by \ref igraph_vector_sort().
 */

static int FUNCTION(igraph_vector, sort_cmp)(const void *a, const void *b) {
    const BASE *da = (const BASE *) a;
    const BASE *db = (const BASE *) b;

    return (*da > *db) - (*da < *db);
}

/**
 * \ingroup vector
 * \function igraph_vector_reverse_sort_cmp
 * \brief Internal comparison function of vector elements, used by \ref igraph_vector_reverse_sort().
 */

static int FUNCTION(igraph_vector, reverse_sort_cmp)(const void *a, const void *b) {
    const BASE *da = (const BASE *) a;
    const BASE *db = (const BASE *) b;

    return (*da < *db) - (*da > *db);
}

/**
 * \ingroup vector
 * \function igraph_vector_sort
 * \brief Sorts the elements of the vector into ascending order.
 *
 * </para><para>
 * If the vector contains any NaN values, the resulting ordering of
 * NaN values is undefined and may appear anywhere in the vector.
 * \param v Pointer to an initialized vector object.
 *
 * Time complexity:
 * O(n log n) for n elements.
 */

void FUNCTION(igraph_vector, sort)(TYPE(igraph_vector) *v) {
    IGRAPH_ASSERT(v != NULL);
    IGRAPH_ASSERT(v->stor_begin != NULL);
    igraph_qsort(v->stor_begin, FUNCTION(igraph_vector, size)(v),
                 sizeof(BASE), FUNCTION(igraph_vector, sort_cmp));
}

/**
 * \ingroup vector
 * \function igraph_vector_reverse_sort
 * \brief Sorts the elements of the vector into descending order.
 *
 * </para><para>
 * If the vector contains any NaN values, the resulting ordering of
 * NaN values is undefined and may appear anywhere in the vector.
 * \param v Pointer to an initialized vector object.
 *
 * Time complexity:
 * O(n log n) for n elements.
 */

void FUNCTION(igraph_vector, reverse_sort)(TYPE(igraph_vector) *v) {
    IGRAPH_ASSERT(v != NULL);
    IGRAPH_ASSERT(v->stor_begin != NULL);
    igraph_qsort(v->stor_begin, FUNCTION(igraph_vector, size)(v),
                 sizeof(BASE), FUNCTION(igraph_vector, reverse_sort_cmp));
}

/**
 * Ascending comparison function passed to qsort from  igraph_vector_qsort_ind
 */
static int FUNCTION(igraph_vector, i_qsort_ind_cmp_asc)(const void *p1, const void *p2) {
    BASE **pa = (BASE **) p1;
    BASE **pb = (BASE **) p2;
    if ( **pa < **pb ) {
        return -1;
    }
    if ( **pa > **pb) {
        return 1;
    }
    return 0;
}

/**
 * Descending comparison function passed to qsort from  igraph_vector_qsort_ind
 */
static int FUNCTION(igraph_vector, i_qsort_ind_cmp_desc)(const void *p1, const void *p2) {
    BASE **pa = (BASE **) p1;
    BASE **pb = (BASE **) p2;
    if ( **pa < **pb ) {
        return 1;
    }
    if ( **pa > **pb) {
        return -1;
    }
    return 0;
}

/**
 * \function igraph_vector_qsort_ind
 * \brief Returns a permutation of indices that sorts a vector.
 *
 * Takes an unsorted array \c v as input and computes an array of indices
 * \p inds such that <code>v[ inds[i] ]</code>, with \c i increasing from 0,
 * is an ordered array (either ascending or descending, depending on
 * \p order). The order of indices for identical elements is not
 * defined. If the vector contains any NaN values, the ordering of
 * NaN values is undefined.
 *
 * \param v the array to be sorted
 * \param inds the output array of indices. This must be initialized,
 *        but will be resized
 * \param order whether the output array should be sorted in ascending
 *        or descending order. Use \c IGRAPH_ASCENDING for ascending and
 *        \c IGRAPH_DESCENDING for descending order.
 * \return Error code.
 *
 * This routine uses igraph's built-in qsort routine.
 * Algorithm: 1) create an array of pointers to the elements of v. 2)
 * Pass this array to qsort. 3) after sorting the difference between
 * the pointer value and the first pointer value gives its original
 * position in the array. Use this to set the values of inds.
 */

igraph_error_t FUNCTION(igraph_vector, qsort_ind)(const TYPE(igraph_vector) *v,
        igraph_vector_int_t *inds, igraph_order_t order) {
    igraph_integer_t i, n = FUNCTION(igraph_vector, size)(v);
    BASE **vind, *first;
    IGRAPH_CHECK(igraph_vector_int_resize(inds, n));
    if (n == 0) {
        return IGRAPH_SUCCESS;
    }
    vind = IGRAPH_CALLOC(n, BASE*);
    if (vind == 0) {
        IGRAPH_ERROR("igraph_vector_qsort_ind failed", IGRAPH_ENOMEM); /* LCOV_EXCL_LINE */
    }
    for (i = 0; i < n; i++) {
        vind[i] = &VECTOR(*v)[i];
    }
    first = vind[0];
    if (order == IGRAPH_ASCENDING) {
        igraph_qsort(vind, n, sizeof(BASE*), FUNCTION(igraph_vector, i_qsort_ind_cmp_asc));
    } else {
        igraph_qsort(vind, n, sizeof(BASE*), FUNCTION(igraph_vector, i_qsort_ind_cmp_desc));
    }
    for (i = 0; i < n; i++) {
        VECTOR(*inds)[i] = vind[i] - first;
    }
    IGRAPH_FREE(vind);
    return IGRAPH_SUCCESS;
}

/**
 * \function igraph_vector_lex_cmp
 * \brief Lexicographical comparison of two vectors (type-safe variant).
 *
 * If the elements of two vectors match but one is shorter, the shorter
 * one comes first. Thus {1, 3} comes after {1, 2, 3}, but before {1, 3, 4}.
 *
 * </para><para>
 * This function is typically used together with \ref igraph_vector_list_sort().
 *
 * \param lhs Pointer to the first vector.
 * \param rhs Pointer to the second vector.
 * \return -1 if \p lhs is lexicographically smaller,
 *         0 if \p lhs and \p rhs are equal, else 1.
 * \sa \ref igraph_vector_lex_cmp_untyped() for an untyped variant of this
 *     function, or \ref igraph_vector_colex_cmp() to compare vectors starting from
 *     the last element.
 *
 * Time complexity: O(n), the number of elements in the smaller vector.
 *
 * \example examples/simple/igraph_vector_int_list_sort.c
 */
int FUNCTION(igraph_vector, lex_cmp)(
    const TYPE(igraph_vector) *lhs, const TYPE(igraph_vector) *rhs
) {
    igraph_integer_t i, sa, sb;
    const TYPE(igraph_vector) *a = lhs, *b = rhs;

    sa = FUNCTION(igraph_vector, size)(a);
    sb = FUNCTION(igraph_vector, size)(b);

    for (i = 0; i < sa; i++) {
        if (i >= sb) {
            /* b is shorter, and equal to the first part of a */
            return 1;
        }
        if (VECTOR(*a)[i] < VECTOR(*b)[i]) {
            return -1;
        }
        if (VECTOR(*a)[i] > VECTOR(*b)[i]) {
            return 1;
        }
    }
    if (i == sb) {
        return 0;
    }
    /* a is shorter, and equal to the first part of b */
    return -1;
}

/**
 * \function igraph_vector_lex_cmp_untyped
 * \brief Lexicographical comparison of two vectors (non-type-safe).
 *
 * </para><para>
 * If the elements of two vectors match but one is shorter, the shorter
 * one comes first. Thus {1, 3} comes after {1, 2, 3}, but before {1, 3, 4}.
 *
 * </para><para>
 * This function is typically used together with \ref igraph_vector_ptr_sort().
 *
 * \param lhs Pointer to a pointer to the first vector (interpreted as an <code>igraph_vector_t **</code>).
 * \param rhs Pointer to a pointer to the second vector (interpreted as an <code>igraph_vector_t **</code>).
 * \return -1 if \p lhs is lexicographically smaller,
 *         0 if \p lhs and \p rhs are equal, else 1.
 * \sa \ref igraph_vector_lex_cmp() for a type-safe variant of this
 *     function, or \ref igraph_vector_colex_cmp_untyped() to compare vectors starting from
 *     the last element.
 *
 * Time complexity: O(n), the number of elements in the smaller vector.
 */
int FUNCTION(igraph_vector, lex_cmp_untyped)(const void *lhs, const void *rhs) {
    const TYPE(igraph_vector) *a = * (TYPE(igraph_vector) **) lhs;
    const TYPE(igraph_vector) *b = * (TYPE(igraph_vector) **) rhs;
    return FUNCTION(igraph_vector, lex_cmp)(a, b);
}

/**
 * \function igraph_vector_colex_cmp
 * \brief Colexicographical comparison of two vectors.
 *
 * This comparison starts from the last element of both vectors and
 * moves backward. If the elements of two vectors match but one is
 * shorter, the shorter one comes first. Thus {1, 2} comes after {3, 2, 1},
 * but before {0, 1, 2}.
 *
 * </para><para>
 * This function is typically used together with \ref igraph_vector_list_sort().
 *
 * \param lhs Pointer to a pointer to the first vector.
 * \param rhs Pointer to a pointer to the second vector.
 * \return -1 if \p lhs in reverse order is
 *         lexicographically smaller than the reverse of \p rhs,
 *         0 if \p lhs and \p rhs are equal, else 1.
 * \sa \ref igraph_vector_colex_cmp_untyped() for an untyped variant of this
 *     function, or \ref igraph_vector_lex_cmp() to compare vectors starting from
 *     the first element.
 *
 * Time complexity: O(n), the number of elements in the smaller vector.
 *
 * \example examples/simple/igraph_vector_int_list_sort.c
 */
int FUNCTION(igraph_vector, colex_cmp)(
    const TYPE(igraph_vector) *lhs, const TYPE(igraph_vector) *rhs
) {
    igraph_integer_t i, sa, sb, rai, rbi;
    const TYPE(igraph_vector) *a = lhs, *b = rhs;

    sa = FUNCTION(igraph_vector, size)(a);
    sb = FUNCTION(igraph_vector, size)(b);

    for (i = 0; i < sa; i++) {
        if (i >= sb) {
            /* b is shorter, and equal to the last part of a */
            return 1;
        }
        /* use reversed indexes */
        rai = sa - i - 1;
        rbi = sb - i - 1;
        if (VECTOR(*a)[rai] < VECTOR(*b)[rbi]) {
            return -1;
        }
        if (VECTOR(*a)[rai] > VECTOR(*b)[rbi]) {
            return 1;
        }
    }
    if (i == sb) {
        return 0;
    }
    /* a is shorter, and equal to the last part of b */
    return -1;
}

/**
 * \function igraph_vector_colex_cmp_untyped
 * \brief Colexicographical comparison of two vectors.
 *
 * </para><para>
 * This comparison starts from the last element of both vectors and
 * moves backward. If the elements of two vectors match but one is
 * shorter, the shorter one comes first. Thus {1, 2} comes after {3, 2, 1},
 * but before {0, 1, 2}.
 *
 * </para><para>
 * This function is typically used together with \ref igraph_vector_ptr_sort().
 *
 * \param lhs Pointer to a pointer to the first vector (interpreted as an <code>igraph_vector_t **</code>).
 * \param rhs Pointer to a pointer to the second vector (interpreted as an <code>igraph_vector_t **</code>).
 * \return -1 if \p lhs in reverse order is
 *         lexicographically smaller than the reverse of \p rhs,
 *         0 if \p lhs and \p rhs are equal, else 1.
 * \sa \ref igraph_vector_colex_cmp() for a type-safe variant of this
 *     function, \ref igraph_vector_lex_cmp_untyped() to compare vectors starting from
 *     the first element.
 *
 * Time complexity: O(n), the number of elements in the smaller vector.
 */
int FUNCTION(igraph_vector, colex_cmp_untyped)(const void *lhs, const void *rhs) {
    const TYPE(igraph_vector) *a = * (TYPE(igraph_vector) **) lhs;
    const TYPE(igraph_vector) *b = * (TYPE(igraph_vector) **) rhs;
    return FUNCTION(igraph_vector, colex_cmp)(a, b);
}

#endif /*NOTORDERED*/

/**
 * \ingroup vector
 * \function igraph_vector_resize
 * \brief Resize the vector.
 *
 * </para><para>
 * Note that this function does not free any memory, just sets the
 * size of the vector to the given one. It can on the other hand
 * allocate more memory if the new size is larger than the previous
 * one. In this case the newly appeared elements in the vector are
 * \em not set to zero, they are uninitialized.
 * \param v The vector object
 * \param new_size The new size of the vector.
 * \return Error code,
 *         \c IGRAPH_ENOMEM if there is not enough
 *         memory. Note that this function \em never returns an error
 *         if the vector is made smaller.
 * \sa \ref igraph_vector_reserve() for allocating memory for future
 * extensions of a vector. \ref igraph_vector_resize_min() for
 * deallocating the unnneded memory for a vector.
 *
 * Time complexity: O(1) if the new
 * size is smaller, operating system dependent if it is larger. In the
 * latter case it is usually around
 * O(n),
 * n is the new size of the vector.
 */

igraph_error_t FUNCTION(igraph_vector, resize)(TYPE(igraph_vector)* v, igraph_integer_t new_size) {
    IGRAPH_ASSERT(v != NULL);
    IGRAPH_ASSERT(v->stor_begin != NULL);
    IGRAPH_CHECK(FUNCTION(igraph_vector, reserve)(v, new_size));
    v->end = v->stor_begin + new_size;
    return IGRAPH_SUCCESS;
}

/**
 * \ingroup vector
 * \function igraph_vector_resize_min
 * \brief Deallocate the unused memory of a vector.
 *
 * This function attempts to deallocate the unused reserved storage
 * of a vector. If it succeeds, \ref igraph_vector_size() and
 * \ref igraph_vector_capacity() will be the same. The data in the
 * vector is always preserved, even if deallocation is not successful.
 *
 * \param v Pointer to an initialized vector.
 *
 * \sa \ref igraph_vector_resize(), \ref igraph_vector_reserve().
 *
 * Time complexity: operating system dependent, O(n) at worst.
 */

void FUNCTION(igraph_vector, resize_min)(TYPE(igraph_vector) *v) {
    igraph_integer_t size;
    BASE *tmp;
    if (v->stor_end == v->end) {
        return;
    }

    size = (v->end - v->stor_begin);
    tmp = IGRAPH_REALLOC(v->stor_begin, size, BASE);

    if (tmp != NULL) {
        v->stor_begin = tmp;
        v->stor_end = v->end = v->stor_begin + size;
    }
}

#ifndef NOTORDERED

/* We will use x != x for NaN checks below and Clang does not like it unless
 * we disable a warning */

#ifdef __clang__
#pragma clang diagnostic push
#pragma clang diagnostic ignored "-Wtautological-compare"
#endif

/**
 * \ingroup vector
 * \function igraph_vector_max
 * \brief Largest element of a vector.
 *
 * The vector must not be empty.
 *
 * \param v The vector object.
 * \return The maximum element of \p v, or NaN if any element is NaN.
 *
 * Time complexity: O(n), the number of elements.
 */
BASE FUNCTION(igraph_vector, max)(const TYPE(igraph_vector) *v) {
    BASE max;
    BASE *ptr;
    IGRAPH_ASSERT(!FUNCTION(igraph_vector, empty)(v));
    max = *(v->stor_begin);
#if defined(BASE_IGRAPH_REAL)
    if (isnan(max)) { return max; }; /* Result is NaN */
#endif
    ptr = v->stor_begin + 1;
    while (ptr < v->end) {
        if ((*ptr) > max) {
            max = *ptr;
        }
#if defined(BASE_IGRAPH_REAL)
        else if (isnan(*ptr))
            return *ptr; /* Result is NaN */
#endif
        ptr++;
    }
    return max;
}


/**
 * \ingroup vector
 * \function igraph_vector_which_max
 * \brief Gives the index of the maximum element of the vector.
 *
 * The vector must not be empty. If the largest
 * element is not unique, then the index of the first is returned.
 * If the vector contains NaN values, the index of the first NaN value
 * is returned.
 *
 * \param v The vector object.
 * \return The index of the first maximum element.
 *
 * Time complexity: O(n), n is the size of the vector.
 */
igraph_integer_t FUNCTION(igraph_vector, which_max)(const TYPE(igraph_vector) *v) {
    BASE *max;
    BASE *ptr;
    IGRAPH_ASSERT(!FUNCTION(igraph_vector, empty)(v));
    max = ptr = v->stor_begin;
#if defined(BASE_IGRAPH_REAL)
    if (isnan(*ptr)) { return ptr - v->stor_begin; } /* Result is NaN */
#endif
    ptr++;
    while (ptr < v->end) {
        if (*ptr > *max) {
            max = ptr;
        }
#if defined(BASE_IGRAPH_REAL)
        else if (isnan(*ptr)) {
            return ptr - v->stor_begin; /* Result is NaN */
        }
#endif
        ptr++;
    }
    return max - v->stor_begin;
}

/**
 * \ingroup vector
 * \function igraph_vector_min
 * \brief Smallest element of a vector.
 *
 * The vector must not be empty.
 *
 * \param v The input vector.
 * \return The smallest element of \p v, or NaN if any element is NaN.
 *
 * Time complexity: O(n), the number of elements.
 */

BASE FUNCTION(igraph_vector, min)(const TYPE(igraph_vector) *v) {
    BASE min;
    BASE *ptr;
    IGRAPH_ASSERT(!FUNCTION(igraph_vector, empty)(v));
    min = *(v->stor_begin);
#if defined(BASE_IGRAPH_REAL)
    if (isnan(min)) { return min; }; /* Result is NaN */
#endif
    ptr = v->stor_begin + 1;
    while (ptr < v->end) {
        if ((*ptr) < min) {
            min = *ptr;
        }
#if defined(BASE_IGRAPH_REAL)
        else if (isnan(*ptr)) {
            return *ptr; /* Result is NaN */
        }
#endif
        ptr++;
    }
    return min;
}

/**
 * \ingroup vector
 * \function igraph_vector_which_min
 * \brief Index of the smallest element.
 *
 * The vector must not be empty. If the smallest element
 * is not unique, then the index of the first is returned. If the vector
 * contains NaN values, the index of the first NaN value is returned.
 *
 * \param v The input vector.
 * \return Index of the smallest element.
 *
 * Time complexity: O(n), the number of elements.
 */
igraph_integer_t FUNCTION(igraph_vector, which_min)(const TYPE(igraph_vector)* v) {
    BASE *min;
    BASE *ptr;
    IGRAPH_ASSERT(!FUNCTION(igraph_vector, empty)(v));
    min = ptr = v->stor_begin;
#if defined(BASE_IGRAPH_REAL)
    if (isnan(*ptr)) { return ptr - v->stor_begin; } /* Result is NaN */
#endif
    ptr++;
    while (ptr < v->end) {
        if (*ptr < *min) {
            min = ptr;
        }
#if defined(BASE_IGRAPH_REAL)
        else if (isnan(*ptr)) {
            return ptr - v->stor_begin; /* Result is NaN */
        }
#endif
        ptr++;
    }
    return min - v->stor_begin;
}

#ifdef __clang__
#pragma clang diagnostic pop
#endif

#endif

/**
 * \ingroup vector
 * \function igraph_vector_init_array
 * \brief Initializes a vector from an ordinary C array (constructor).
 *
 * \param v Pointer to an uninitialized vector object.
 * \param data A regular C array.
 * \param length The length of the C array.
 * \return Error code:
 *         \c IGRAPH_ENOMEM if there is not enough memory.
 *
 * Time complexity: operating system specific, usually
 * O(\p length).
 */

igraph_error_t FUNCTION(igraph_vector, init_array)(
        TYPE(igraph_vector) *v, const BASE *data, igraph_integer_t length) {

    IGRAPH_CHECK(FUNCTION(igraph_vector, init)(v, length));

    /* Note: memcpy() behaviour is undefined if data==NULL, even if length==0. */
    if (length > 0) {
        memcpy(v->stor_begin, data, length * sizeof(BASE));
    }

    return IGRAPH_SUCCESS;
}

/**
 * \ingroup vector
 * \function igraph_vector_copy_to
 * \brief Copies the contents of a vector to a C array.
 *
 * </para><para>
 * The C array should have sufficient length.
 * \param v The vector object.
 * \param to The C array.
 *
 * Time complexity: O(n),
 * n is the size of the vector.
 */

void FUNCTION(igraph_vector, copy_to)(const TYPE(igraph_vector) *v, BASE *to) {

    IGRAPH_ASSERT(v != NULL);
    IGRAPH_ASSERT(v->stor_begin != NULL);
    if (v->end != v->stor_begin) {
        memcpy(to, v->stor_begin, sizeof(BASE) * (v->end - v->stor_begin));
    }
}

/**
 * \ingroup vector
 * \function igraph_vector_init_copy
 * \brief Initializes a vector from another vector object (constructor).
 *
 * </para><para>
 * The contents of the existing vector object will be copied to
 * the new one.
 * \param to Pointer to a not yet initialized vector object.
 * \param from The original vector object to copy.
 * \return Error code:
 *         \c IGRAPH_ENOMEM if there is not enough memory.
 *
 * Time complexity: operating system dependent, usually
 * O(n),
 * n is the size of the vector.
 */

igraph_error_t FUNCTION(igraph_vector, init_copy)(
    TYPE(igraph_vector) *to, const TYPE(igraph_vector) *from
) {
    igraph_integer_t from_size;

    IGRAPH_ASSERT(from != NULL);
    IGRAPH_ASSERT(from->stor_begin != NULL);

    from_size = FUNCTION(igraph_vector, size)(from);
    IGRAPH_CHECK(FUNCTION(igraph_vector, init)(to, from_size));

    memcpy(to->stor_begin, from->stor_begin, from_size * sizeof(BASE));

    return IGRAPH_SUCCESS;
}

/**
 * \ingroup vector
 * \function igraph_vector_sum
 * \brief Calculates the sum of the elements in the vector.
 *
 * For the empty vector 0 is returned.
 *
 * \param v The vector object.
 * \return The sum of the elements.
 *
 * Time complexity: O(n), the size of
 * the vector.
 */

BASE FUNCTION(igraph_vector, sum)(const TYPE(igraph_vector) *v) {
    BASE res = ZERO;
    BASE *p;
    IGRAPH_ASSERT(v != NULL);
    IGRAPH_ASSERT(v->stor_begin != NULL);
    for (p = v->stor_begin; p < v->end; p++) {
#ifdef SUM
        SUM(res, res, *p);
#else
        res += *p;
#endif
    }
    return res;
}

igraph_real_t FUNCTION(igraph_vector, sumsq)(const TYPE(igraph_vector) *v) {
    igraph_real_t res = 0.0;
    BASE *p;
    IGRAPH_ASSERT(v != NULL);
    IGRAPH_ASSERT(v->stor_begin != NULL);
    for (p = v->stor_begin; p < v->end; p++) {
#ifdef SQ
        res += SQ(*p);
#else
        res += (*p) * (*p);
#endif
    }
    return res;
}

/**
 * \ingroup vector
 * \function igraph_vector_prod
 * \brief Calculates the product of the elements in the vector.
 *
 * </para><para>
 * For the empty vector one (1) is returned.
 * \param v The vector object.
 * \return The product of the elements.
 *
 * Time complexity: O(n), the size of
 * the vector.
 */

BASE FUNCTION(igraph_vector, prod)(const TYPE(igraph_vector) *v) {
    BASE res = ONE;
    BASE *p;
    IGRAPH_ASSERT(v != NULL);
    IGRAPH_ASSERT(v->stor_begin != NULL);
    for (p = v->stor_begin; p < v->end; p++) {
#ifdef PROD
        PROD(res, res, *p);
#else
        res *= *p;
#endif
    }
    return res;
}

/**
 * \ingroup vector
 * \function igraph_vector_cumsum
 * \brief Calculates the cumulative sum of the elements in the vector.
 *
 * </para><para>
 * \param to An initialized vector object that will store the cumulative
 *           sums. Element i of this vector will store the sum of the elements
 *           of the 'from' vector, up to and including element i.
 * \param from The input vector.
 * \return Error code.
 *
 * Time complexity: O(n), the size of the vector.
 */

igraph_error_t FUNCTION(igraph_vector, cumsum)(TYPE(igraph_vector) *to,
                                    const TYPE(igraph_vector) *from) {
    BASE res = ZERO;
    BASE *p, *p2;

    IGRAPH_ASSERT(from != NULL);
    IGRAPH_ASSERT(from->stor_begin != NULL);
    IGRAPH_ASSERT(to != NULL);
    IGRAPH_ASSERT(to->stor_begin != NULL);

    IGRAPH_CHECK(FUNCTION(igraph_vector, resize)(to, FUNCTION(igraph_vector, size)(from)));

    for (p = from->stor_begin, p2 = to->stor_begin; p < from->end; p++, p2++) {
#ifdef SUM
        SUM(res, res, *p);
#else
        res += *p;
#endif
        *p2 = res;
    }

    return IGRAPH_SUCCESS;
}

#ifndef NOTORDERED

/**
 * \ingroup vector
 * \function igraph_vector_init_range
 * \brief Initializes a vector with a range.
 *
 * </para><para>
 * The vector will contain the numbers \p start, \p start+1, ..., \p end-1. Note
 * that the range is closed from the left and open from the right, according to
 * C conventions.
 *
 * \param v Pointer to an uninitialized vector object.
 * \param start The lower limit in the range (inclusive).
 * \param end The upper limit in the range (exclusive).
 * \return Error code:
 *         \c IGRAPH_ENOMEM: out of memory.
 *
 * Time complexity: O(n), the number of elements in the vector.
 */

igraph_error_t FUNCTION(igraph_vector, init_range)(TYPE(igraph_vector) *v, BASE start, BASE end) {
    BASE *p;
    IGRAPH_CHECK(FUNCTION(igraph_vector, init)(v, (end - start)));

    for (p = v->stor_begin; p < v->end; p++) {
        *p = start;
        start = start + ONE;
    }

    return IGRAPH_SUCCESS;
}

#endif

/**
 * \ingroup vector
 * \function igraph_vector_remove_section
 * \brief Deletes a section from a vector.
 *
 * </para><para>
 * \param v The vector object.
 * \param from The position of the first element to remove.
 * \param to The position of the first element \em not to remove.
 *
 * Time complexity: O(n-from),
 * n is the number of elements in the
 * vector.
 */

void FUNCTION(igraph_vector, remove_section)(
        TYPE(igraph_vector) *v, igraph_integer_t from, igraph_integer_t to) {
    igraph_integer_t size = FUNCTION(igraph_vector, size)(v);

    IGRAPH_ASSERT(v != NULL);
    IGRAPH_ASSERT(v->stor_begin != NULL);

    if (from < 0) {
        from = 0;
    }

    if (to > size) {
        to = size;
    }

    if (to > from) {
        memmove(v->stor_begin + from, v->stor_begin + to,
                sizeof(BASE) * (v->end - v->stor_begin - to));
        v->end -= (to - from);
    }
}

/**
 * \ingroup vector
 * \function igraph_vector_remove
 * \brief Removes a single element from a vector.
 *
 * Note that this function does not do range checking.
 * \param v The vector object.
 * \param elem The position of the element to remove.
 *
 * Time complexity: O(n-elem),
 * n is the number of elements in the
 * vector.
 */

void FUNCTION(igraph_vector, remove)(TYPE(igraph_vector) *v, igraph_integer_t elem) {
    IGRAPH_ASSERT(v != NULL);
    IGRAPH_ASSERT(v->stor_begin != NULL);
    FUNCTION(igraph_vector, remove_section)(v, elem, elem + 1);
}

/**
 * \ingroup vector
 * \function igraph_vector_remove_fast
 * \brief Removes a single element from a vector, \em not keeping the order of the remaining elements.
 *
 * This function removes the element with the given element from the vector by
 * swapping it with the last element and then popping it off. You can use this
 * function instead of \ref igraph_vector_remove() to gain some speed if the
 * order of elements does not matter.
 *
 * </para><para>
 * Note that this function does not do range checking.
 *
 * \param v The vector object.
 * \param elem The position of the element to remove.
 *
 * Time complexity: O(1).
 */

void FUNCTION(igraph_vector, remove_fast)(TYPE(igraph_vector) *v, igraph_integer_t elem) {
    IGRAPH_ASSERT(v != NULL);
    IGRAPH_ASSERT(v->stor_begin != NULL);

    igraph_integer_t len = FUNCTION(igraph_vector, size)(v);
    VECTOR(*v)[elem] = VECTOR(*v)[len - 1];
    FUNCTION(igraph_vector, pop_back)(v);
}

/**
 * \ingroup vector
 * \function igraph_vector_move_interval
 * \brief Copies a section of a vector.
 *
 * </para><para>
 * The source and the destination sections are allowed to overlap; this will
 * be handled internally by the function.
 * \param v The vector object.
 * \param begin The position of the first element to move.
 * \param end The position of the first element \em not to move.
 * \param to The target position.
 * \return Error code, the current implementation always returns with
 *    success.
 *
 * Time complexity: O(end-begin).
 */

igraph_error_t FUNCTION(igraph_vector, move_interval)(TYPE(igraph_vector) *v,
        igraph_integer_t begin, igraph_integer_t end, igraph_integer_t to) {
    IGRAPH_ASSERT(v != NULL);
    IGRAPH_ASSERT(v->stor_begin != NULL);
    memmove(v->stor_begin + to, v->stor_begin + begin,
           sizeof(BASE) * (end - begin));

    return IGRAPH_SUCCESS;
}

#ifndef NOTORDERED

/**
 * \ingroup vector
 * \function igraph_vector_isininterval
 * \brief Checks if all elements of a vector are in the given interval.
 *
 * \param v The vector object.
 * \param low The lower limit of the interval (inclusive).
 * \param high The higher limit of the interval (inclusive).
 * \return True if the vector is empty or all vector elements
 *   are in the interval, false otherwise. If any element is NaN, it will
 *   return false.
 *
 * Time complexity: O(n), the number of elements in the vector.
 */

igraph_bool_t FUNCTION(igraph_vector, isininterval)(const TYPE(igraph_vector) *v,
        BASE low,
        BASE high) {
    BASE *ptr;
    IGRAPH_ASSERT(v != NULL);
    IGRAPH_ASSERT(v->stor_begin != NULL);
    for (ptr = v->stor_begin; ptr < v->end; ptr++) {
        /* Note that the following is not equivalent to *ptr < low || *ptr > high
         * when *ptr is NaN! */
        if (!(*ptr >= low && *ptr <= high)) {
            return 0;
        }
    }
    return 1;
}

/**
 * \ingroup vector
 * \function igraph_vector_any_smaller
 * \brief Checks if any element of a vector is smaller than a limit.
 *
 * \param v The \type igraph_vector_t object.
 * \param limit The limit.
 * \return True if the vector contains at least one
 *   smaller element than \p limit, false otherwise.
 *
 * Time complexity: O(n), the number of elements in the vector.
 */

igraph_bool_t FUNCTION(igraph_vector, any_smaller)(const TYPE(igraph_vector) *v,
        BASE limit) {
    BASE *ptr;
    IGRAPH_ASSERT(v != NULL);
    IGRAPH_ASSERT(v->stor_begin != NULL);
    for (ptr = v->stor_begin; ptr < v->end; ptr++) {
        if (*ptr < limit) {
            return 1;
        }
    }
    return 0;
}

#endif

/**
 * \ingroup vector
 * \function igraph_vector_all_e
 * \brief Are all elements equal?
 *
 * Checks element-wise equality of two vectors. For vectors containing floating
 * point values, consider using \ref igraph_matrix_all_almost_e().
 *
 * \param lhs The first vector.
 * \param rhs The second vector.
 * \return True if the elements in the \p lhs are all
 *    equal to the corresponding elements in \p rhs. Returns
 *    false if the lengths of the vectors don't match.
 *
 * Time complexity: O(n), the length of the vectors.
 */

igraph_bool_t FUNCTION(igraph_vector, all_e)(const TYPE(igraph_vector) *lhs,
                                  const TYPE(igraph_vector) *rhs) {
    igraph_integer_t i, s;
    IGRAPH_ASSERT(lhs != 0);
    IGRAPH_ASSERT(rhs != 0);
    IGRAPH_ASSERT(lhs->stor_begin != 0);
    IGRAPH_ASSERT(rhs->stor_begin != 0);

    s = FUNCTION(igraph_vector, size)(lhs);
    if (s != FUNCTION(igraph_vector, size)(rhs)) {
        return false;
    } else {
        for (i = 0; i < s; i++) {
            BASE l = VECTOR(*lhs)[i];
            BASE r = VECTOR(*rhs)[i];
#ifdef EQ
            if (!EQ(l, r)) {
#else
            if (l != r) {
#endif
                return false;
            }
        }
        return true;
    }
}

igraph_bool_t
FUNCTION(igraph_vector, is_equal)(const TYPE(igraph_vector) *lhs,
                       const TYPE(igraph_vector) *rhs) {
    return FUNCTION(igraph_vector, all_e)(lhs, rhs);
}

#ifndef NOTORDERED

/**
 * \ingroup vector
 * \function igraph_vector_all_l
 * \brief Are all elements less?
 *
 * \param lhs The first vector.
 * \param rhs The second vector.
 * \return True if the elements in the \p lhs are all
 *    less than the corresponding elements in \p rhs. Returns false
 *    if the lengths of the vectors don't match. If any element
 *    is NaN, it will return false.
 *
 * Time complexity: O(n), the length of the vectors.
 */

igraph_bool_t FUNCTION(igraph_vector, all_l)(const TYPE(igraph_vector) *lhs,
                                  const TYPE(igraph_vector) *rhs) {
    igraph_integer_t i, s;
    IGRAPH_ASSERT(lhs != 0);
    IGRAPH_ASSERT(rhs != 0);
    IGRAPH_ASSERT(lhs->stor_begin != 0);
    IGRAPH_ASSERT(rhs->stor_begin != 0);

    s = FUNCTION(igraph_vector, size)(lhs);
    if (s != FUNCTION(igraph_vector, size)(rhs)) {
        return false;
    } else {
        for (i = 0; i < s; i++) {
            BASE l = VECTOR(*lhs)[i];
            BASE r = VECTOR(*rhs)[i];
            if (l >= r) {
                return false;
            }
        }
        return true;
    }
}

/**
 * \ingroup vector
 * \function igraph_vector_all_g
 * \brief Are all elements greater?
 *
 * \param lhs The first vector.
 * \param rhs The second vector.
 * \return True if the elements in the \p lhs are all
 *    greater than the corresponding elements in \p rhs. Returns false
 *    if the lengths of the vectors don't match. If any element
 *    is NaN, it will return false.
 *
 * Time complexity: O(n), the length of the vectors.
 */

igraph_bool_t FUNCTION(igraph_vector, all_g)(const TYPE(igraph_vector) *lhs,
                                  const TYPE(igraph_vector) *rhs) {

    igraph_integer_t i, s;
    IGRAPH_ASSERT(lhs != 0);
    IGRAPH_ASSERT(rhs != 0);
    IGRAPH_ASSERT(lhs->stor_begin != 0);
    IGRAPH_ASSERT(rhs->stor_begin != 0);

    s = FUNCTION(igraph_vector, size)(lhs);
    if (s != FUNCTION(igraph_vector, size)(rhs)) {
        return false;
    } else {
        for (i = 0; i < s; i++) {
            BASE l = VECTOR(*lhs)[i];
            BASE r = VECTOR(*rhs)[i];
            if (l <= r) {
                return false;
            }
        }
        return true;
    }
}

/**
 * \ingroup vector
 * \function igraph_vector_all_le
 * \brief Are all elements less or equal?
 *
 * \param lhs The first vector.
 * \param rhs The second vector.
 * \return True if the elements in the \p lhs are all
 *    less than or equal to the corresponding elements in \p
 *    rhs. Returns false if the lengths of the vectors don't
 *    match. If any element is NaN, it will return false.
 *
 * Time complexity: O(n), the length of the vectors.
 */

igraph_bool_t FUNCTION(igraph_vector, all_le)(const TYPE(igraph_vector) *lhs,
                                   const TYPE(igraph_vector) *rhs) {
    igraph_integer_t i, s;
    IGRAPH_ASSERT(lhs != 0);
    IGRAPH_ASSERT(rhs != 0);
    IGRAPH_ASSERT(lhs->stor_begin != 0);
    IGRAPH_ASSERT(rhs->stor_begin != 0);

    s = FUNCTION(igraph_vector, size)(lhs);
    if (s != FUNCTION(igraph_vector, size)(rhs)) {
        return false;
    } else {
        for (i = 0; i < s; i++) {
            BASE l = VECTOR(*lhs)[i];
            BASE r = VECTOR(*rhs)[i];
            if (l > r) {
                return false;
            }
        }
        return true;
    }
}

/**
 * \ingroup vector
 * \function igraph_vector_all_ge
 * \brief Are all elements greater or equal?
 *
 * \param lhs The first vector.
 * \param rhs The second vector.
 * \return True if the elements in the \p lhs are all
 *    greater than or equal to the corresponding elements in \p
 *    rhs. Returns false if the lengths of the vectors don't
 *    match.  If any element is NaN, it will return false.
 *
 * Time complexity: O(n), the length of the vectors.
 */

igraph_bool_t FUNCTION(igraph_vector, all_ge)(const TYPE(igraph_vector) *lhs,
                                   const TYPE(igraph_vector) *rhs) {
    igraph_integer_t i, s;
    IGRAPH_ASSERT(lhs != 0);
    IGRAPH_ASSERT(rhs != 0);
    IGRAPH_ASSERT(lhs->stor_begin != 0);
    IGRAPH_ASSERT(rhs->stor_begin != 0);

    s = FUNCTION(igraph_vector, size)(lhs);
    if (s != FUNCTION(igraph_vector, size)(rhs)) {
        return false;
    } else {
        for (i = 0; i < s; i++) {
            BASE l = VECTOR(*lhs)[i];
            BASE r = VECTOR(*rhs)[i];
            if (l < r) {
                return false;
            }
        }
        return true;
    }
}

#endif


#ifndef NOTORDERED

static igraph_bool_t FUNCTION(igraph_i_vector, binsearch_slice)(const TYPE(igraph_vector) *v,
        BASE what, igraph_integer_t *pos, igraph_integer_t start, igraph_integer_t end);

/**
 * \ingroup vector
 * \function igraph_vector_binsearch
 * \brief Finds an element by binary searching a sorted vector.
 *
 * </para><para>
 * It is assumed that the vector is sorted. If the specified element
 * (\p what) is not in the vector, then the
 * position of where it should be inserted (to keep the vector sorted)
 * is returned. If the vector contains any NaN values, the returned
 * value is undefined and \p pos may point to any position.
 *
 * \param v The \type igraph_vector_t object.
 * \param what The element to search for.
 * \param pos Pointer to an \type igraph_integer_t. This is set to the
 *   position of an instance of \p what in the
 *   vector if it is present. If \p v does not
 *   contain \p what then
 *   \p pos is set to the position to which it
 *   should be inserted (to keep the the vector sorted of course).
 * \return True if \p what is found in the vector, false otherwise.
 *
 * Time complexity: O(log(n)),
 * n is the number of elements in
 * \p v.
 */

igraph_bool_t FUNCTION(igraph_vector, binsearch)(const TYPE(igraph_vector) *v,
        BASE what, igraph_integer_t *pos) {
    return FUNCTION(igraph_i_vector, binsearch_slice)(v, what, pos,
            0, FUNCTION(igraph_vector, size)(v));
}

/**
 * \ingroup vector
 * \function igraph_vector_binsearch_slice
 * \brief Finds an element by binary searching a sorted slice of a vector.
 *
 * </para><para>
 * It is assumed that the indicated slice of the vector, from \p start to \p end,
 * is sorted. If the specified element (\p what) is not in the slice of the
 * vector, then the position of where it should be inserted (to keep the \em slice
 * sorted) is returned. Note that this means that the returned index will point
 * \em inside the slice (including its endpoints), but will not evaluate values
 * \em outside the slice. If the indicated slice contains any NaN values, the
 * returned value is undefined and \c pos may point to any position within
 * the slice.
 *
 * \param v The \type igraph_vector_t object.
 * \param what The element to search for.
 * \param pos Pointer to an \type igraph_integer_t. This is set to the position of an
 *        instance of \p what in the slice of the vector if it is present. If \p
 *        v does not contain \p what then \p pos is set to the position to which
 *        it should be inserted (to keep the the vector sorted).
 * \param start The start position of the slice to search (inclusive).
 * \param end The end position of the slice to search (exclusive).
 * \return True if \p what is found in the vector, false otherwise.
 *
 * Time complexity: O(log(n)),
 * n is the number of elements in the slice of \p v, i.e. \p end - \p start.
 */

igraph_bool_t FUNCTION(igraph_vector, binsearch_slice)(const TYPE(igraph_vector) *v,
        BASE what, igraph_integer_t *pos, igraph_integer_t start, igraph_integer_t end) {
    igraph_integer_t left  = start;
    igraph_integer_t right = end - 1;

    if (left < 0)
        IGRAPH_ERROR("Invalid start position.", IGRAPH_EINVAL);

    if (right >= FUNCTION(igraph_vector, size)(v))
        IGRAPH_ERROR("Invalid end position.", IGRAPH_EINVAL);

    if (left > right)
        IGRAPH_ERROR("Invalid slice, start position must be smaller than end position.",
                     IGRAPH_EINVAL);

    return FUNCTION(igraph_i_vector, binsearch_slice)(v, what, pos, start, end);
}

static igraph_bool_t FUNCTION(igraph_i_vector, binsearch_slice)(const TYPE(igraph_vector) *v,
        BASE what, igraph_integer_t *pos, igraph_integer_t start, igraph_integer_t end) {
    igraph_integer_t left  = start;
    igraph_integer_t right = end - 1;

    while (left <= right) {
        /* (right + left) / 2 could theoretically overflow for long vectors */
        igraph_integer_t middle = left + ((right - left) >> 1);
        if (VECTOR(*v)[middle] > what) {
            right = middle - 1;
        } else if (VECTOR(*v)[middle] < what) {
            left = middle + 1;
        } else {
            if (pos != 0) {
                *pos = middle;
            }
            return true;
        }
    }

    /* if we are here, the element was not found */
    if (pos != 0) {
        *pos = left;
    }

    return false;
}

/**
 * \ingroup vector
 * \function igraph_vector_binsearch2
 * \brief Binary search, without returning the index.
 *
 * </para><para>
 * It is assumed that the vector is sorted.
 * \param v The \type igraph_vector_t object.
 * \param what The element to search for.
 * \return True if \p what is found in the vector, false otherwise.
 *
 * Time complexity: O(log(n)), n is the number of elements in \p v.
 */

igraph_bool_t FUNCTION(igraph_vector, binsearch2)(const TYPE(igraph_vector) *v,
        BASE what) {
    igraph_integer_t left = 0;
    igraph_integer_t right = FUNCTION(igraph_vector, size)(v) - 1;

    while (left <= right) {
        /* (right + left) / 2 could theoretically overflow for long vectors */
        igraph_integer_t middle = left + ((right - left) >> 1);
        if (what < VECTOR(*v)[middle]) {
            right = middle - 1;
        } else if (what > VECTOR(*v)[middle]) {
            left = middle + 1;
        } else {
            return true;
        }
    }

    return false;
}

#endif

/**
 * \function igraph_vector_scale
 * \brief Multiplies all elements of a vector by a constant.
 *
 * \param v The vector.
 * \param by The constant.
 * \return Error code. The current implementation always returns with success.
 *
 * Added in version 0.2.</para><para>
 *
 * Time complexity: O(n), the number of elements in a vector.
 */

void FUNCTION(igraph_vector, scale)(TYPE(igraph_vector) *v, BASE by) {
    igraph_integer_t i;
    for (i = 0; i < FUNCTION(igraph_vector, size)(v); i++) {
#ifdef PROD
        PROD(VECTOR(*v)[i], VECTOR(*v)[i], by);
#else
        VECTOR(*v)[i] *= by;
#endif
    }
}

/**
 * \function igraph_vector_add_constant
 * \brief Add a constant to the vector.
 *
 * \p plus is added to every element of \p v. Note that overflow
 * might happen.
 * \param v The input vector.
 * \param plus The constant to add.
 *
 * Time complexity: O(n), the number of elements.
 */

void FUNCTION(igraph_vector, add_constant)(TYPE(igraph_vector) *v, BASE plus) {
    igraph_integer_t i, n = FUNCTION(igraph_vector, size)(v);
    for (i = 0; i < n; i++) {
#ifdef SUM
        SUM(VECTOR(*v)[i], VECTOR(*v)[i], plus);
#else
        VECTOR(*v)[i] += plus;
#endif
    }
}

/**
 * \function igraph_vector_contains
 * \brief Linear search in a vector.
 *
 * Check whether the supplied element is included in the vector, by
 * linear search.
 * \param v The input vector.
 * \param e The element to look for.
 * \return \c true if the element is found and \c false otherwise.
 *
 * Time complexity: O(n), the length of the vector.
 */

igraph_bool_t FUNCTION(igraph_vector, contains)(const TYPE(igraph_vector) *v,
        BASE e) {
    BASE *p = v->stor_begin;
    while (p < v->end) {
#ifdef EQ
        if (EQ(*p, e)) {
#else
        if (*p == e) {
#endif
            return true;
        }
        p++;
    }
    return false;
}

/**
 * \function igraph_vector_search
 * \brief Searches in a vector from a given position.
 *
 * The supplied element \p what is searched in vector \p v, starting
 * from element index \p from. If found then the index of the first
 * instance (after \p from) is stored in \p pos.
 *
 * \param v The input vector.
 * \param from The index to start searching from. No range checking is
 *     performed.
 * \param what The element to find.
 * \param pos If not \c NULL then the index of the found element is
 *    stored here.
 * \return Boolean, \c true if the element was found, \c false
 *   otherwise.
 *
 * Time complexity: O(m), the number of elements to search, the length
 * of the vector minus the \p from argument.
 */

igraph_bool_t FUNCTION(igraph_vector, search)(const TYPE(igraph_vector) *v,
        igraph_integer_t from, BASE what, igraph_integer_t *pos) {
    igraph_integer_t i, n = FUNCTION(igraph_vector, size)(v);
    for (i = from; i < n; i++) {
#ifdef EQ
        if (EQ(VECTOR(*v)[i], what)) {
            break;
        }
#else
        if (VECTOR(*v)[i] == what) {
            break;
        }
#endif
    }

    if (i < n) {
        if (pos != 0) {
            *pos = i;
        }
        return true;
    } else {
        return false;
    }
}

#ifndef NOTORDERED

/**
 * \function igraph_vector_filter_smaller
 * \ingroup internal
 */

igraph_error_t FUNCTION(igraph_vector, filter_smaller)(TYPE(igraph_vector) *v,
        BASE elem) {
    igraph_integer_t i = 0, n = FUNCTION(igraph_vector, size)(v);
    igraph_integer_t s;
    while (i < n && VECTOR(*v)[i] < elem) {
        i++;
    }
    s = i;

    while (s < n && VECTOR(*v)[s] == elem) {
        s++;
    }

    FUNCTION(igraph_vector, remove_section)(v, 0, i + (s - i) / 2);
    return IGRAPH_SUCCESS;
}

#endif

/**
 * \function igraph_vector_append
 * \brief Append a vector to another one.
 *
 * The target vector will be resized (except when \p from is empty).
 * \param to The vector to append to.
 * \param from The vector to append, it is kept unchanged.
 * \return Error code.
 *
 * Time complexity: O(n), the number of elements in the new vector.
 */

igraph_error_t FUNCTION(igraph_vector, append)(TYPE(igraph_vector) *to,
                                               const TYPE(igraph_vector) *from) {
    IGRAPH_ASSERT(to != NULL);
    IGRAPH_ASSERT(to->stor_begin != NULL);

    const igraph_integer_t to_size = FUNCTION(igraph_vector, size)(to);
    const igraph_integer_t from_size = FUNCTION(igraph_vector, size)(from);
    const igraph_integer_t to_capacity = FUNCTION(igraph_vector, capacity)(to);
    igraph_integer_t new_to_size;

    IGRAPH_SAFE_ADD(to_size, from_size, &new_to_size);

    if (to_capacity < new_to_size) {
        igraph_integer_t new_to_capacity = to_capacity < IGRAPH_INTEGER_MAX/2 ? to_capacity * 2 : IGRAPH_INTEGER_MAX;
        if (new_to_capacity < new_to_size) {
            new_to_capacity = new_to_size;
        }
        IGRAPH_CHECK(FUNCTION(igraph_vector, reserve)(to, new_to_capacity));
    }

    memcpy(to->stor_begin + to_size, from->stor_begin,
           sizeof(BASE) * from_size);
    to->end = to->stor_begin + new_to_size;

    return IGRAPH_SUCCESS;
}

/**
 * \function igraph_vector_get_interval
 */

igraph_error_t FUNCTION(igraph_vector, get_interval)(const TYPE(igraph_vector) *v,
        TYPE(igraph_vector) *res, igraph_integer_t from, igraph_integer_t to) {
    IGRAPH_CHECK(FUNCTION(igraph_vector, resize)(res, to - from));
    memcpy(res->stor_begin, v->stor_begin + from,
           (to - from) * sizeof(BASE));
    return IGRAPH_SUCCESS;
}

#ifndef NOTORDERED

/**
 * \function igraph_vector_maxdifference
 * \brief The maximum absolute difference of \p m1 and \p m2.
 *
 * The element with the largest absolute value in \p m1 - \p m2 is
 * returned. Both vectors must be non-empty, but they not need to have
 * the same length, the extra elements in the longer vector are ignored. If
 * any value is NaN in the shorter vector, the result will be NaN.
 * \param m1 The first vector.
 * \param m2 The second vector.
 * \return The maximum absolute difference of \p m1 and \p m2.
 *
 * Time complexity: O(n), the number of elements in the shorter
 * vector.
 */

igraph_real_t FUNCTION(igraph_vector, maxdifference)(const TYPE(igraph_vector) *m1,
        const TYPE(igraph_vector) *m2) {
    igraph_integer_t n1 = FUNCTION(igraph_vector, size)(m1);
    igraph_integer_t n2 = FUNCTION(igraph_vector, size)(m2);
    igraph_integer_t n = n1 < n2 ? n1 : n2;
    igraph_integer_t i;
    igraph_real_t diff = 0.0;

    for (i = 0; i < n; i++) {
        igraph_real_t d = fabs((igraph_real_t)(VECTOR(*m1)[i]) -
                               (igraph_real_t)(VECTOR(*m2)[i]));
        if (d > diff) {
            diff = d;
        }
    #if defined(BASE_IGRAPH_REAL)
        else if (isnan(d)) { /* Result is NaN */
            return d;
        };
    #endif
    }

    return diff;
}

#endif

/**
 * \function igraph_vector_update
 * \brief Update a vector from another one.
 *
 * After this operation the contents of \p to will be exactly the same
 * as that of \p from. The vector \p to will be resized if it was originally
 * shorter or longer than \p from.
 * \param to The vector to update.
 * \param from The vector to update from.
 * \return Error code.
 *
 * Time complexity: O(n), the number of elements in \p from.
 */

igraph_error_t FUNCTION(igraph_vector, update)(TYPE(igraph_vector) *to,
                                    const TYPE(igraph_vector) *from) {
    igraph_integer_t n = FUNCTION(igraph_vector, size)(from);
    IGRAPH_CHECK(FUNCTION(igraph_vector, resize)(to, n));
    memcpy(to->stor_begin, from->stor_begin, sizeof(BASE)*n);
    return IGRAPH_SUCCESS;
}

/**
 * \function igraph_vector_swap
 * \brief Swap all elements of two vectors.
 *
 * \param v1 The first vector.
 * \param v2 The second vector.
 *
 * Time complexity: O(1).
 */

void FUNCTION(igraph_vector, swap)(TYPE(igraph_vector) *v1, TYPE(igraph_vector) *v2) {

    TYPE(igraph_vector) tmp;

    tmp = *v1;
    *v1 = *v2;
    *v2 = tmp;
}

/**
 * \function igraph_vector_swap_elements
 * \brief Swap two elements in a vector.
 *
 * Note that currently no range checking is performed.
 * \param v The input vector.
 * \param i Index of the first element.
 * \param j Index of the second element (may be the same as the
 * first one).
 * \return Error code, currently always \c IGRAPH_SUCCESS.
 *
 * Time complexity: O(1).
 */

igraph_error_t FUNCTION(igraph_vector, swap_elements)(TYPE(igraph_vector) *v,
        igraph_integer_t i, igraph_integer_t j) {
    BASE tmp = VECTOR(*v)[i];
    VECTOR(*v)[i] = VECTOR(*v)[j];
    VECTOR(*v)[j] = tmp;

    return IGRAPH_SUCCESS;
}

/**
 * \function igraph_vector_reverse
 * \brief Reverse the elements of a vector.
 *
 * The first element will be last, the last element will be
 * first, etc.
 * \param v The input vector.
 * \return Error code, currently always \c IGRAPH_SUCCESS.
 *
 * Time complexity: O(n), the number of elements.
 */

igraph_error_t FUNCTION(igraph_vector, reverse)(TYPE(igraph_vector) *v) {

    igraph_integer_t n = FUNCTION(igraph_vector, size)(v), n2 = n / 2;
    igraph_integer_t i, j;
    for (i = 0, j = n - 1; i < n2; i++, j--) {
        BASE tmp;
        tmp = VECTOR(*v)[i];
        VECTOR(*v)[i] = VECTOR(*v)[j];
        VECTOR(*v)[j] = tmp;
    }
    return IGRAPH_SUCCESS;
}

/**
 * \ingroup vector
 * \function igraph_vector_shuffle
 * \brief Shuffles a vector in-place using the Fisher-Yates method.
 *
 * </para><para>
 * The Fisher-Yates shuffle ensures that every permutation is
 * equally probable when using a proper randomness source. Of course
 * this does not apply to pseudo-random generators as the cycle of
 * these generators is less than the number of possible permutations
 * of the vector if the vector is long enough.
 * \param v The vector object.
 *
 * Time complexity: O(n),
 * n is the number of elements in the
 * vector.
 *
 * </para><para>
 * References:
 * \clist
 * \cli (Fisher &amp; Yates 1963)
 *   R. A. Fisher and F. Yates. \emb Statistical Tables for Biological,
 *   Agricultural and Medical Research. \eme Oliver and Boyd, 6th edition,
 *   1963, page 37.
 * \cli (Knuth 1998)
 *   D. E. Knuth. \emb Seminumerical Algorithms, \eme volume 2 of \emb The Art
 *   of Computer Programming. \eme Addison-Wesley, 3rd edition, 1998, page 145.
 * \endclist
 *
 * \example examples/simple/igraph_fisher_yates_shuffle.c
 */

void FUNCTION(igraph_vector, shuffle)(TYPE(igraph_vector) *v) {
    igraph_integer_t n = FUNCTION(igraph_vector, size)(v);
    igraph_integer_t k;
    BASE dummy;

    RNG_BEGIN();
    while (n > 1) {
        k = RNG_INTEGER(0, n - 1);
        n--;
        dummy = VECTOR(*v)[n];
        VECTOR(*v)[n] = VECTOR(*v)[k];
        VECTOR(*v)[k] = dummy;
    }
    RNG_END();
}

/**
 * \function igraph_vector_add
 * \brief Add two vectors.
 *
 * Add the elements of \p v2 to \p v1, the result is stored in \p
 * v1. The two vectors must have the same length.
 * \param v1 The first vector, the result will be stored here.
 * \param v2 The second vector, its contents will be unchanged.
 * \return Error code.
 *
 * Time complexity: O(n), the number of elements.
 */

igraph_error_t FUNCTION(igraph_vector, add)(TYPE(igraph_vector) *v1,
                                 const TYPE(igraph_vector) *v2) {

    igraph_integer_t n1 = FUNCTION(igraph_vector, size)(v1);
    igraph_integer_t n2 = FUNCTION(igraph_vector, size)(v2);
    igraph_integer_t i;
    if (n1 != n2) {
        IGRAPH_ERROR("Vectors to be added must have the same sizes.",
                     IGRAPH_EINVAL);
    }

    for (i = 0; i < n1; i++) {
#ifdef SUM
        SUM(VECTOR(*v1)[i], VECTOR(*v1)[i], VECTOR(*v2)[i]);
#else
        VECTOR(*v1)[i] += VECTOR(*v2)[i];
#endif
    }

    return IGRAPH_SUCCESS;
}

/**
 * \function igraph_vector_sub
 * \brief Subtract a vector from another one.
 *
 * Subtract the elements of \p v2 from \p v1, the result is stored in
 * \p v1. The two vectors must have the same length.
 * \param v1 The first vector, to subtract from. The result is stored
 *    here.
 * \param v2 The vector to subtract, it will be unchanged.
 * \return Error code.
 *
 * Time complexity: O(n), the length of the vectors.
 */

igraph_error_t FUNCTION(igraph_vector, sub)(TYPE(igraph_vector) *v1,
                                 const TYPE(igraph_vector) *v2) {

    igraph_integer_t n1 = FUNCTION(igraph_vector, size)(v1);
    igraph_integer_t n2 = FUNCTION(igraph_vector, size)(v2);
    igraph_integer_t i;
    if (n1 != n2) {
        IGRAPH_ERROR("Vectors to be subtracted must have the same sizes.",
                     IGRAPH_EINVAL);
    }

    for (i = 0; i < n1; i++) {
#ifdef DIFF
        DIFF(VECTOR(*v1)[i], VECTOR(*v1)[i], VECTOR(*v2)[i]);
#else
        VECTOR(*v1)[i] -= VECTOR(*v2)[i];
#endif
    }

    return IGRAPH_SUCCESS;
}

/**
 * \function igraph_vector_mul
 * \brief Multiply two vectors.
 *
 * \p v1 will be multiplied by \p v2, elementwise. The two vectors
 * must have the same length.
 * \param v1 The first vector, the result will be stored here.
 * \param v2 The second vector, it is left unchanged.
 * \return Error code.
 *
 * Time complexity: O(n), the number of elements.
 */

igraph_error_t FUNCTION(igraph_vector, mul)(TYPE(igraph_vector) *v1,
                                 const TYPE(igraph_vector) *v2) {

    igraph_integer_t n1 = FUNCTION(igraph_vector, size)(v1);
    igraph_integer_t n2 = FUNCTION(igraph_vector, size)(v2);
    igraph_integer_t i;
    if (n1 != n2) {
        IGRAPH_ERROR("Vectors to be multiplied must have the same sizes.",
                     IGRAPH_EINVAL);
    }

    for (i = 0; i < n1; i++) {
#ifdef PROD
        PROD(VECTOR(*v1)[i], VECTOR(*v1)[i], VECTOR(*v2)[i]);
#else
        VECTOR(*v1)[i] *= VECTOR(*v2)[i];
#endif
    }

    return IGRAPH_SUCCESS;
}

/**
 * \function igraph_vector_div
 * \brief Divide a vector by another one.
 *
 * \p v1 is divided by \p v2, elementwise. They must have the same length. If the
 * base type of the vector can generate divide by zero errors then
 * please make sure that \p v2 contains no zero if you want to avoid
 * trouble.
 * \param v1 The dividend. The result is also stored here.
 * \param v2 The divisor, it is left unchanged.
 * \return Error code.
 *
 * Time complexity: O(n), the length of the vectors.
 */

igraph_error_t FUNCTION(igraph_vector, div)(TYPE(igraph_vector) *v1,
                                 const TYPE(igraph_vector) *v2) {

    igraph_integer_t n1 = FUNCTION(igraph_vector, size)(v1);
    igraph_integer_t n2 = FUNCTION(igraph_vector, size)(v2);
    igraph_integer_t i;
    if (n1 != n2) {
        IGRAPH_ERROR("Vectors to be divided must have the same sizes.",
                     IGRAPH_EINVAL);
    }

    for (i = 0; i < n1; i++) {
#ifdef DIV
        DIV(VECTOR(*v1)[i], VECTOR(*v1)[i], VECTOR(*v2)[i]);
#else
        VECTOR(*v1)[i] /= VECTOR(*v2)[i];
#endif
    }

    return IGRAPH_SUCCESS;
}

#ifndef NOABS

igraph_error_t FUNCTION(igraph_vector, abs)(TYPE(igraph_vector) *v) {
#ifdef UNSIGNED
    /* Nothing do to, unsigned type */
    IGRAPH_UNUSED(v);
#else
    igraph_integer_t i, n = FUNCTION(igraph_vector, size)(v);
    for (i = 0; i < n; i++) {
        VECTOR(*v)[i] = VECTOR(*v)[i] >= 0 ? VECTOR(*v)[i] : -VECTOR(*v)[i];
    }
#endif

    return IGRAPH_SUCCESS;
}

#endif

#ifndef NOTORDERED

/**
 * \function igraph_vector_minmax
 * \brief Minimum and maximum elements of a vector.
 *
 * Handy if you want to have both the smallest and largest element of
 * a vector. The vector is only traversed once. The vector must be non-empty.
 * If a vector contains at least one NaN, both \c min and \c max will be NaN.
 *
 * \param v The input vector. It must contain at least one element.
 * \param min Pointer to a base type variable, the minimum is stored here.
 * \param max Pointer to a base type variable, the maximum is stored here.
 *
 * Time complexity: O(n), the number of elements.
 */

void FUNCTION(igraph_vector, minmax)(const TYPE(igraph_vector) *v,
                          BASE *min, BASE *max) {
    BASE* ptr;
    IGRAPH_ASSERT(!FUNCTION(igraph_vector, empty)(v));
    *min = *max = *(v->stor_begin);
    #if defined(BASE_IGRAPH_REAL)
        if (isnan(*min)) { return; }; /* Result is NaN */
    #endif
    ptr = v->stor_begin + 1;
    while (ptr < v->end) {
        if (*ptr > *max) {
            *max = *ptr;
        } else if (*ptr < *min) {
            *min = *ptr;
        }
        #if defined(BASE_IGRAPH_REAL)
        else if (isnan(*ptr)) { /* Result is NaN */
            *min = *max = *ptr;
            return;
        };
        #endif
        ptr++;
    }
}

/**
 * \function igraph_vector_which_minmax
 * \brief Index of the minimum and maximum elements.
 *
 * Handy if you need the indices of the smallest and largest
 * elements. The vector is traversed only once. The vector must be
 * non-empty. If the minimum or maximum is not unique, the index
 * of the first minimum or the first maximum is returned, respectively.
 * If a vector contains at least one NaN, both \c which_min and \c which_max
 * will point to the first NaN value.
 *
 * \param v The input vector. It must contain at least one element.
 * \param which_min The index of the minimum element will be stored
 *   here.
 * \param which_max The index of the maximum element will be stored
 *   here.
 *
 * Time complexity: O(n), the number of elements.
 */

void FUNCTION(igraph_vector, which_minmax)(const TYPE(igraph_vector) *v,
        igraph_integer_t *which_min, igraph_integer_t *which_max) {
    BASE *min, *max;
    BASE *ptr;
    IGRAPH_ASSERT(!FUNCTION(igraph_vector, empty)(v));
    ptr = v->stor_begin;
    min = max = ptr;
    #if defined(BASE_IGRAPH_REAL)
        if (isnan(*ptr)) {  /* Result is NaN */
            *which_min = *which_max = 0;
            return;
        }
    #endif
    while (ptr < v->end) {
        if (*ptr > *max) {
            max = ptr;
        } else if (*ptr < *min) {
            min = ptr;
        }
#if defined(BASE_IGRAPH_REAL)
        else if (isnan(*ptr)) {  /* Result is NaN */
            *which_min = *which_max  = ptr - v->stor_begin;
            return;
        }
#endif
        ptr++;
    }
    *which_min = min - v->stor_begin;
    *which_max = max - v->stor_begin;
}

#endif

/**
 * \function igraph_vector_isnull
 * \brief Are all elements zero?
 *
 * Checks whether all elements of a vector are zero.
 * \param v The input vector
 * \return Boolean, \c true if the vector contains only zeros, \c
 *    false otherwise.
 *
 * Time complexity: O(n), the number of elements.
 */

igraph_bool_t FUNCTION(igraph_vector, isnull)(const TYPE(igraph_vector) *v) {

    igraph_integer_t n = FUNCTION(igraph_vector, size)(v);
    igraph_integer_t i = 0;

#ifdef EQ
    while (i < n && EQ(VECTOR(*v)[i], (BASE) ZERO)) {
#else
    while (i < n && VECTOR(*v)[i] == (BASE) ZERO) {
#endif
        i++;
    }

    return i == n;
}

#ifndef NOTORDERED


/*
 * Sorted vector intersection
 */

/* Recursive Baeza-Yates intersection algorithm for sorted vector intersection. */
static igraph_error_t FUNCTION(igraph_i_vector, intersect_sorted)(
    const TYPE(igraph_vector) *v1, igraph_integer_t begin1, igraph_integer_t end1,
    const TYPE(igraph_vector) *v2, igraph_integer_t begin2, igraph_integer_t end2,
    TYPE(igraph_vector) *result) {
    igraph_integer_t size1, size2, probe1, probe2;

    if (begin1 == end1 || begin2 == end2) {
        return IGRAPH_SUCCESS;
    }

    size1 = end1 - begin1;
    size2 = end2 - begin2;

    if (size1 < size2) {
        probe1 = begin1 + (size1 >> 1);      /* pick the median element */
        FUNCTION(igraph_i_vector, binsearch_slice)(v2, VECTOR(*v1)[probe1], &probe2, begin2, end2);
        IGRAPH_CHECK(FUNCTION(igraph_i_vector, intersect_sorted)(
            v1, begin1, probe1, v2, begin2, probe2, result
        ));
        if (!(probe2 == end2 || VECTOR(*v1)[probe1] < VECTOR(*v2)[probe2])) {
            IGRAPH_CHECK(FUNCTION(igraph_vector, push_back)(result, VECTOR(*v2)[probe2]));
            probe2++;
        }
        IGRAPH_CHECK(FUNCTION(igraph_i_vector, intersect_sorted)(
            v1, probe1 + 1, end1, v2, probe2, end2, result
        ));
    } else {
        probe2 = begin2 + (size2 >> 1);      /* pick the median element */
        FUNCTION(igraph_i_vector, binsearch_slice)(v1, VECTOR(*v2)[probe2], &probe1, begin1, end1);
        IGRAPH_CHECK(FUNCTION(igraph_i_vector, intersect_sorted)(
            v1, begin1, probe1, v2, begin2, probe2, result
        ));
        if (!(probe1 == end1 || VECTOR(*v2)[probe2] < VECTOR(*v1)[probe1])) {
            IGRAPH_CHECK(FUNCTION(igraph_vector, push_back)(result, VECTOR(*v2)[probe2]));
            probe1++;
        }
        IGRAPH_CHECK(FUNCTION(igraph_i_vector, intersect_sorted)(
            v1, probe1, end1, v2, probe2 + 1, end2, result
        ));
    }

    return IGRAPH_SUCCESS;
}

/**
 * \function igraph_vector_intersect_sorted
 * \brief Set intersection of two sorted vectors.
 *
 * The elements that are contained in both vectors are stored in the result
 * vector. All three vectors must be initialized.
 *
 * </para><para>
 * For similar-size vectors, this function uses a straightforward linear scan.
 * When the vector sizes differ substantially, it uses the set intersection
 * method of Ricardo Baeza-Yates, which takes logarithmic time in the length
 * of the larger vector.
 *
 * </para><para>
 * The algorithm keeps the multiplicities of the elements: if an element appears
 * \c k1 times in the first vector and \c k2 times in the second, the result
 * will include that element <code>min(k1, k2)</code> times.
 *
 * </para><para>
 * Reference:
 *
 * </para><para>
 * Baeza-Yates R: A fast set intersection algorithm for sorted
 * sequences. In: Lecture Notes in Computer Science, vol. 3109/2004, pp.
 * 400--408, 2004. Springer Berlin/Heidelberg.
 * https://doi.org/10.1007/978-3-540-27801-6_30
 *
 * \param v1 The first vector
 * \param v2 The second vector
 * \param result The result vector, which will also be sorted.
 * \return Error code.
 *
 * Time complexity: O(m log(n)) where m is the size of the smaller vector
 * and n is the size of the larger one.
 */
igraph_error_t FUNCTION(igraph_vector, intersect_sorted)(const TYPE(igraph_vector) *v1,
        const TYPE(igraph_vector) *v2, TYPE(igraph_vector) *result) {
    igraph_integer_t size1, size2;
    igraph_real_t r;

    size1 = FUNCTION(igraph_vector, size)(v1);
    size2 = FUNCTION(igraph_vector, size)(v2);

    FUNCTION(igraph_vector, clear)(result);

    if (size1 == 0 || size2 == 0) {
        return IGRAPH_SUCCESS;
    }

    r = size1 > size2 ? (igraph_real_t) size1 / size2 : (igraph_real_t) size2 / size1;

    /* When the set size ratio is small, use a simple linear scan. See comments in
     * igraph_vector_intersection_size_sorted() for the justification of this r threshold. */
    if (r < 10) {
        igraph_integer_t i1 = 0, i2 = 0;
        while (i1 < size1 && i2 < size2) {
            BASE e1 = VECTOR(*v1)[i1], e2 = VECTOR(*v2)[i2];
            if (e1 < e2) {
                i1++;
            } else if (e1 > e2) {
                i2++;
            } else {
                i1++; i2++;
                IGRAPH_CHECK(FUNCTION(igraph_vector, push_back)(result, e1));
            }
        }
    } else {
        IGRAPH_CHECK(FUNCTION(igraph_i_vector, intersect_sorted)(
                         v1, 0, size1, v2, 0, size2, result));
    }
    return IGRAPH_SUCCESS;
}

/* Recursive Baeza-Yates intersection algorithm for sorted vector intersection size. */
static void FUNCTION(igraph_i_vector, intersection_size_sorted)(
    const TYPE(igraph_vector) *v1, igraph_integer_t begin1, igraph_integer_t end1,
    const TYPE(igraph_vector) *v2, igraph_integer_t begin2, igraph_integer_t end2,
    igraph_integer_t *result) {

    igraph_integer_t size1, size2, probe1, probe2;

    if (begin1 == end1 || begin2 == end2) {
        return;
    }

    size1 = end1 - begin1;
    size2 = end2 - begin2;

    if (size1 < size2) {
        probe1 = begin1 + (size1 >> 1);      /* pick the median element */
        FUNCTION(igraph_i_vector, binsearch_slice)(v2, VECTOR(*v1)[probe1], &probe2, begin2, end2);
        FUNCTION(igraph_i_vector, intersection_size_sorted)(
            v1, begin1, probe1, v2, begin2, probe2, result
        );
        if (!(probe2 == end2 || VECTOR(*v1)[probe1] < VECTOR(*v2)[probe2])) {
            (*result)++;
            probe2++;
        }
        FUNCTION(igraph_i_vector, intersection_size_sorted)(
            v1, probe1 + 1, end1, v2, probe2, end2, result
        );
    } else {
        probe2 = begin2 + (size2 >> 1);      /* pick the median element */
        FUNCTION(igraph_i_vector, binsearch_slice)(v1, VECTOR(*v2)[probe2], &probe1, begin1, end1);
        FUNCTION(igraph_i_vector, intersection_size_sorted)(
            v1, begin1, probe1, v2, begin2, probe2, result
        );
        if (!(probe1 == end1 || VECTOR(*v2)[probe2] < VECTOR(*v1)[probe1])) {
            (*result)++;
            probe1++;
        }
        FUNCTION(igraph_i_vector, intersection_size_sorted)(
            v1, probe1, end1, v2, probe2 + 1, end2, result
        );
    }
}

/**
 * \function igraph_vector_intersection_size_sorted
 * \brief Intersection size of two sorted vectors.
 *
 * \experimental
 *
 * Counts elements that are present in both vectors. This is particularly
 * useful for counting common neighbours of two vertices.
 *
 * </para><para>
 * For similar-size vectors, this function uses a straightforward linear scan.
 * When the vector sizes differ substantially, it uses the set intersection
 * method of Ricardo Baeza-Yates, which takes logarithmic time in the length
 * of the larger vector.
 *
 * </para><para>
 * The algorithm keeps the multiplicities of the elements: if an element appears
 * \c k1 times in the first vector and \c k2 times in the second, the result
 * will include that element <code>min(k1, k2)</code> times.
 *
 * </para><para>
 * Reference:
 *
 * </para><para>
 * Baeza-Yates R: A fast set intersection algorithm for sorted
 * sequences. In: Lecture Notes in Computer Science, vol. 3109/2004, pp.
 * 400--408, 2004. Springer Berlin/Heidelberg.
 * https://doi.org/10.1007/978-3-540-27801-6_30
 *
 * \param v1 The first vector
 * \param v2 The second vector
 * \return The number of common elements.
 *
 * Time complexity: O(m log(n)) where m is the size of the smaller vector
 * and n is the size of the larger one.
 */

igraph_integer_t FUNCTION(igraph_vector, intersection_size_sorted)(
        const TYPE(igraph_vector) *v1,
        const TYPE(igraph_vector) *v2) {

    igraph_integer_t size1, size2, count;
    igraph_real_t r;

    size1 = FUNCTION(igraph_vector, size)(v1);
    size2 = FUNCTION(igraph_vector, size)(v2);

    count = 0;

    if (size1 == 0 || size2 == 0) {
        return count;
    }

    r = size1 > size2 ? (igraph_real_t) size1 / size2 : (igraph_real_t) size2 / size1;

    /* When the set size ratio is small, use a simple linear scan. The ideal ratio
     * seems to be affected by processor cache effects. It depends on the machine,
     * as well as on the input sizes. The threshold of 10 was determined empirically
     * by using the intersection.c (direct) and igraph_ecc.c (indirect) benchmarks.
     * See https://github.com/igraph/igraph/pull/2618 */
    if (r < 10) {
        /* This is a fast branchless implementation that uses arithmetic
         * instead of conditionals. */
        igraph_integer_t i1 = 0, i2 = 0;
        while (i1 < size1 && i2 < size2) {
            BASE e1 = VECTOR(*v1)[i1], e2 = VECTOR(*v2)[i2];
            igraph_integer_t d1 = (e1 <= e2), d2 = (e1 >= e2);
            i1 += d1; i2 += d2;
            count += (d1 == d2);
        }
    } else {
        FUNCTION(igraph_i_vector, intersection_size_sorted)(
            v1, 0, size1, v2, 0, size2, &count);
    }

    return count;
}

/**
 * \function igraph_vector_difference_sorted
 * \brief Set difference of two sorted vectors.
 *
 * The elements that are contained in only the first vector but not the second are
 * stored in the result vector. All three vectors must be initialized.
 *
 * \param v1 the first vector
 * \param v2 the second vector
 * \param result the result vector
 */
igraph_error_t FUNCTION(igraph_vector, difference_sorted)(const TYPE(igraph_vector) *v1,
        const TYPE(igraph_vector) *v2, TYPE(igraph_vector) *result) {
    igraph_integer_t i, j, i0, j0;
    i0 = FUNCTION(igraph_vector, size)(v1);
    j0 = FUNCTION(igraph_vector, size)(v2);
    i = j = 0;

    if (i0 == 0) {
        /* v1 is empty, this is easy */
        FUNCTION(igraph_vector, clear)(result);
        return IGRAPH_SUCCESS;
    }

    if (j0 == 0) {
        /* v2 is empty, this is easy */
        IGRAPH_CHECK(FUNCTION(igraph_vector, resize)(result, i0));
        memcpy(result->stor_begin, v1->stor_begin, sizeof(BASE) * i0);
        return IGRAPH_SUCCESS;
    }

    FUNCTION(igraph_vector, clear)(result);

    /* Copy the part of v1 that is less than the first element of v2 */
    while (i < i0 && VECTOR(*v1)[i] < VECTOR(*v2)[j]) {
        i++;
    }
    if (i > 0) {
        IGRAPH_CHECK(FUNCTION(igraph_vector, resize)(result, i));
        memcpy(result->stor_begin, v1->stor_begin, sizeof(BASE) * i);
    }

    while (i < i0 && j < j0) {
        BASE element = VECTOR(*v1)[i];
        if (element == VECTOR(*v2)[j]) {
            i++; j++;
            while (i < i0 && VECTOR(*v1)[i] == element) {
                i++;
            }
            while (j < j0 && VECTOR(*v2)[j] == element) {
                j++;
            }
        } else if (element < VECTOR(*v2)[j]) {
            IGRAPH_CHECK(FUNCTION(igraph_vector, push_back)(result, element));
            i++;
        } else {
            j++;
        }
    }
    if (i < i0) {
        igraph_integer_t oldsize = FUNCTION(igraph_vector, size)(result);
        IGRAPH_CHECK(FUNCTION(igraph_vector, resize)(result, oldsize + i0 - i));
        memcpy(result->stor_begin + oldsize, v1->stor_begin + i,
               sizeof(BASE) * (i0 - i));
    }

    return IGRAPH_SUCCESS;
}

#endif

#ifdef OUT_FORMAT
#ifndef USING_R
igraph_error_t FUNCTION(igraph_vector, printf)(const TYPE(igraph_vector) *v, const char *format) {
    igraph_integer_t i, n = FUNCTION(igraph_vector, size)(v);
    if (n != 0) {
        printf(format, VECTOR(*v)[0]);
    }
    for (i = 1; i < n; i++) {
        putchar(' '); printf(format, VECTOR(*v)[i]);
    }
    printf("\n");
    return IGRAPH_SUCCESS;
}
#endif /* USING_R */
#endif /* OUT_FORMAT */

#if defined(OUT_FORMAT) || defined(FPRINTFUNC)

#ifndef USING_R
igraph_error_t FUNCTION(igraph_vector, print)(const TYPE(igraph_vector) *v) {
    return FUNCTION(igraph_vector, fprint)(v, stdout);
}
#endif

igraph_error_t FUNCTION(igraph_vector, fprint)(const TYPE(igraph_vector) *v, FILE *file) {
    igraph_integer_t i, n = FUNCTION(igraph_vector, size)(v);
    if (n != 0) {
#ifdef FPRINTFUNC
        FPRINTFUNC(file, VECTOR(*v)[0]);
#else
        fprintf(file, OUT_FORMAT, VECTOR(*v)[0]);
#endif
    }
    for (i = 1; i < n; i++) {
#ifdef FPRINTFUNC
        fputc(' ', file); FPRINTFUNC(file, VECTOR(*v)[i]);
#else
        fprintf(file, " " OUT_FORMAT, VECTOR(*v)[i]);
#endif
    }
    fprintf(file, "\n");
    return IGRAPH_SUCCESS;
}

#endif /* defined(OUT_FORMAT) || defined(FPRINTFUNC) */

igraph_error_t FUNCTION(igraph_vector, index)(const TYPE(igraph_vector) *v,
                                   TYPE(igraph_vector) *newv,
                                   const igraph_vector_int_t *idx) {

    igraph_integer_t i, j, newlen = igraph_vector_int_size(idx);
    IGRAPH_CHECK(FUNCTION(igraph_vector, resize)(newv, newlen));

    for (i = 0; i < newlen; i++) {
        j = VECTOR(*idx)[i];
        VECTOR(*newv)[i] = VECTOR(*v)[j];
    }

    return IGRAPH_SUCCESS;
}

igraph_error_t FUNCTION(igraph_vector, index_int)(TYPE(igraph_vector) *v,
                                       const igraph_vector_int_t *idx) {
    BASE *tmp;
    igraph_integer_t i, n = igraph_vector_int_size(idx);

    tmp = IGRAPH_CALLOC(n, BASE);
    if (!tmp) {
        IGRAPH_ERROR("Cannot index vector.", IGRAPH_ENOMEM); /* LCOV_EXCL_LINE */
    }

    for (i = 0; i < n; i++) {
        tmp[i] = VECTOR(*v)[ VECTOR(*idx)[i] ];
    }

    IGRAPH_FREE(v->stor_begin);
    v->stor_begin = tmp;
    v->stor_end = v->end = tmp + n;

    return IGRAPH_SUCCESS;
}<|MERGE_RESOLUTION|>--- conflicted
+++ resolved
@@ -679,39 +679,6 @@
 
 /**
  * \ingroup vector
-<<<<<<< HEAD
-=======
- * \function igraph_vector_e
- * \brief Access an element of a vector (deprecated alias).
- *
- * \deprecated-by igraph_vector_get 0.10.0
- */
-
-BASE FUNCTION(igraph_vector, e)(const TYPE(igraph_vector) *v, igraph_integer_t pos) {
-    return FUNCTION(igraph_vector, get)(v, pos);
-}
-
-/**
- * \ingroup vector
- * \function igraph_vector_e_ptr
- * \brief Get the address of an element of a vector.
- *
- * \param v The \type igraph_vector_t object.
- * \param pos The position of the element, the position of the first
- *   element is zero.
- * \return Pointer to the desired element.
- * \sa \ref igraph_vector_get() and the \ref VECTOR macro.
- *
- * Time complexity: O(1).
- */
-
-BASE* FUNCTION(igraph_vector, e_ptr)(const TYPE(igraph_vector) *v, igraph_integer_t pos) {
-    return FUNCTION(igraph_vector, get_ptr)(v, pos);
-}
-
-/**
- * \ingroup vector
->>>>>>> 5564d507
  * \function igraph_vector_set
  * \brief Assignment to an element of a vector.
  *
