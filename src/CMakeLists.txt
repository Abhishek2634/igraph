--- conflicted
+++ resolved
@@ -332,11 +332,7 @@
 add_dependencies(igraph parsersources)
 
 # Set soname for the library
-<<<<<<< HEAD
-set_target_properties(igraph PROPERTIES VERSION "3.1.7")
-=======
 set_target_properties(igraph PROPERTIES VERSION "3.1.8")
->>>>>>> c0cac10f
 set_target_properties(igraph PROPERTIES SOVERSION 3)
 
 # Add extra compiler definitions if needed
