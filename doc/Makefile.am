## Process this file with automake to produce Makefile.in

DOXROX=$(top_srcdir)/doc/doxrox.py
REGEX=$(top_srcdir)/doc/c-docbook.re
SRCDIR=$(top_srcdir)/src
INCLUDEDIR=$(top_srcdir)/include
REMOVEEXAMPLES=$(top_srcdir)/tools/removeexamples.py

DOCINCLUDES = vector.xml error.xml matrix.xml basicigraph.xml generators.xml \
	      structural.xml iterators.xml attributes.xml layout.xml \
	      foreign.xml nongraph.xml isomorphism.xml motifs.xml \
	      operators.xml flows.xml community.xml cliques.xml \
	      sparsematrix.xml stack.xml dqueue.xml heap.xml strvector.xml \
	      adjlist.xml arpack.xml bipartite.xml visitors.xml random.xml \
<<<<<<< HEAD
	      separators.xml memory.xml sparsemat.xml hrg.xml spatialgames.xml
=======
	      separators.xml memory.xml sparsemat.xml scg.xml
>>>>>>> ae035b4b

DOCFIX = fdl.xml gpl.xml installation.xml introduction.xml \
	 tutorial.xml licenses.xml pmt.xml

DOCFIX2 = $(patsubst %,$(top_srcdir)/doc/%,$(DOCFIX))

all: doctemplate

html: html/stamp

info: igraph.info

dvi: igraph-docs.dvi

pdf: igraph-docs.pdf

ps: igraph-docs.ps

doctemplate: $(DOCINCLUDES)

tags: $(DOCINCLUDES) $(DOCFIX)
	cat $(DOCINCLUDES) $(DOCFIX)| grep 'id="[^-"]*">' | sed 's/.*id="\([^"]*\)">.*/\1@@/' | tr '@' '\t' | sort > tags

EXAMPLES = $(patsubst %.c,%.c.xml,$(wildcard ../examples/simple/*.c))

../examples/simple/%.c.xml: ../examples/simple/%.c tags
	source-highlight --src-lang c --out-format docbook --input $< --output $@ --gen-references=inline --ctags="" --outlang-def=docbook.outlang

igraph-docs.xml: $(DOCINCLUDES) $(EXAMPLES)
	if [ "x$(top_srcdir)" != "x$(top_builddir)" ]; then cp $(top_srcdir)/doc/igraph-docs.xml . ; fi
	touch igraph-docs.xml

vector.xml: vector.xxml $(INCLUDEDIR)/igraph_vector_pmt.h $(SRCDIR)/vector.pmt $(SRCDIR)/vector_ptr.c $(SRCDIR)/vector.c $(INCLUDEDIR)/igraph_vector_ptr.h
	$(DOXROX) -t $< -e $(REGEX) -o $@ $(INCLUDEDIR)/igraph_vector_pmt.h \
	$(SRCDIR)/vector.pmt $(SRCDIR)/vector_ptr.c $(SRCDIR)/vector.c \
	$(INCLUDEDIR)/igraph_vector_ptr.h

error.xml: error.xxml $(INCLUDEDIR)/igraph_error.h
	$(DOXROX) -t $< -e $(REGEX) -o $@ $(INCLUDEDIR)/igraph_error.h

matrix.xml: matrix.xxml $(INCLUDEDIR)/igraph_matrix.h $(SRCDIR)/matrix.pmt
	$(DOXROX) -t $< -e $(REGEX) -o $@ $(INCLUDEDIR)/igraph_matrix.h $(SRCDIR)/matrix.pmt

sparsematrix.xml: sparsematrix.xxml $(INCLUDEDIR)/igraph_spmatrix.h $(SRCDIR)/spmatrix.c
	$(DOXROX) -t $< -e $(REGEX) -o $@ $(INCLUDEDIR)/igraph_spmatrix.h $(SRCDIR)/spmatrix.c

sparsemat.xml: sparsemat.xxml $(SRCDIR)/sparsemat.c
	$(DOXROX) -t $< -e $(REGEX) -o $@ $(SRCDIR)/sparsemat.c

hrg.xml: hrg.xxml $(SRCDIR)/igraph_hrg.cc $(INCLUDEDIR)/igraph_hrg.h
	$(DOXROX) -t $< -e $(REGEX) -o $@ $(SRCDIR)/igraph_hrg.cc $(INCLUDEDIR)/igraph_hrg.h

scg.xml: scg.xxml $(SRCDIR)/scg.c
	$(DOXROX) -t $< -e $(REGEX) -o $@ $(SRCDIR)/scg.c

basicigraph.xml: basicigraph.xxml $(SRCDIR)/type_indexededgelist.c $(SRCDIR)/structural_properties.c
	$(DOXROX) -t $< -e $(REGEX) -o $@ $(SRCDIR)/type_indexededgelist.c $(SRCDIR)/structural_properties.c

generators.xml: generators.xxml \
		$(SRCDIR)/atlas.c \
		$(SRCDIR)/forestfire.c \
		$(SRCDIR)/games.c \
		$(SRCDIR)/structure_generators.c \
		$(SRCDIR)/structural_properties.c
	$(DOXROX) -t $< -e $(REGEX) -o $@ \
	$(SRCDIR)/atlas.c \
	$(SRCDIR)/forestfire.c \
	$(SRCDIR)/games.c \
	$(SRCDIR)/structure_generators.c \
	$(SRCDIR)/structural_properties.c

structural.xml: structural.xxml $(SRCDIR)/structural_properties.c \
		$(SRCDIR)/spanning_trees.c \
		$(SRCDIR)/conversion.c $(SRCDIR)/basic_query.c \
		$(SRCDIR)/cocitation.c $(SRCDIR)/components.c \
		$(SRCDIR)/spectral_properties.c $(SRCDIR)/cores.c \
		$(SRCDIR)/centrality.c $(SRCDIR)/decomposition.c \
		$(SRCDIR)/mixing.c $(INCLUDEDIR)/igraph_arpack.h \
		$(SRCDIR)/distances.c $(SRCDIR)/feedback_arc_set.c
	$(DOXROX) -t $< -e $(REGEX) -o $@ \
	$(SRCDIR)/structural_properties.c $(SRCDIR)/spanning_trees.c \
	$(SRCDIR)/conversion.c $(SRCDIR)/basic_query.c $(SRCDIR)/cocitation.c \
	$(SRCDIR)/components.c $(SRCDIR)/spectral_properties.c $(SRCDIR)/cores.c \
	$(SRCDIR)/centrality.c $(SRCDIR)/decomposition.c $(SRCDIR)/mixing.c \
	$(INCLUDEDIR)/igraph_arpack.h  $(SRCDIR)/distances.c \
	$(SRCDIR)/feedback_arc_set.c

iterators.xml: iterators.xxml $(SRCDIR)/iterators.c $(INCLUDEDIR)/igraph_iterators.h
	$(DOXROX) -c -t $< -e $(REGEX) -o $@ $(SRCDIR)/iterators.c \
	$(INCLUDEDIR)/igraph_iterators.h

attributes.xml: attributes.xxml $(SRCDIR)/attributes.c $(INCLUDEDIR)/igraph_attributes.h $(SRCDIR)/cattributes.c
	$(DOXROX) -t $< -e $(REGEX) -o $@ $(SRCDIR)/attributes.c \
	$(INCLUDEDIR)/igraph_attributes.h $(SRCDIR)/cattributes.c

layout.xml: layout.xxml $(SRCDIR)/layout.c $(INCLUDEDIR)/igraph_layout.h $(SRCDIR)/drl_layout.cpp $(SRCDIR)/drl_layout_3d.cpp $(SRCDIR)/sugiyama.c
	$(DOXROX) -t $< -e $(REGEX) -o $@ $(SRCDIR)/layout.c $(INCLUDEDIR)/igraph_layout.h $(SRCDIR)/drl_layout.cpp $(SRCDIR)/drl_layout_3d.cpp $(SRCDIR)/sugiyama.c

foreign.xml: foreign.xxml $(SRCDIR)/foreign.c $(SRCDIR)/foreign-graphml.c
	$(DOXROX) -t $< -e $(REGEX) -o $@ $(SRCDIR)/foreign.c \
	$(SRCDIR)/foreign-graphml.c

nongraph.xml: nongraph.xxml $(SRCDIR)/other.c $(SRCDIR)/random.c $(SRCDIR)/version.c
	$(DOXROX) -t $< -e $(REGEX) -o $@ $(SRCDIR)/other.c $(SRCDIR)/random.c $(SRCDIR)/version.c

isomorphism.xml: isomorphism.xxml $(SRCDIR)/topology.c $(INCLUDEDIR)/igraph_topology.h $(SRCDIR)/bliss.cc
	$(DOXROX) -c -t $< -e $(REGEX) -o $@ $(SRCDIR)/topology.c $(INCLUDEDIR)/igraph_topology.h $(SRCDIR)/bliss.cc

motifs.xml: motifs.xxml $(INCLUDEDIR)/igraph_motifs.h $(SRCDIR)/motifs.c
	$(DOXROX) -t $< -e $(REGEX) -o $@ $(INCLUDEDIR)/igraph_motifs.h $(SRCDIR)/motifs.c

operators.xml: operators.xxml $(SRCDIR)/operators.c
	$(DOXROX) -t $< -e $(REGEX) -o $@ $(SRCDIR)/operators.c

flows.xml: flows.xxml $(SRCDIR)/flow.c $(SRCDIR)/st-cuts.c
	$(DOXROX) -t $< -e $(REGEX) -o $@ $(SRCDIR)/flow.c $(SRCDIR)/st-cuts.c

community.xml: community.xxml $(SRCDIR)/community.c $(SRCDIR)/clustertool.cpp $(SRCDIR)/walktrap.cpp $(SRCDIR)/fast_community.c $(SRCDIR)/optimal_modularity.c $(INCLUDEDIR)/igraph_community.h $(SRCDIR)/infomap.cc
	$(DOXROX) -t $< -e $(REGEX) -o $@ $(SRCDIR)/community.c $(SRCDIR)/clustertool.cpp $(SRCDIR)/walktrap.cpp $(SRCDIR)/fast_community.c $(SRCDIR)/optimal_modularity.c $(INCLUDEDIR)/igraph_community.h $(SRCDIR)/infomap.cc

cliques.xml: cliques.xxml $(SRCDIR)/cliques.c
	$(DOXROX) -t $< -e $(REGEX) -o $@ $(SRCDIR)/cliques.c

stack.xml: stack.xxml $(SRCDIR)/stack.pmt
	$(DOXROX) -t $< -e $(REGEX) -o $@ $(SRCDIR)/stack.pmt

dqueue.xml: dqueue.xxml $(SRCDIR)/dqueue.pmt
	$(DOXROX) -t $< -e $(REGEX) -o $@ $(SRCDIR)/dqueue.pmt

heap.xml: heap.xxml $(SRCDIR)/heap.pmt
	$(DOXROX) -t $< -e $(REGEX) -o $@ $(SRCDIR)/heap.pmt

strvector.xml: strvector.xxml $(SRCDIR)/igraph_strvector.c $(INCLUDEDIR)/igraph_strvector.h
	$(DOXROX) -t $< -e $(REGEX) -o $@ $(SRCDIR)/igraph_strvector.c $(INCLUDEDIR)/igraph_strvector.h

adjlist.xml: adjlist.xxml $(SRCDIR)/adjlist.c $(INCLUDEDIR)/igraph_adjlist.h
	$(DOXROX) -c -t $< -e $(REGEX) -o $@ $(SRCDIR)/adjlist.c $(INCLUDEDIR)/igraph_adjlist.h

arpack.xml: arpack.xxml $(INCLUDEDIR)/igraph_arpack.h $(SRCDIR)/arpack.c $(INCLUDEDIR)/igraph_blas.h $(SRCDIR)/blas.c $(INCLUDEDIR)/igraph_lapack.h $(SRCDIR)/lapack.c
	$(DOXROX) -t $< -e $(REGEX) -o $@ $(INCLUDEDIR)/igraph_arpack.h $(SRCDIR)/arpack.c $(INCLUDEDIR)/igraph_blas.h $(SRCDIR)/blas.c $(INCLUDEDIR)/igraph_lapack.h $(SRCDIR)/lapack.c

bipartite.xml: bipartite.xxml $(SRCDIR)/bipartite.c
	$(DOXROX) -t $< -e $(REGEX) -o $@ $(SRCDIR)/bipartite.c

visitors.xml: visitors.xxml $(SRCDIR)/visitors.c  $(INCLUDEDIR)/igraph_visitor.h
	$(DOXROX) -t $< -e $(REGEX) -o $@ $(SRCDIR)/visitors.c  $(INCLUDEDIR)/igraph_visitor.h

random.xml: random.xxml $(SRCDIR)/random.c
	$(DOXROX) -t $< -e $(REGEX) -o $@ $(SRCDIR)/random.c

separators.xml: separators.xxml $(SRCDIR)/separators.c $(SRCDIR)/st-cuts.c
	$(DOXROX) -t $< -e $(REGEX) -o $@ $(SRCDIR)/separators.c \
		$(SRCDIR)/st-cuts.c

memory.xml: memory.xxml $(SRCDIR)/memory.c
	$(DOXROX) -t $< -e $(REGEX) -o $@ $(SRCDIR)/memory.c

spatialgames.xml: spatialgames.xxml \
		   $(SRCDIR)/microscopic_update.c
	$(DOXROX) -t $< -e $(REGEX) -o $@ \
	$(SRCDIR)/microscopic_update.c

html/stamp: igraph-docs.xml $(DOCFIX2) gtk-doc.xsl
	if [ "x$(top_srcdir)" != "x$(top_builddir)" ]; then cp $(DOCFIX2) . ; fi && \
	xmlto -x $(top_srcdir)/doc/gtk-doc.xsl -o html xhtml igraph-docs.xml \
	&& touch html/stamp

igraph.info: igraph-docs.xml $(DOCFIX2) igraph.info.diff
	if [ "x$(top_srcdir)" != "x$(top_builddir)" ]; then cp $(DOCFIX2) . ; fi && \
	cat tutorial.xml | sed '/<link/{N;s/<link\n*[^>]*>//g;}' | \
	  sed 's/<\/link>//g' >tutorial-info.xml \
	&& sed 's/tutorial\.xml/tutorial-info.xml/' igraph-docs.xml > igraph-docs-info.xml \
	&& xmllint --xinclude -o igraph-docs-info2.xml igraph-docs-info.xml \
	&& $(REMOVEEXAMPLES) igraph-docs-info2.xml igraph-docs-info3.xml \
	&& sed '/<book/q' igraph-docs-info2.xml | grep -v '<book' >igraph-docs-info4.xml\
	&& cat igraph-docs-info3.xml >> igraph-docs-info4.xml \
	&& db2x_xsltproc --xinclude -s texi igraph-docs-info4.xml -o igraph.txml \
	&& db2x_texixml igraph.txml \
	&& mv igraph_reference_manual.texi igraph.texi \
	&& makeinfo --no-split --number-sections igraph.texi \
	&& mv igraph_reference_manual.info igraph.info \
	&& patch <$(top_srcdir)/doc/igraph.info.diff

igraph-docs.dvi: igraph-docs.xml $(DOCFIX2)
	if [ "x$(top_srcdir)" != "x$(top_builddir)" ]; then cp $(DOCFIX2) . ; fi && \
	xmllint --xinclude -o igraph-docs2.xml igraph-docs.xml \
	&& $(REMOVEEXAMPLES) igraph-docs2.xml igraph-docs3.xml \
	&& sed '/<book/q' igraph-docs2.xml | grep -v '<book' >igraph-docs4.xml\
	&& cat igraph-docs3.xml >> igraph-docs4.xml \
	&& env < /dev/null hash_extra=65000 docbook2dvi igraph-docs4.xml \
	&& mv igraph-docs4.dvi igraph-docs.dvi

igraph-docs.ps: igraph-docs.xml $(DOCFIX2)
	if [ "x$(top_srcdir)" != "x$(top_builddir)" ]; then cp $(DOCFIX2) . ; fi && \
	xmllint --xinclude -o igraph-docs2.xml igraph-docs.xml \
	&& $(REMOVEEXAMPLES) igraph-docs2.xml igraph-docs3.xml \
	&& sed '/<book/q' igraph-docs2.xml | grep -v '<book' >igraph-docs4.xml\
	&& cat igraph-docs3.xml >> igraph-docs4.xml \
	&& env < /dev/null hash_extra=65000 docbook2s igraph-docs4.xml \
	&& mv igraph-docs4.ps igraph-docs.ps

igraph-docs.pdf: igraph-docs.xml $(DOCFIX2)
	if [ "x$(top_srcdir)" != "x$(top_builddir)" ]; then cp $(DOCFIX2) . ; fi && \
	xmllint --xinclude -o igraph-docs2.xml igraph-docs.xml \
	&& $(REMOVEEXAMPLES) igraph-docs2.xml igraph-docs3.xml \
	&& sed '/<book/q' igraph-docs2.xml | grep -v '<book' >igraph-docs4.xml\
	&& cat igraph-docs3.xml >> igraph-docs4.xml \
	&& env < /dev/null hash_extra=65000 docbook2pdf igraph-docs4.xml \
	&& mv igraph-docs4.pdf igraph-docs.pdf

CLEANFILES=$(DOCINCLUDES) html/*.html html/stamp \
	igraph-docs.{dvi,info,pdf,ps,texi,txml} igraph-docs2.xml <|MERGE_RESOLUTION|>--- conflicted
+++ resolved
@@ -12,11 +12,8 @@
 	      operators.xml flows.xml community.xml cliques.xml \
 	      sparsematrix.xml stack.xml dqueue.xml heap.xml strvector.xml \
 	      adjlist.xml arpack.xml bipartite.xml visitors.xml random.xml \
-<<<<<<< HEAD
-	      separators.xml memory.xml sparsemat.xml hrg.xml spatialgames.xml
-=======
-	      separators.xml memory.xml sparsemat.xml scg.xml
->>>>>>> ae035b4b
+	      separators.xml memory.xml sparsemat.xml hrg.xml \
+	      scg.xml spatialgames.xml
 
 DOCFIX = fdl.xml gpl.xml installation.xml introduction.xml \
 	 tutorial.xml licenses.xml pmt.xml
