--- conflicted
+++ resolved
@@ -1,43 +1,52 @@
 Singleton graph
+Vertex paths:
 ( 0 )
 
 Singleton graph, weighted
+Vertex paths:
 ( 0 )
 
 No paths
+Vertex paths:
+Edge paths:
 
 Unweighted
+Vertex paths:
 ( 0 1 2 5 4 )
 ( 0 1 2 5 4 )
 ( 0 1 2 3 4 )
 ( 0 1 2 3 4 )
+Edge paths:
 ( 4 1 5 6 )
 ( 0 1 5 6 )
 ( 4 1 2 3 )
 ( 0 1 2 3 )
 
 Weighted, uniform weights
+Vertex paths:
 ( 0 1 2 5 4 )
 ( 0 1 2 5 4 )
 ( 0 1 2 3 4 )
 ( 0 1 2 3 4 )
+Edge paths:
 ( 4 1 5 6 )
 ( 0 1 5 6 )
 ( 4 1 2 3 )
 ( 0 1 2 3 )
 
 Weighted, multiple weighted shortest paths
+Vertex paths:
 ( 0 1 2 5 4 )
 ( 0 1 6 7 3 4 )
 ( 0 1 2 3 4 )
-<<<<<<< HEAD
+Edge paths:
 ( 0 1 5 6 )
 ( 0 7 8 9 3 )
 ( 0 1 2 3 )
-=======
 
 Weighted, multiple weighted shortest paths, testing tolerances
 From: 6, to: all.
+Vertex paths:
 ( 6 5 3 0 )
 ( 6 5 3 2 1 )
 ( 6 5 2 1 )
@@ -63,5 +72,30 @@
 ( 6 5 2 4 14 )
 ( 6 5 3 2 4 14 )
 ( 6 7 15 )
-nrgeo: ( 1 2 2 1 2 1 1 1 2 2 2 1 2 2 2 1 )
->>>>>>> f5745c3a
+Edge paths:
+( 6 5 0 )
+( 6 5 3 1 )
+( 6 2 1 )
+( 6 5 3 )
+( 6 2 )
+( 6 5 )
+( 6 2 4 )
+( 6 5 3 4 )
+( 6 )
+( )
+( 7 )
+( 6 5 3 1 8 )
+( 6 2 1 8 )
+( 6 5 3 1 8 9 )
+( 6 2 1 8 9 )
+( 6 5 3 4 10 )
+( 6 2 4 10 )
+( 11 )
+( 6 5 3 1 8 12 )
+( 6 2 1 8 12 )
+( 6 2 1 8 13 )
+( 6 5 3 1 8 13 )
+( 6 2 4 14 )
+( 6 5 3 4 14 )
+( 7 15 )
+nrgeo: ( 1 2 2 1 2 1 1 1 2 2 2 1 2 2 2 1 )