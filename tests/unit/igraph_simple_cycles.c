--- conflicted
+++ resolved
@@ -32,15 +32,6 @@
     igraph_simple_cycles_search_all(graph, &results_v, &results_e);
 
     printf("Finished search, found %" IGRAPH_PRId " cycles.\n\n", igraph_vector_int_list_size(&results_v));
-<<<<<<< HEAD
-    if (igraph_vector_int_list_size(&results_v) != expectedNrOfCycles || (igraph_is_directed(graph) && search_mode == IGRAPH_UNDIRECTED_CYCLE_SEARCH_BOTH))
-    {
-        printf("Unexpectedly found %" IGRAPH_PRId " cycles instead of %" IGRAPH_PRId ": ", igraph_vector_int_list_size(&results_v), expectedNrOfCycles);
-        for (int i = 0; i < igraph_vector_int_list_size(&results_v); i++)
-        {
-            print_vector_int(igraph_vector_int_list_get_ptr(&results_v, i));
-        }
-=======
 
     if (igraph_vcount(graph) < 100) {
         printf("Vertex IDs in cycles:\n");
@@ -48,7 +39,6 @@
 
         printf("Edge IDs in cycles:\n");
         print_vector_int_list(&results_e);
->>>>>>> 2a6e4308
     }
 
     for (i = 0; i < expected; i++) {
@@ -104,22 +94,6 @@
     check_cycles(&g_ring_undirected, 1);
 
     igraph_star(&g_star_undirected, 7, IGRAPH_STAR_UNDIRECTED, 1);
-<<<<<<< HEAD
-    printf("\nCreated undirected star\n");
-    // call cycles finder, expect 0 cycle to be found
-    checkGraphForNrOfCycles(&g_star_undirected, 0, IGRAPH_UNDIRECTED_CYCLE_SEARCH_ONE);
-
-    igraph_t g_ring_plus_star_undirected;
-    igraph_disjoint_union(&g_ring_plus_star_undirected, &g_ring_undirected, &g_star_undirected);
-    printf("\nCreated union of undirected wheel and star\n");
-    // call cycles finder, expect 1 cycle to be found
-    checkGraphForNrOfCycles(&g_ring_plus_star_undirected, 1, IGRAPH_UNDIRECTED_CYCLE_SEARCH_ONE);
-    igraph_add_edge(&g_ring_plus_star_undirected, 7, 13); // add a random edge between the two structures to make them connected
-    printf("\nCreated connection of undirected wheel and star\n");
-    checkGraphForNrOfCycles(&g_ring_plus_star_undirected, 1, IGRAPH_UNDIRECTED_CYCLE_SEARCH_ONE);
-    // clean up
-    igraph_destroy(&g_ring_plus_star_undirected);
-=======
     printf("\nTesting undirected star\n");
     check_cycles(&g_star_undirected, 0);
 
@@ -131,7 +105,6 @@
     igraph_add_edge(&g, 7, 13); // add a random edge between the two structures to make them connected
     check_cycles(&g, 1);
     igraph_destroy(&g);
->>>>>>> 2a6e4308
     igraph_destroy(&g_star_undirected);
     igraph_destroy(&g_ring_undirected);
 
