--- conflicted
+++ resolved
@@ -86,12 +86,7 @@
     igraph_destroy(&spanner_graph);
 }
 
-<<<<<<< HEAD
-int main(void)
-{
-=======
 int main(void) {
->>>>>>> b26d0107
     igraph_t graph;
     igraph_vector_t weights;
     igraph_vector_int_t spanner;
