--- conflicted
+++ resolved
@@ -23,12 +23,7 @@
 /* This test verifies that trying to read an empty file does not cause
  * a crash or fatal error in any of the file format readers. */
 
-<<<<<<< HEAD
-int main(void)
-{
-=======
 int main(void) {
->>>>>>> b26d0107
     igraph_t graph;
     FILE *file;
 
